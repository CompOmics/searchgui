--- conflicted
+++ resolved
@@ -1,20 +1,3 @@
-<<<<<<< HEAD
-2018/02/20
-
-Comet version "2017.01 rev. 4".
-This is a maintenance release of Comet.
-http://comet-ms.sourceforge.net
-
-release 2017.01 rev. 4 (2017.01.4), release date 2018/02/20
-- Bug fix: In the Percolator pin output format, the deltCn and deltLCn values for
-  the top hit is repeated for all lower hits; this is now fixed. Thanks to F. Long for
-  reporting the bug.
-- Modified deltaCn calculation for lower hits for pin, pep.xml, and txt outputs. Instead
-  of reporting the deltaCn values as they would have been historically shown in the sqt/out
-  formats, the deltaCn for lower hits is calculated as the normalized xcorr difference
-  for that hit and the next hit.
-- Extend the maximum possible number of spawned threads to 128.
-=======
 2018/12/05
 
 Comet version "2018.01 rev. 3".
@@ -78,7 +61,6 @@
   causing an incomplete set of PEFF modifications to be analyzed; this is now
   fixed.
 - This version of Comet will run with comet.params files from version 2017.01.
->>>>>>> bb16a44f
 
 Comet is an open source MS/MS database search engine released under the
 Apache 2.0 license.
@@ -104,4 +86,4 @@
 
 Rename the created file "comet.params.new" to "comet.params".
 
-Windows and linux command line binaries are included with this release.
+Windows and linux command line binaries are included with this release.