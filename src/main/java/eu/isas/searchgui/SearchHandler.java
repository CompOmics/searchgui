--- conflicted
+++ resolved
@@ -1,4 +1,3 @@
-<<<<<<< HEAD
 package eu.isas.searchgui;
 
 import com.compomics.software.cli.CommandLineUtils;
@@ -277,9 +276,9 @@
      */
     private MsConvertParameters msConvertParameters;
     /**
-     * Default name for a SearchGUI output.
-     */
-    public final static String DEFAULT_OUTPUT = "searchgui_out";
+     * The name for the SearchGUI output file.
+     */
+    private static String defaultOutputFileName = "searchgui_out";
     /**
      * Default file name ending for a SearchGUI output.
      */
@@ -336,6 +335,7 @@
             ExceptionHandler exceptionHandler) {
 
         this.resultsFolder = resultsFolder;
+        //this.defaultOutputFileName = defaultOutputFileName; // @TODO: implement? 
         this.mgfFiles = mgfFiles;
         this.rawFiles = rawFiles;
         this.exceptionHandler = exceptionHandler;
@@ -364,6 +364,7 @@
      * @param identificationParameters the identification parameters
      * @param resultsFolder the results folder
      * @param mgfFiles list of peak list files in the mgf format
+     * @param defaultOutputFileName the default output file name
      * @param rawFiles list of raw files
      * @param identificationParametersFile the search parameters file
      * @param searchOmssa if true the OMSSA search is enabled
@@ -400,7 +401,7 @@
      * null the default location is used
      * @param processingParameters the processing preferences
      */
-    public SearchHandler(IdentificationParameters identificationParameters, File resultsFolder, ArrayList<File> mgfFiles, ArrayList<File> rawFiles, File identificationParametersFile,
+    public SearchHandler(IdentificationParameters identificationParameters, File resultsFolder, String defaultOutputFileName, ArrayList<File> mgfFiles, ArrayList<File> rawFiles, File identificationParametersFile,
             boolean searchOmssa, boolean searchXTandem, boolean searchMsgf, boolean searchMsAmanda, boolean searchMyriMatch, boolean searchComet, boolean searchTide, boolean searchAndromeda,
             boolean runNovor, boolean runDirecTag,
             File omssaFolder, File xTandemFolder, File msgfFolder, File msAmandaFolder, File myriMatchFolder, File cometFolder, File tideFolder, File andromedaFolder,
@@ -408,6 +409,9 @@
             ProcessingParameters processingParameters) {
 
         this.resultsFolder = resultsFolder;
+        if (defaultOutputFileName != null) {
+            this.defaultOutputFileName = defaultOutputFileName;
+        }
         this.mgfFiles = mgfFiles;
         this.rawFiles = rawFiles;
         this.enableOmssa = searchOmssa;
@@ -944,13 +948,13 @@
         if (tideParameters.getTextOutput()) {
             return Util.removeExtension(spectrumFileName) + ".tide-search.target.txt";
         } else if (tideParameters.getMzidOutput()) {
-            return Util.removeExtension(spectrumFileName) + ".tide-search.mzid";
+            return Util.removeExtension(spectrumFileName) + ".tide-search.target.mzid";
         } else if (tideParameters.getPepXmlOutput()) {
             return Util.removeExtension(spectrumFileName) + ".tide-search.target.pep.xml";
         } else if (tideParameters.getSqtOutput()) {
             return Util.removeExtension(spectrumFileName) + ".tide-search.target.sqt";
         } else {
-            return Util.removeExtension(spectrumFileName) + ".tide-search.pin";
+            return Util.removeExtension(spectrumFileName) + ".tide-search.target.pin";
         }
     }
 
@@ -2601,7 +2605,7 @@
      */
     public static File getDefaultOutputFile(File outputFolder, boolean includeDate) {
         String fileName = "";
-        fileName += DEFAULT_OUTPUT;
+        fileName += defaultOutputFileName;
         if (includeDate) {
             fileName += "_" + outputTimeStamp;
         }
@@ -2622,7 +2626,7 @@
      */
     public static File getDefaultOutputFile(File outputFolder, String classifier, boolean includeDate) {
         String fileName = classifier;
-        fileName += "_" + DEFAULT_OUTPUT;
+        fileName += defaultOutputFileName;
         if (includeDate) {
             fileName += "_" + outputTimeStamp;
         }
@@ -3257,3424 +3261,7 @@
         }
         return error;
     }
-}
-=======
-package eu.isas.searchgui;
-
-import com.compomics.software.cli.CommandLineUtils;
-import com.compomics.software.CompomicsWrapper;
-import com.compomics.util.Util;
-import com.compomics.util.exceptions.ExceptionHandler;
-import com.compomics.util.experiment.biology.PTMFactory;
-import com.compomics.util.experiment.identification.Advocate;
-import com.compomics.util.experiment.identification.identification_parameters.IdentificationParametersFactory;
-import com.compomics.util.experiment.identification.identification_parameters.SearchParameters;
-import com.compomics.util.experiment.identification.protein_sequences.SequenceFactory;
-import com.compomics.util.experiment.identification.identification_parameters.tool_specific.AndromedaParameters;
-import com.compomics.util.experiment.identification.identification_parameters.tool_specific.CometParameters;
-import com.compomics.util.experiment.identification.identification_parameters.tool_specific.MyriMatchParameters;
-import com.compomics.util.experiment.identification.identification_parameters.tool_specific.OmssaParameters;
-import com.compomics.util.experiment.identification.identification_parameters.tool_specific.TideParameters;
-import com.compomics.util.experiment.io.massspectrometry.export.AplExporter;
-import com.compomics.util.experiment.io.massspectrometry.export.Ms2Exporter;
-import com.compomics.util.experiment.massspectrometry.SpectrumFactory;
-import com.compomics.util.experiment.massspectrometry.proteowizard.MsConvertParameters;
-import com.compomics.util.gui.filehandling.TempFilesManager;
-import com.compomics.util.waiting.WaitingHandler;
-import com.compomics.util.gui.waiting.waitinghandlers.WaitingDialog;
-import com.compomics.util.gui.waiting.waitinghandlers.WaitingHandlerCLIImpl;
-import com.compomics.util.io.ConfigurationFile;
-import com.compomics.util.io.compression.ZipUtils;
-import com.compomics.util.preferences.IdentificationParameters;
-import com.compomics.util.preferences.ProcessingPreferences;
-import com.compomics.util.preferences.UtilitiesUserPreferences;
-import com.compomics.util.waiting.Duration;
-import com.compomics.util.preferences.SearchGuiOutputOption;
-import eu.isas.searchgui.processbuilders.*;
-import javax.swing.*;
-import java.awt.*;
-import java.io.*;
-import java.text.DateFormat;
-import java.text.SimpleDateFormat;
-import java.util.ArrayList;
-import java.util.Date;
-import java.util.HashMap;
-import java.util.concurrent.ExecutorService;
-import java.util.concurrent.Executors;
-import java.util.concurrent.TimeUnit;
-import java.util.regex.Matcher;
-import java.util.regex.Pattern;
-import java.util.zip.ZipOutputStream;
-import org.apache.commons.io.FileUtils;
-
-/**
- * This class represents the search command line interface.
- *
- * @author Marc Vaudel
- * @author Lennart Martens
- * @author Harald Barsnes
- */
-public class SearchHandler {
-
-    /**
-     * A file where the input files used will be stored.
-     */
-    private final static String SEARCHGUI_INPUT = "searchGUI_input.txt";
-    /**
-     * The waiting handler used during the search.
-     */
-    private WaitingHandler waitingHandler;
-    /**
-     * Enzymes file.
-     */
-    private static String enzymeFile = "resources/conf/searchGUI_enzymes.xml";
-    /**
-     * Folder where the output is stored before packaging.
-     */
-    public final static String OUTPUT_TEMP_FOLDER_NAME = ".SearchGUI_temp";
-    /**
-     * The sub folder to use to store peak lists.
-     */
-    private final static String PEAK_LIST_SUBFOLDER = "peak_lists";
-    /**
-     * If set to true SearchGUI is ran from the command line only, i.e., no GUI
-     * will appear.
-     */
-    private static boolean useCommandLine = false;
-    /**
-     * The worker which will coordinate the searches.
-     */
-    private SearchWorker searchWorker;
-    /**
-     * Worker which indexes files.
-     */
-    private IndexingWorker indexingWorker;
-    /**
-     * The results folder.
-     */
-    private File resultsFolder;
-    /**
-     * If true, OMSSA will be used.
-     */
-    private boolean enableOmssa = false;
-    /**
-     * If true, X! Tandem will be used.
-     */
-    private boolean enableXtandem = false;
-    /**
-     * If true, MS-GF+ will be used.
-     */
-    private boolean enableMsgf = false;
-    /**
-     * If true, MS Amanda will be used.
-     */
-    private boolean enableMsAmanda = false;
-    /**
-     * If true, MyriMatch will be used.
-     */
-    private boolean enableMyriMatch = false;
-    /**
-     * If true, Comet will be used.
-     */
-    private boolean enableComet = false;
-    /**
-     * If true, Tide will be used.
-     */
-    private boolean enableTide = false;
-    /**
-     * If true, Andromeda will be used.
-     */
-    private boolean enableAndromeda = false;
-    /**
-     * If true, Novor will be used.
-     */
-    private boolean enableNovor = false;
-    /**
-     * If true, DirecTag will be used.
-     */
-    private boolean enableDirecTag = false;
-    /**
-     * If true, PeptideShaker will be used.
-     */
-    private boolean enablePeptideShaker = false;
-    /**
-     * If true, Reporter will be used.
-     */
-    private boolean enableReporter = false;
-    /**
-     * The identification parameters.
-     */
-    private IdentificationParameters identificationParameters;
-    /**
-     * The file where to store the identification parameters.
-     */
-    private File identificationParametersFile;
-    /**
-     * The raw files.
-     */
-    private ArrayList<File> rawFiles;
-    /**
-     * The mgf files.
-     */
-    private ArrayList<File> mgfFiles;
-    /**
-     * The OMSSA location.
-     */
-    private File omssaLocation = null;
-    /**
-     * The X!Tandem location.
-     */
-    private File xtandemLocation = null;
-    /**
-     * The MS-GF+ location.
-     */
-    private File msgfLocation = null;
-    /**
-     * The MS Amanda location.
-     */
-    private File msAmandaLocation = null;
-    /**
-     * The MyriMatch location.
-     */
-    private File myriMatchLocation = null;
-    /**
-     * The Comet location.
-     */
-    private File cometLocation = null;
-    /**
-     * The Tide location.
-     */
-    private File tideLocation = null;
-    /**
-     * The Andromeda location.
-     */
-    private File andromedaLocation = null;
-    /**
-     * The Novor location.
-     */
-    private File novorLocation = null;
-    /**
-     * The DirecTag location.
-     */
-    private File direcTagLocation = null;
-    /**
-     * The makeblastdb location.
-     */
-    private File makeblastdbLocation;
-    /**
-     * The PeptideShaker experiment label.
-     */
-    private String experimentLabel;
-    /**
-     * The PeptideShaker sample label.
-     */
-    private String sampleLabel;
-    /**
-     * The PeptideShaker replicate number.
-     */
-    private Integer replicateNumber = 0;
-    /**
-     * The PeptideShaker CPS file.
-     */
-    private File peptideShakerFile = null;
-    /**
-     * The mascot dat files.
-     */
-    private ArrayList<File> mascotFiles = new ArrayList<File>();
-    /**
-     * The msconvert process.
-     */
-    private ArrayList<MsConvertProcessBuilder> msConvertProcessBuilders = null;
-    /**
-     * The makeblastdb process.
-     */
-    private MakeblastdbProcessBuilder makeblastdbProcessBuilder = null;
-    /**
-     * The OMSSA process.
-     */
-    private OmssaclProcessBuilder omssaProcessBuilder = null;
-    /**
-     * The X!Tandem process.
-     */
-    private TandemProcessBuilder xTandemProcessBuilder = null;
-    /**
-     * The MS-GF+ process.
-     */
-    private MsgfProcessBuilder msgfProcessBuilder = null;
-    /**
-     * The MS Amanda process.
-     */
-    private MsAmandaProcessBuilder msAmandaProcessBuilder = null;
-    /**
-     * The MyriMatch process.
-     */
-    private MyriMatchProcessBuilder myriMatchProcessBuilder = null;
-    /**
-     * The Comet process.
-     */
-    private CometProcessBuilder cometProcessBuilder = null;
-    /**
-     * The Tide index process.
-     */
-    private TideIndexProcessBuilder tideIndexProcessBuilder = null;
-    /**
-     * The Tide search process.
-     */
-    private TideSearchProcessBuilder tideSearchProcessBuilder = null;
-    /**
-     * The Andromeda process.
-     */
-    private AndromedaProcessBuilder andromedaProcessBuilder = null;
-    /**
-     * The Novor process.
-     */
-    private NovorProcessBuilder novorProcessBuilder = null;
-    /**
-     * The DirecTag process.
-     */
-    private DirecTagProcessBuilder direcTagProcessBuilder = null;
-    /**
-     * The PeptideShaker process.
-     */
-    private PeptideShakerProcessBuilder peptideShakerProcessBuilder = null;
-    /**
-     * The processing preferences.
-     */
-    private ProcessingPreferences processingPreferences = new ProcessingPreferences();
-    /**
-     * The msconvert parameters.
-     */
-    private MsConvertParameters msConvertParameters;
-    /**
-     * The name for the SearchGUI output file.
-     */
-    private static String defaultOutputFileName = "searchgui_out";
-    /**
-     * Default file name ending for a SearchGUI output.
-     */
-    public final static String DEFAULT_OUTPUT_FILE_NAME_ENDING = ".zip";
-    /**
-     * The name of the folder where to save the mgf and FASTA file.
-     */
-    public final static String DEFAULT_DATA_FOLDER = "data";
-    /**
-     * Default SearchGUI configurations.
-     */
-    public static final String SEARCHGUI_CONFIGURATION_FILE = "searchGUI_configuration.txt";
-    /**
-     * Handler for exceptions.
-     */
-    private ExceptionHandler exceptionHandler;
-    /**
-     * A folder to use to store temporary files.
-     */
-    private static String tempFolderPath = null;
-    /**
-     * The duration of the search.
-     */
-    private Duration searchDuration;
-    /**
-     * The folder where to save the logs.
-     */
-    private File logFolder = null;
-    /**
-     * The output time stamp.
-     */
-    private static String outputTimeStamp = null;
-    /**
-     * A map from the name of the ID files to the spectrum file used.
-     */
-    private HashMap<String, File> idFileToSpectrumFileMap;
-    /**
-     * The identification parameters factory.
-     */
-    private IdentificationParametersFactory identificationParametersFactory = IdentificationParametersFactory.getInstance();
-
-    /**
-     * Constructor for the SearchGUI command line interface. Uses the
-     * configuration file searchGUI_configuration.txt to get the default search
-     * engine locations and which search engines that are enabled. Mainly for
-     * use via the graphical UI.
-     *
-     * @param identificationParameters the identification parameters
-     * @param resultsFolder the results folder
-     * @param mgfFiles list of peak list files in the mgf format
-     * @param rawFiles list of raw files
-     * @param identificationParametersFile the identification parameters file
-     * @param processingPreferences the processing preferences
-     * @param exceptionHandler a handler for exceptions
-     */
-    public SearchHandler(IdentificationParameters identificationParameters, File resultsFolder, ArrayList<File> mgfFiles,
-            ArrayList<File> rawFiles, File identificationParametersFile, ProcessingPreferences processingPreferences,
-            ExceptionHandler exceptionHandler) {
-
-        this.resultsFolder = resultsFolder;
-        //this.defaultOutputFileName = defaultOutputFileName; // @TODO: implement? 
-        this.mgfFiles = mgfFiles;
-        this.rawFiles = rawFiles;
-        this.exceptionHandler = exceptionHandler;
-        enableOmssa = loadSearchEngineLocation(Advocate.omssa, false, true, true, true, false, false, false);
-        enableXtandem = loadSearchEngineLocation(Advocate.xtandem, false, true, true, true, true, false, true);
-        enableMsgf = loadSearchEngineLocation(Advocate.msgf, true, true, true, true, false, false, false);
-        enableMsAmanda = loadSearchEngineLocation(Advocate.msAmanda, false, true, true, true, false, false, false);
-        enableMyriMatch = loadSearchEngineLocation(Advocate.myriMatch, false, true, false, true, true, false, true);
-        enableComet = loadSearchEngineLocation(Advocate.comet, false, true, false, true, true, false, false);
-        enableTide = loadSearchEngineLocation(Advocate.tide, false, true, true, true, true, false, true);
-        enableAndromeda = loadSearchEngineLocation(Advocate.andromeda, false, true, false, false, false, false, false);
-        enableNovor = loadSearchEngineLocation(Advocate.novor, true, true, true, true, false, false, false);
-        enableDirecTag = loadSearchEngineLocation(Advocate.direcTag, false, true, false, true, true, false, true);
-        this.identificationParametersFile = identificationParametersFile;
-        this.processingPreferences = processingPreferences;
-
-        this.identificationParameters = identificationParameters;
-        searchDuration = new Duration();
-    }
-
-    /**
-     * Constructor for the SearchGUI command line interface. If the search
-     * engines folders are set to null the default search engine locations are
-     * used.
-     *
-     * @param identificationParameters the identification parameters
-     * @param resultsFolder the results folder
-     * @param defaultOutputFileName the default output file name
-     * @param mgfFiles list of peak list files in the mgf format
-     * @param rawFiles list of raw files
-     * @param identificationParametersFile the search parameters file
-     * @param searchOmssa if true the OMSSA search is enabled
-     * @param searchXTandem if true the XTandem search is enabled
-     * @param searchMsgf if true the MS-GF+ search is enabled
-     * @param searchMsAmanda if true the MS Amanda search is enabled
-     * @param searchMyriMatch if true the MyriMatch search is enabled
-     * @param searchComet if true the Comet search is enabled
-     * @param searchTide if true the Tide search is enabled
-     * @param searchAndromeda if true the Andromeda search is enabled
-     * @param runNovor if true the Novor search is enabled
-     * @param runDirecTag if true the DirecTag search is enabled
-     * @param omssaFolder the folder where OMSSA is installed, if null the
-     * default location is used
-     * @param xTandemFolder the folder where X!Tandem is installed, if null the
-     * default location is used
-     * @param msgfFolder the folder where MS-GF+ is installed, if null the
-     * default location is used
-     * @param msAmandaFolder the folder where MS Amanda is installed, if null
-     * the default location is used
-     * @param myriMatchFolder the folder where MyriMatch is installed, if null
-     * the default location is used
-     * @param cometFolder the folder where Comet is installed, if null the
-     * default location is used
-     * @param tideFolder the folder where Tide is installed, if null the default
-     * location is used
-     * @param andromedaFolder the folder where Andromeda is installed, if null
-     * the default location is used
-     * @param novorFolder the folder where Novor is installed, if null the
-     * default location is used
-     * @param direcTagFolder the folder where DirecTag is installed, if null the
-     * default location is used
-     * @param makeblastdbFolder the folder where makeblastdb is installed, if
-     * null the default location is used
-     * @param processingPreferences the processing preferences
-     */
-    public SearchHandler(IdentificationParameters identificationParameters, File resultsFolder, String defaultOutputFileName, ArrayList<File> mgfFiles, ArrayList<File> rawFiles, File identificationParametersFile,
-            boolean searchOmssa, boolean searchXTandem, boolean searchMsgf, boolean searchMsAmanda, boolean searchMyriMatch, boolean searchComet, boolean searchTide, boolean searchAndromeda,
-            boolean runNovor, boolean runDirecTag,
-            File omssaFolder, File xTandemFolder, File msgfFolder, File msAmandaFolder, File myriMatchFolder, File cometFolder, File tideFolder, File andromedaFolder,
-            File novorFolder, File direcTagFolder, File makeblastdbFolder,
-            ProcessingPreferences processingPreferences) {
-
-        this.resultsFolder = resultsFolder;
-        if (defaultOutputFileName != null) {
-            this.defaultOutputFileName = defaultOutputFileName;
-        }
-        this.mgfFiles = mgfFiles;
-        this.rawFiles = rawFiles;
-        this.enableOmssa = searchOmssa;
-        this.enableXtandem = searchXTandem;
-        this.enableMsgf = searchMsgf;
-        this.enableMsAmanda = searchMsAmanda;
-        this.enableMyriMatch = searchMyriMatch;
-        this.enableComet = searchComet;
-        this.enableTide = searchTide;
-        this.enableAndromeda = searchAndromeda;
-        this.enableNovor = runNovor;
-        this.enableDirecTag = runDirecTag;
-
-        this.identificationParameters = identificationParameters;
-        this.processingPreferences = processingPreferences;
-        this.identificationParametersFile = identificationParametersFile;
-
-        if (omssaFolder != null) {
-            this.omssaLocation = omssaFolder;
-        } else {
-            loadSearchEngineLocation(Advocate.omssa, false, true, true, true, false, false, false); // try to use the default
-        }
-
-        if (xTandemFolder != null) {
-            this.xtandemLocation = xTandemFolder;
-        } else {
-            loadSearchEngineLocation(Advocate.xtandem, false, true, true, true, true, false, true); // try to use the default
-        }
-
-        if (msgfFolder != null) {
-            this.msgfLocation = msgfFolder;
-        } else {
-            loadSearchEngineLocation(Advocate.msgf, true, true, true, true, false, false, false); // try to use the default
-        }
-
-        if (msAmandaFolder != null) {
-            this.msAmandaLocation = msAmandaFolder;
-        } else {
-            loadSearchEngineLocation(Advocate.msAmanda, false, true, true, true, false, false, false); // try to use the default
-        }
-
-        if (myriMatchFolder != null) {
-            this.myriMatchLocation = myriMatchFolder;
-        } else {
-            loadSearchEngineLocation(Advocate.myriMatch, false, true, false, true, true, false, true); // try to use the default
-        }
-
-        if (cometFolder != null) {
-            this.cometLocation = cometFolder;
-        } else {
-            loadSearchEngineLocation(Advocate.comet, false, true, false, true, true, false, false); // try to use the default
-        }
-
-        if (tideFolder != null) {
-            this.tideLocation = tideFolder;
-        } else {
-            loadSearchEngineLocation(Advocate.tide, false, true, true, true, true, false, true); // try to use the default
-        }
-
-        if (andromedaFolder != null) {
-            this.andromedaLocation = andromedaFolder;
-        } else {
-            loadSearchEngineLocation(Advocate.andromeda, false, true, false, false, false, false, false); // try to use the default
-        }
-
-        if (novorFolder != null) {
-            this.novorLocation = novorFolder;
-        } else {
-            loadSearchEngineLocation(Advocate.novor, true, true, true, true, false, false, false); // try to use the default
-        }
-
-        if (direcTagFolder != null) {
-            this.direcTagLocation = direcTagFolder;
-        } else {
-            loadSearchEngineLocation(Advocate.direcTag, false, true, false, true, true, false, true); // try to use the default
-        }
-
-        if (makeblastdbFolder != null) {
-            this.makeblastdbLocation = makeblastdbFolder;
-        } else {
-            loadSearchEngineLocation(null, false, true, true, true, false, false, true); // try to use the default
-        }
-
-        // set this version as the default SearchGUI version
-        if (!getJarFilePath().equalsIgnoreCase(".")) {
-            UtilitiesUserPreferences utilitiesUserPreferences = UtilitiesUserPreferences.loadUserPreferences();
-            String versionNumber = new eu.isas.searchgui.utilities.Properties().getVersion();
-            utilitiesUserPreferences.setSearchGuiPath(new File(getJarFilePath(), "SearchGUI-" + versionNumber + ".jar").getAbsolutePath());
-            UtilitiesUserPreferences.saveUserPreferences(utilitiesUserPreferences);
-        }
-
-        searchDuration = new Duration();
-    }
-
-    /**
-     * Start the search.
-     *
-     * @param waitingHandler the waiting handler
-     *
-     * @throws InterruptedException thrown if the process is interrupted
-     */
-    public synchronized void startSearch(WaitingHandler waitingHandler) throws InterruptedException {
-
-        this.waitingHandler = waitingHandler;
-        searchDuration.start();
-
-        searchWorker = new SearchWorker(waitingHandler);
-        searchWorker.execute();
-
-        indexingWorker = new IndexingWorker(waitingHandler);
-        indexingWorker.execute();
-
-        // display the waiting dialog
-        if (waitingHandler != null && waitingHandler instanceof WaitingDialog) {
-            try {
-                ((WaitingDialog) waitingHandler).setVisible(true);
-            } catch (IndexOutOfBoundsException e) {
-                // ignore
-            }
-            ((WaitingDialog) waitingHandler).setModal(true);
-        } else {
-            useCommandLine = true;
-        }
-
-        if (useCommandLine && !searchWorker.isFinished()) {
-            wait();
-        }
-    }
-
-    /**
-     * Notifies the handler that the process is finished.
-     */
-    private synchronized void notifySearchFinished() {
-        notify();
-    }
-
-    /**
-     * Cancel the search.
-     */
-    public void cancelSearch() {
-        searchWorker.cancelRun();
-
-        if (waitingHandler != null) {
-            waitingHandler.setRunCanceled();
-        }
-    }
-
-    /**
-     * Returns the user defined enzymes file.
-     *
-     * @param jarFilePath the path to the jar file
-     * @return the user defined enzymes file
-     */
-    public static File getEnzymesFile(String jarFilePath) {
-        File result = new File(jarFilePath, enzymeFile);
-        if (!result.exists()) {
-            throw new IllegalArgumentException(enzymeFile + " not found.");
-        }
-        return result;
-    }
-
-    /**
-     * Called when the search has been completed.
-     */
-    private void searchCompleted() {
-
-        if (searchWorker.isFinished() && indexingWorker.isFinished()) {
-
-            if (waitingHandler != null) {
-                if (waitingHandler instanceof WaitingDialog) {
-                    // change the icon back to the default version
-                    ((JFrame) ((WaitingDialog) waitingHandler).getParent()).setIconImage(Toolkit.getDefaultToolkit().getImage(getClass().getResource("/icons/searchgui.gif")));
-                }
-                searchDuration.end();
-                waitingHandler.appendReport("Search Completed (" + searchDuration.toString() + ").", true, true);
-                waitingHandler.appendReportEndLine();
-            }
-
-            saveReport();
-
-            if (waitingHandler != null && !waitingHandler.isRunCanceled()) {
-                waitingHandler.setRunFinished();
-            }
-
-            // open project in PeptideShaker?
-            if (enablePeptideShaker) {
-                if (peptideShakerFile.exists()) {
-                    try {
-                        UtilitiesUserPreferences utilitiesUserPreferences = UtilitiesUserPreferences.loadUserPreferences();
-
-                        CompomicsWrapper wrapper = new CompomicsWrapper();
-                        ArrayList<String> javaHomeAndOptions = wrapper.getJavaHomeAndOptions(utilitiesUserPreferences.getPeptideShakerPath());
-
-                        ArrayList process_name_array = new ArrayList();
-                        process_name_array.add(javaHomeAndOptions.get(0)); // set java home
-
-                        // set java options
-                        for (int i = 1; i < javaHomeAndOptions.size(); i++) {
-                            process_name_array.add(javaHomeAndOptions.get(i));
-                        }
-
-                        process_name_array.add("-jar");
-                        process_name_array.add(new File(utilitiesUserPreferences.getPeptideShakerPath()).getName());
-                        process_name_array.add("-cps");
-                        process_name_array.add(CommandLineUtils.getCommandLineArgument(peptideShakerFile));
-
-                        ProcessBuilder openPeptideShakerProcess = new ProcessBuilder(process_name_array);
-
-                        // print the command to the log file
-                        System.out.println(System.getProperty("line.separator") + System.getProperty("line.separator") + "PeptideShaker command: ");
-
-                        for (Object currentElement : process_name_array) {
-                            System.out.print(currentElement + " ");
-                        }
-
-                        System.out.println(System.getProperty("line.separator"));
-
-                        File psFolder = new File(utilitiesUserPreferences.getPeptideShakerPath()).getParentFile();
-                        openPeptideShakerProcess.directory(psFolder);
-
-                        // set error out and std out to same stream
-                        openPeptideShakerProcess.redirectErrorStream(true);
-
-                        openPeptideShakerProcess.start();
-
-                    } catch (Exception e) {
-                        e.printStackTrace();
-                    }
-                } else if (waitingHandler != null) {
-                    waitingHandler.appendReport("PeptideShaker file (" + peptideShakerFile.getAbsolutePath() + ") not found!", true, true);
-                }
-            }
-
-            if (useCommandLine) {
-                System.out.println(System.getProperty("line.separator") + System.getProperty("line.separator") + "Search Completed." + System.getProperty("line.separator"));
-                System.exit(0);
-            }
-        } else if (!indexingWorker.isFinished()) {
-            waitingHandler.appendReport("Search completed. Waiting for the file indexing to finish.", true, true);
-            waitingHandler.appendReportEndLine();
-            waitingHandler.appendReport("Please do not close SearchGUI.", true, true);
-            waitingHandler.appendReportEndLine();
-        }
-    }
-
-    /**
-     * Save the SearchGUI report to the results folder.
-     */
-    private void saveReport() {
-        DateFormat df = new SimpleDateFormat("yyyy-MM-dd HH.mm.ss");
-        String fileName = "SearchGUI Report " + df.format(new Date()) + ".html";
-        String report = "";
-
-        if (waitingHandler instanceof WaitingDialog) {
-            report = "<pre>" + ((WaitingDialog) waitingHandler).getReport(new File(resultsFolder, fileName)) + "</pre>";
-        }
-
-        // append the search parameters
-        report += identificationParameters.getSearchParameters().toString(true);
-        report = "<html>" + report + "</html>";
-
-        try {
-            FileWriter fw = new FileWriter(new File(resultsFolder, fileName));
-            try {
-                fw.write(report);
-            } finally {
-                fw.close();
-            }
-        } catch (IOException e) {
-            if (waitingHandler != null) {
-                waitingHandler.appendReport("Failed to write to the report file!", true, true);
-            }
-            e.printStackTrace();
-        }
-
-        try {
-            if (logFolder != null) {
-                FileWriter fw = new FileWriter(new File(logFolder, fileName));
-                try {
-                    fw.write(report);
-                } finally {
-                    fw.close();
-                }
-            }
-        } catch (IOException e) {
-            if (waitingHandler != null) {
-                waitingHandler.appendReport("Failed to write to the log report file!", true, true);
-            }
-            e.printStackTrace();
-        }
-    }
-
-    /**
-     * Called if the search does not finish properly.
-     */
-    private void searchCrashed() {
-        if (waitingHandler != null) {
-            if (waitingHandler instanceof WaitingDialog) {
-                // change the icon back to the default version
-                ((JFrame) ((WaitingDialog) waitingHandler).getParent()).setIconImage(Toolkit.getDefaultToolkit().getImage(getClass().getResource("/icons/searchgui.gif")));
-            }
-            waitingHandler.appendReport("The search or processing did not finish properly!", true, true);
-            waitingHandler.setRunCanceled();
-
-            saveReport();
-
-            if (waitingHandler instanceof WaitingHandlerCLIImpl) {
-                System.exit(0);
-            }
-        } else {
-            System.out.println(System.getProperty("line.separator") + System.getProperty("line.separator")
-                    + "The search did not finish properly:" + System.getProperty("line.separator") + JOptionPane.ERROR_MESSAGE);
-            System.exit(0);
-        }
-    }
-
-    /**
-     * This method loads the location for the search engine from the conf
-     * folder. If the file is not found, or it is empty, the location will be
-     * set to null.
-     *
-     * @param searchEngineAdvocate the search engine advocate (if null
-     * makeblastdb is assumed)
-     * @param searchEngineLoation the location of the search engine will be
-     * stored in this file)
-     * @param sameVersionForAll if true, the same version is used for all search
-     * engines
-     * @param windowsSupported true if Windows is supported for the given search
-     * engine
-     * @param osxSupported true if OSX is supported for the given search engine
-     * @param linuxSupported true if Linux is supported for the given search
-     * engine
-     * @param windowsBitVersions if true, different versions will be used for 32
-     * and 64 bit for Windows
-     * @param osxBitVersions if true, different versions will be used for 32 and
-     * 64 bit for OSX
-     * @param linuxBitVersions if true, different versions will be used for 32
-     * and 64 bit for Linux
-     *
-     * @return boolean if the search engine can be selected or not
-     */
-    private boolean loadSearchEngineLocation(Advocate searchEngineAdvocate,
-            boolean sameVersionForAll, boolean windowsSupported, boolean osxSupported, boolean linuxSupported,
-            boolean windowsBitVersions, boolean osxBitVersions, boolean linuxBitVersions) {
-
-        boolean enableSearchEngine = false;
-        String advocateName;
-        if (searchEngineAdvocate == null) {
-            advocateName = "makeblastdb";
-        } else {
-            advocateName = searchEngineAdvocate.getName();
-        }
-
-        // remove '!' from the advocate name, e.g., X!Tandem > XTandem
-        String correctedAdvocateName = advocateName.replaceAll("!", "");
-
-        File folder = new File(getJarFilePath() + File.separator + "resources" + File.separator + "conf" + File.separator);
-        File searchEngineLoation = null;
-
-        if (folder.exists()) {
-            File input = new File(folder, SEARCHGUI_CONFIGURATION_FILE);
-            try {
-                BufferedReader br = new BufferedReader(new FileReader(input));
-                String line;
-                while ((line = br.readLine()) != null) {
-                    line = line.trim();
-                    if (line.equals("") || line.startsWith("#")) {
-                        // skip empty lines and comment ('#') lines.
-                    } else if (line.equals(advocateName + " Location:")) {
-                        String result = br.readLine().trim();
-                        searchEngineLoation = new File(result);
-
-                        if (result.equalsIgnoreCase("Not Selected") || !searchEngineLoation.exists()) { // provided location not set or not found
-
-                            String basePath = getJarFilePath() + File.separator + "resources" + File.separator + correctedAdvocateName;
-
-                            if (sameVersionForAll) {
-                                searchEngineLoation = new File(basePath);
-                            } else {
-
-                                String operatingSystem = System.getProperty("os.name").toLowerCase();
-                                String arch = System.getProperty("os.arch").toLowerCase();
-                                boolean is64Bit = arch.lastIndexOf("64") != -1; // @TODO: note that this tests the version of the Java VM and not the OS...
-
-                                // default to the correct version for the given os
-                                if (operatingSystem.contains("windows") && windowsSupported) {
-                                    if (!windowsBitVersions) {
-                                        searchEngineLoation = new File(basePath + File.separator + "windows");
-                                    } else if (is64Bit) {
-                                        searchEngineLoation = new File(basePath + File.separator + "windows" + File.separator + "windows_64bit");
-                                    } else {
-                                        searchEngineLoation = new File(basePath + File.separator + "windows" + File.separator + "windows_32bit");
-                                    }
-                                } else if (operatingSystem.contains("mac os") && osxSupported) {
-                                    if (!osxBitVersions) {
-                                        searchEngineLoation = new File(basePath + File.separator + "osx");
-                                    } else if (is64Bit) {
-                                        searchEngineLoation = new File(basePath + File.separator + "osx" + File.separator + "osx_64bit");
-                                    } else {
-                                        searchEngineLoation = new File(basePath + File.separator + "osx" + File.separator + "osx_32bit");
-                                    }
-                                } else if ((operatingSystem.contains("nix") || operatingSystem.contains("nux")) && linuxSupported) {
-                                    if (!linuxBitVersions) {
-                                        searchEngineLoation = new File(basePath + File.separator + "linux");
-                                    } else if (is64Bit) {
-                                        searchEngineLoation = new File(basePath + File.separator + "linux" + File.separator + "linux_64bit");
-                                    } else {
-                                        searchEngineLoation = new File(basePath + File.separator + "linux" + File.separator + "linux_32bit");
-                                    }
-                                } else {
-                                    // unsupported OS version
-                                    searchEngineLoation = null;
-                                }
-                            }
-                        } else {
-                            searchEngineLoation = new File(result); // use given location
-                        }
-
-                        if (searchEngineLoation == null) {
-                            enableSearchEngine = false;
-                        } else {
-                            String selected = br.readLine().trim();
-                            if (selected.length() > 0) {
-                                enableSearchEngine = Boolean.parseBoolean(selected);
-                            } else {
-                                enableSearchEngine = true;
-                            }
-                        }
-                    }
-                }
-                br.close();
-            } catch (IOException ioe) {
-                enableSearchEngine = false;
-                ioe.printStackTrace();
-                JOptionPane.showMessageDialog(null, "An error occurred when trying to load the " + advocateName + " location.",
-                        "Configuration Import Error", JOptionPane.ERROR_MESSAGE);
-            }
-        } else {
-            enableSearchEngine = false;
-        }
-
-        if (searchEngineAdvocate != null) {
-            if (searchEngineAdvocate == Advocate.omssa) {
-                omssaLocation = searchEngineLoation;
-            } else if (searchEngineAdvocate == Advocate.xtandem) {
-                xtandemLocation = searchEngineLoation;
-            } else if (searchEngineAdvocate == Advocate.myriMatch) {
-                myriMatchLocation = searchEngineLoation;
-            } else if (searchEngineAdvocate == Advocate.msAmanda) {
-                msAmandaLocation = searchEngineLoation;
-            } else if (searchEngineAdvocate == Advocate.msgf) {
-                msgfLocation = searchEngineLoation;
-            } else if (searchEngineAdvocate == Advocate.comet) {
-                cometLocation = searchEngineLoation;
-            } else if (searchEngineAdvocate == Advocate.tide) {
-                tideLocation = searchEngineLoation;
-            } else if (searchEngineAdvocate == Advocate.andromeda) {
-                andromedaLocation = searchEngineLoation;
-            } else if (searchEngineAdvocate == Advocate.novor) {
-                novorLocation = searchEngineLoation;
-            } else if (searchEngineAdvocate == Advocate.direcTag) {
-                direcTagLocation = searchEngineLoation;
-            }
-        } else {
-            makeblastdbLocation = searchEngineLoation;
-        }
-
-        return enableSearchEngine;
-    }
-
-    /**
-     * Returns a string with the modifications used.
-     *
-     * @return a string with the modifications used.
-     */
-    public String loadModificationsUse() {
-        String result = "";
-
-        File folder = new File(getJarFilePath() + File.separator + "resources" + File.separator + "conf" + File.separator);
-        if (folder.exists()) {
-            File input = new File(folder, SEARCHGUI_CONFIGURATION_FILE);
-            try {
-                BufferedReader br = new BufferedReader(new FileReader(input));
-                String line;
-                while ((line = br.readLine()) != null) {
-                    // Skip empty lines and comment ('#') lines.
-                    line = line.trim();
-                    if (line.equals("") || line.startsWith("#")) {
-                    } else if (line.equals("Modification use:")) {
-                        result = br.readLine().trim();
-                    }
-                }
-                br.close();
-            } catch (IOException ioe) {
-                ioe.printStackTrace(); // @TODO: this exception should be thrown to the GUI!
-                JOptionPane.showMessageDialog(null, "An error occurred when trying to load the modifications preferences.",
-                        "Configuration Import Error", JOptionPane.ERROR_MESSAGE);
-            }
-        }
-        return result;
-    }
-
-    /**
-     * Returns the name of the X!Tandem result file if renamed.
-     *
-     * @param spectrumFileName the name of the spectrum file searched
-     *
-     * @return the name of the X!Tandem result file
-     */
-    public static String getXTandemFileName(String spectrumFileName) {
-        return Util.removeExtension(spectrumFileName) + ".t.xml";
-    }
-
-    /**
-     * Returns the name of the Comet result file.
-     *
-     * @param spectrumFileName the name of the spectrum file searched
-     *
-     * @return the name of the Comet result file
-     */
-    public String getCometFileName(String spectrumFileName) {
-        CometParameters cometParameters = (CometParameters) identificationParameters.getSearchParameters().getIdentificationAlgorithmParameter(Advocate.comet.getIndex());
-        return getCometFileName(spectrumFileName, cometParameters);
-    }
-
-    /**
-     * Returns the name of the Comet result file.
-     *
-     * @param spectrumFileName the mgf file name
-     * @param cometParameters the Comet parameters
-     *
-     * @return the name of the Comet result file
-     */
-    public static String getCometFileName(String spectrumFileName, CometParameters cometParameters) {
-
-        if (cometParameters.getSelectedOutputFormat() != null) {
-            switch (cometParameters.getSelectedOutputFormat()) {
-                case PepXML:
-                    return Util.removeExtension(spectrumFileName) + ".comet.pep.xml";
-                case Percolator:
-                    return Util.removeExtension(spectrumFileName) + ".comet.pin";
-                case SQT:
-                    return Util.removeExtension(spectrumFileName) + ".comet.sqt";
-                case TXT:
-                    return Util.removeExtension(spectrumFileName) + ".comet.txt";
-                default:
-                    break;
-            }
-        }
-
-        return Util.removeExtension(spectrumFileName) + ".comet.pep.xml";
-    }
-
-    /**
-     * Returns the name of the Tide result file.
-     *
-     * @param spectrumFileName the spectrum file name
-     * @return the name of the Tide result file
-     */
-    public String getTideFileName(String spectrumFileName) {
-        TideParameters tideParameters = (TideParameters) identificationParameters.getSearchParameters().getIdentificationAlgorithmParameter(Advocate.tide.getIndex());
-        return getTideFileName(spectrumFileName, tideParameters);
-    }
-
-    /**
-     * Returns the name of the Tide result file.
-     *
-     * @param spectrumFileName the mgf file name
-     * @param tideParameters the Tide parameters
-     *
-     * @return the name of the Tide result file
-     */
-    public static String getTideFileName(String spectrumFileName, TideParameters tideParameters) {
-        if (tideParameters.getTextOutput()) {
-            return Util.removeExtension(spectrumFileName) + ".tide-search.target.txt";
-        } else if (tideParameters.getMzidOutput()) {
-            return Util.removeExtension(spectrumFileName) + ".tide-search.target.mzid";
-        } else if (tideParameters.getPepXmlOutput()) {
-            return Util.removeExtension(spectrumFileName) + ".tide-search.target.pep.xml";
-        } else if (tideParameters.getSqtOutput()) {
-            return Util.removeExtension(spectrumFileName) + ".tide-search.target.sqt";
-        } else {
-            return Util.removeExtension(spectrumFileName) + ".tide-search.target.pin";
-        }
-    }
-
-    /**
-     * Returns the name of the Andromeda result file.
-     *
-     * @param spectrumFileName the name of the spectrum file searched
-     *
-     * @return the name of the Andromeda result file
-     */
-    public static String getAndromedaFileName(String spectrumFileName) {
-        return Util.removeExtension(spectrumFileName) + ".res";
-    }
-
-    /**
-     * Returns the name of the Novor result file.
-     *
-     * @param spectrumFileName the name of the spectrum file searched
-     *
-     * @return the name of the Novor result file
-     */
-    public static String getNovorFileName(String spectrumFileName) {
-        return Util.removeExtension(spectrumFileName) + ".novor.csv";
-    }
-
-    /**
-     * Returns the name of the DirecTag result file.
-     *
-     * @param spectrumFileName the name of the spectrum file searched
-     *
-     * @return the name of the DirecTag result file
-     */
-    public static String getDirecTagFileName(String spectrumFileName) {
-        return Util.removeExtension(spectrumFileName) + ".tags";
-    }
-
-    /**
-     * Returns the name of the OMSSA result file.
-     *
-     * @param spectrumFileName the spectrum file name
-     * @return the name of the OMSSA result file
-     */
-    public String getOMSSAFileName(String spectrumFileName) {
-        OmssaParameters omssaParameters = (OmssaParameters) identificationParameters.getSearchParameters().getIdentificationAlgorithmParameter(Advocate.omssa.getIndex());
-        return getOMSSAFileName(spectrumFileName, omssaParameters);
-    }
-
-    /**
-     * Returns the name of the OMSSA result file.
-     *
-     * @param spectrumFileName the mgf file name
-     * @param omssaParameters the OMSSA parameters
-     *
-     * @return the name of the OMSSA result file
-     */
-    public static String getOMSSAFileName(String spectrumFileName, OmssaParameters omssaParameters) {
-        return Util.removeExtension(spectrumFileName) + "." + omssaParameters.getSelectedOutput().toLowerCase();
-    }
-
-    /**
-     * Returns the name of the MS-GF+ result file.
-     *
-     * @param spectrumFileName the mgf file name
-     *
-     * @return the name of the MS-GF+ result file
-     */
-    public static String getMsgfFileName(String spectrumFileName) {
-        return Util.removeExtension(spectrumFileName) + ".msgf.mzid";
-    }
-
-    /**
-     * Returns the name of the MS Amanda result file.
-     *
-     * @param spectrumFileName the mgf file name
-     *
-     * @return the name of the MS Amanda result file
-     */
-    public static String getMsAmandaFileName(String spectrumFileName) {
-        return Util.removeExtension(spectrumFileName) + ".ms-amanda.csv";
-    }
-
-    /**
-     * Returns the name of the MyriMatch result file.
-     *
-     * @param spectrumFileName the spectrum file name
-     * @return the name of the MyriMatch result file
-     */
-    public String getMyriMatchFileName(String spectrumFileName) {
-        MyriMatchParameters myriMatchParameters = (MyriMatchParameters) identificationParameters.getSearchParameters().getIdentificationAlgorithmParameter(Advocate.myriMatch.getIndex());
-        return getMyriMatchFileName(spectrumFileName, myriMatchParameters);
-    }
-
-    /**
-     * Returns the name of the MyriMatch result file.
-     *
-     * @param spectrumFileName the mgf file name
-     * @param myriMatchParameters the MyriMatch parameters
-     *
-     * @return the name of the MyriMatch result file
-     */
-    public static String getMyriMatchFileName(String spectrumFileName, MyriMatchParameters myriMatchParameters) {
-        if (myriMatchParameters.getOutputFormat().equalsIgnoreCase("mzIdentML")) {
-            return Util.removeExtension(spectrumFileName) + ".myrimatch.mzid";
-        } else {
-            return Util.removeExtension(spectrumFileName) + ".myrimatch.pepXML";
-        }
-    }
-
-    /**
-     * Lists all the files which can be X!Tandem output for this spectrum file
-     * in the given folder.
-     *
-     * @param folder the folder to screen
-     * @param spectrumFileName the name of the spectrum file
-     * @return the list of candidate identification result files
-     */
-    public ArrayList<File> getXTandemFiles(File folder, String spectrumFileName) {
-        String regex = ".*\\d{4}_\\d{2}[_]\\d{2}[_]\\d{2}[_]\\d{2}[_]\\d{2}[.]t[.]xml";
-        Pattern pattern = Pattern.compile(regex);
-        ArrayList<File> result = new ArrayList<File>();
-        for (File file : folder.listFiles()) {
-            String fileName = file.getName();
-            Matcher matcher = pattern.matcher(fileName);
-            if (matcher.matches() || fileName.equals(getXTandemFileName(spectrumFileName))) {
-                result.add(file);
-            }
-        }
-        return result;
-    }
-
-    /**
-     * Returns the OMSSA location.
-     *
-     * @return the omssaLocation
-     */
-    public File getOmssaLocation() {
-        return omssaLocation;
-    }
-
-    /**
-     * Set the OMSSA location.
-     *
-     * @param omssaLocation the omssaLocation to set
-     */
-    public void setOmssaLocation(File omssaLocation) {
-        this.omssaLocation = omssaLocation;
-    }
-
-    /**
-     * Returns the X!Tandem location.
-     *
-     * @return the xtandemLocation
-     */
-    public File getXtandemLocation() {
-        return xtandemLocation;
-    }
-
-    /**
-     * Set the X!Tandem location.
-     *
-     * @param xtandemLocation the xtandemLocation to set
-     */
-    public void setXtandemLocation(File xtandemLocation) {
-        this.xtandemLocation = xtandemLocation;
-    }
-
-    /**
-     * Returns the MS-GF+ location.
-     *
-     * @return the msgfLocation
-     */
-    public File getMsgfLocation() {
-        return msgfLocation;
-    }
-
-    /**
-     * Set the MS-GF+ location.
-     *
-     * @param msgfLocation the msgfLocation to set
-     */
-    public void setMsgfLocation(File msgfLocation) {
-        this.msgfLocation = msgfLocation;
-    }
-
-    /**
-     * Returns the MS Amanda location.
-     *
-     * @return the msAmandaLocation
-     */
-    public File getMsAmandaLocation() {
-        return msAmandaLocation;
-    }
-
-    /**
-     * Set the MS Amanda location.
-     *
-     * @param msAmandaLocation the msAmandaLocation to set
-     */
-    public void setMsAmandaLocation(File msAmandaLocation) {
-        this.msAmandaLocation = msAmandaLocation;
-    }
-
-    /**
-     * Returns the MyriMatch location.
-     *
-     * @return the myriMatchLocation
-     */
-    public File getMyriMatchLocation() {
-        return myriMatchLocation;
-    }
-
-    /**
-     * Set the MyriMatch location.
-     *
-     * @param myriMatchLocation the myriMatchLocation to set
-     */
-    public void setMyriMatchLocation(File myriMatchLocation) {
-        this.myriMatchLocation = myriMatchLocation;
-    }
-
-    /**
-     * Returns the Comet location.
-     *
-     * @return the comet location
-     */
-    public File getCometLocation() {
-        return cometLocation;
-    }
-
-    /**
-     * Set the Comet location.
-     *
-     * @param cometLocation the cometLocation to set
-     */
-    public void setCometLocation(File cometLocation) {
-        this.cometLocation = cometLocation;
-    }
-
-    /**
-     * Returns the Tide location.
-     *
-     * @return the Tide location
-     */
-    public File getTideLocation() {
-        return tideLocation;
-    }
-
-    /**
-     * Set the Tide location.
-     *
-     * @param tideLocation the Tide location to set
-     */
-    public void setTideLocation(File tideLocation) {
-        this.tideLocation = tideLocation;
-    }
-
-    /**
-     * Returns the Andromeda location.
-     *
-     * @return the Andromeda location
-     */
-    public File getAndromedaLocation() {
-        return andromedaLocation;
-    }
-
-    /**
-     * Set the Andromeda location.
-     *
-     * @param andromedaLocation the Andromeda location to set
-     */
-    public void setAndromedaLocation(File andromedaLocation) {
-        this.andromedaLocation = andromedaLocation;
-    }
-
-    /**
-     * Returns the Novor location.
-     *
-     * @return the Novor location
-     */
-    public File getNovorLocation() {
-        return novorLocation;
-    }
-
-    /**
-     * Set the Novor location.
-     *
-     * @param novorLocation the Novor location to set
-     */
-    public void setNovorLocation(File novorLocation) {
-        this.novorLocation = novorLocation;
-    }
-
-    /**
-     * Returns the DirecTag location.
-     *
-     * @return the DirecTag location
-     */
-    public File getDirecTagLocation() {
-        return direcTagLocation;
-    }
-
-    /**
-     * Set the DirecTag location.
-     *
-     * @param direcTagLocation the DirecTag location to set
-     */
-    public void setDirecTagLocation(File direcTagLocation) {
-        this.direcTagLocation = direcTagLocation;
-    }
-
-    /**
-     * Returns the makeblastdb location.
-     *
-     * @return the makeblastdb location
-     */
-    public File getMakeblastdbLocation() {
-        return makeblastdbLocation;
-    }
-
-    /**
-     * Set the makeblastdb location.
-     *
-     * @param makeblastdbLocation the makeblastdbLocation to set
-     */
-    public void setMakeblastdbLocation(File makeblastdbLocation) {
-        this.makeblastdbLocation = makeblastdbLocation;
-    }
-
-    /**
-     * Returns true if OMSSA is to be used.
-     *
-     * @return true if OMSSA is to be used
-     */
-    public boolean isOmssaEnabled() {
-        return enableOmssa;
-    }
-
-    /**
-     * Set if PeptideShaker is to be run or not.
-     *
-     * @param runPeptideShaker if PeptideShaker is to be run or not
-     */
-    public void setPeptideShakerEnabled(boolean runPeptideShaker) {
-        enablePeptideShaker = runPeptideShaker;
-    }
-
-    /**
-     * Returns a boolean indicating whether PeptideShaker was enabled.
-     *
-     * @return a boolean indicating whether PeptideShaker was enabled
-     */
-    public boolean isPeptideShakerEnabled() {
-        return enablePeptideShaker;
-    }
-
-    /**
-     * Returns a boolean indicating whether Reporter was enabled.
-     *
-     * @return a boolean indicating whether Reporter was enabled
-     */
-    public boolean isReporterEnabled() {
-        return enableReporter;
-    }
-
-    /**
-     * Set if OMSSA is to be used.
-     *
-     * @param runOmssa run OMSSA?
-     */
-    public void setOmssaEnabled(boolean runOmssa) {
-        this.enableOmssa = runOmssa;
-    }
-
-    /**
-     * Returns true if X!Tandem is to be used.
-     *
-     * @return if X!Tandem is to be used
-     */
-    public boolean isXtandemEnabled() {
-        return enableXtandem;
-    }
-
-    /**
-     * Returns true if MS-GF+ is to be used.
-     *
-     * @return if MS-GF+ is to be used
-     */
-    public boolean isMsgfEnabled() {
-        return enableMsgf;
-    }
-
-    /**
-     * Returns true if MS Amanda is to be used.
-     *
-     * @return if MS Amanda is to be used
-     */
-    public boolean isMsAmandaEnabled() {
-        return enableMsAmanda;
-    }
-
-    /**
-     * Returns true if MyriMatch is to be used.
-     *
-     * @return if MyriMatch is to be used
-     */
-    public boolean isMyriMatchEnabled() {
-        return enableMyriMatch;
-    }
-
-    /**
-     * Returns true if Comet is to be used.
-     *
-     * @return if Comet is to be used
-     */
-    public boolean isCometEnabled() {
-        return enableComet;
-    }
-
-    /**
-     * Returns true if Tide is to be used.
-     *
-     * @return if Tide is to be used
-     */
-    public boolean isTideEnabled() {
-        return enableTide;
-    }
-
-    /**
-     * Returns true if Andromeda is to be used.
-     *
-     * @return if Andromeda is to be used
-     */
-    public boolean isAndromedaEnabled() {
-        return enableAndromeda;
-    }
-
-    /**
-     * Returns true if Novor is to be used.
-     *
-     * @return if Novor is to be used
-     */
-    public boolean isNovorEnabled() {
-        return enableNovor;
-    }
-
-    /**
-     * Returns true if DirecTag is to be used.
-     *
-     * @return if DirecTag is to be used
-     */
-    public boolean isDirecTagEnabled() {
-        return enableDirecTag;
-    }
-
-    /**
-     * Set if X!Tandem is to be used.
-     *
-     * @param runXtandem run X!Tandem?
-     */
-    public void setXtandemEnabled(boolean runXtandem) {
-        this.enableXtandem = runXtandem;
-    }
-
-    /**
-     * Set if MS-GF+ is to be used.
-     *
-     * @param runMsgf run MS-GF+?
-     */
-    public void setMsgfEnabled(boolean runMsgf) {
-        this.enableMsgf = runMsgf;
-    }
-
-    /**
-     * Set if MS Amanda is to be used.
-     *
-     * @param runMsAmanda run MS Amanda?
-     */
-    public void setMsAmandaEnabled(boolean runMsAmanda) {
-        this.enableMsAmanda = runMsAmanda;
-    }
-
-    /**
-     * Set if MyriMatch is to be used.
-     *
-     * @param runMyriMatch run MyriMatch?
-     */
-    public void setMyriMatchEnabled(boolean runMyriMatch) {
-        this.enableMyriMatch = runMyriMatch;
-    }
-
-    /**
-     * Set if Comet is to be used.
-     *
-     * @param runComet run Comet?
-     */
-    public void setCometEnabled(boolean runComet) {
-        this.enableComet = runComet;
-    }
-
-    /**
-     * Set if Tide is to be used.
-     *
-     * @param runTide run Tide?
-     */
-    public void setTideEnabled(boolean runTide) {
-        this.enableTide = runTide;
-    }
-
-    /**
-     * Set if Andromeda is to be used.
-     *
-     * @param runAndromeda run Andromeda?
-     */
-    public void setAndromedaEnabled(boolean runAndromeda) {
-        this.enableAndromeda = runAndromeda;
-    }
-
-    /**
-     * Set if Novor is to be used.
-     *
-     * @param runNovor run Novor?
-     */
-    public void setNovorEnabled(boolean runNovor) {
-        this.enableNovor = runNovor;
-    }
-
-    /**
-     * Set if DirecTag is to be used.
-     *
-     * @param runDirecTag run DirecTag?
-     */
-    public void setDirecTagEnabled(boolean runDirecTag) {
-        this.enableDirecTag = runDirecTag;
-    }
-
-    /**
-     * Returns the results folder.
-     *
-     * @return the resultsFolder
-     */
-    public File getResultsFolder() {
-        return resultsFolder;
-    }
-
-    /**
-     * Set the results folder.
-     *
-     * @param resultsFolder the resultsFolder to set
-     */
-    public void setResultsFolder(File resultsFolder) {
-        this.resultsFolder = resultsFolder;
-    }
-
-    /**
-     * Returns the list of mgf files.
-     *
-     * @return the mgf files
-     */
-    public ArrayList<File> getMgfFiles() {
-        return mgfFiles;
-    }
-
-    /**
-     * Sets the list of mgf files.
-     *
-     * @param mgfFiles the mgf files
-     */
-    public void setMgfFiles(ArrayList<File> mgfFiles) {
-        this.mgfFiles = mgfFiles;
-    }
-
-    /**
-     * Returns the list of raw files.
-     *
-     * @return the raw files
-     */
-    public ArrayList<File> getRawFiles() {
-        return rawFiles;
-    }
-
-    /**
-     * Sets the list of raw files.
-     *
-     * @param rawFiles the raw files
-     */
-    public void setRawFiles(ArrayList<File> rawFiles) {
-        this.rawFiles = rawFiles;
-    }
-
-    /**
-     * Returns the experiment label.
-     *
-     * @return the experiment label
-     */
-    public String getExperimentLabel() {
-        return experimentLabel;
-    }
-
-    /**
-     * Sets the the experiment label.
-     *
-     * @param experimentLabel the experimentLabel to set
-     */
-    public void setExperimentLabel(String experimentLabel) {
-        this.experimentLabel = experimentLabel;
-    }
-
-    /**
-     * Returns the sample label.
-     *
-     * @return the sample label
-     */
-    public String getSampleLabel() {
-        return sampleLabel;
-    }
-
-    /**
-     * Sets the sample label.
-     *
-     * @param sampleLabel the sampleLabel to set
-     */
-    public void setSampleLabel(String sampleLabel) {
-        this.sampleLabel = sampleLabel;
-    }
-
-    /**
-     * Returns the replicate number.
-     *
-     * @return the replicate number
-     */
-    public Integer getReplicateNumber() {
-        return replicateNumber;
-    }
-
-    /**
-     * Sets the replicate number.
-     *
-     * @param replicateNumber the replicateNumber to set
-     */
-    public void setReplicateNumber(Integer replicateNumber) {
-        this.replicateNumber = replicateNumber;
-    }
-
-    /**
-     * Returns the PeptideShaker file.
-     *
-     * @return the PeptideShaker file
-     */
-    public File getPeptideShakerFile() {
-        return peptideShakerFile;
-    }
-
-    /**
-     * Sets the PeptideShaker file.
-     *
-     * @param peptideShakerFile the peptideShakerFile to set
-     */
-    public void setPeptideShakerFile(File peptideShakerFile) {
-        this.peptideShakerFile = peptideShakerFile;
-    }
-
-    /**
-     * SearchWorker extends SwingWorker and is a helper class for performing the
-     * searches.
-     */
-    private class SearchWorker extends SwingWorker {
-
-        /**
-         * The waiting dialog.
-         */
-        private WaitingHandler waitingHandler;
-        /**
-         * True if the process has finished.
-         */
-        private boolean finished = false;
-
-        /**
-         * Creates a new SearchWorker object.
-         *
-         * @param waitingHandler
-         */
-        public SearchWorker(WaitingHandler waitingHandler) {
-            this.waitingHandler = waitingHandler;
-
-            if (waitingHandler instanceof WaitingDialog) {
-                // make sure the icon is set to the waiting icon
-                ((JFrame) ((WaitingDialog) waitingHandler).getParent()).setIconImage(Toolkit.getDefaultToolkit().getImage(getClass().getResource("/icons/searchgui-orange.gif")));
-            }
-        }
-
-        /*
-         * Cancel the search.
-         */
-        public void cancelRun() {
-
-            // start the cancelling of the process
-            if (waitingHandler != null) {
-                waitingHandler.setWaitingText("Canceling");
-            }
-
-            // stop makeblastdb and ms convert
-            if (makeblastdbProcessBuilder != null) {
-                makeblastdbProcessBuilder.endProcess();
-            }
-            if (msConvertProcessBuilders != null) {
-                for (MsConvertProcessBuilder msConvertProcessBuilder : msConvertProcessBuilders) {
-                    msConvertProcessBuilder.endProcess();
-                }
-            }
-
-            // stop the search engines and peptide shaker
-            if (omssaProcessBuilder != null) {
-                omssaProcessBuilder.endProcess();
-            }
-            if (xTandemProcessBuilder != null) {
-                xTandemProcessBuilder.endProcess();
-            }
-            if (msgfProcessBuilder != null) {
-                msgfProcessBuilder.endProcess();
-            }
-            if (msAmandaProcessBuilder != null) {
-                msAmandaProcessBuilder.endProcess();
-            }
-            if (myriMatchProcessBuilder != null) {
-                myriMatchProcessBuilder.endProcess();
-            }
-            if (cometProcessBuilder != null) {
-                cometProcessBuilder.endProcess();
-            }
-            if (tideIndexProcessBuilder != null) {
-                tideIndexProcessBuilder.endProcess();
-            }
-            if (tideSearchProcessBuilder != null) {
-                tideSearchProcessBuilder.endProcess();
-            }
-            if (andromedaProcessBuilder != null) {
-                andromedaProcessBuilder.endProcess();
-            }
-            if (novorProcessBuilder != null) {
-                novorProcessBuilder.endProcess();
-            }
-            if (direcTagProcessBuilder != null) {
-                direcTagProcessBuilder.endProcess();
-            }
-            if (peptideShakerProcessBuilder != null) {
-                peptideShakerProcessBuilder.endProcess();
-            }
-        }
-
-        @Override
-        protected Object doInBackground() {
-
-            try {
-                UtilitiesUserPreferences utilitiesUserPreferences = UtilitiesUserPreferences.loadUserPreferences();
-
-                File outputFolder = getResultsFolder();
-                File outputTempFolder;
-
-                if (utilitiesUserPreferences.getOutputOption() == SearchGuiOutputOption.no_zip) {
-                    outputTempFolder = outputFolder;
-                } else {
-                    try {
-                        outputTempFolder = new File(outputFolder, OUTPUT_TEMP_FOLDER_NAME);
-                        if (outputTempFolder.exists()) {
-                            Util.deleteDir(outputTempFolder);
-                        }
-                        outputTempFolder.mkdirs();
-                        TempFilesManager.registerTempFolder(outputTempFolder);
-                    } catch (Exception e) {
-                        e.printStackTrace();
-                        outputTempFolder = outputFolder;
-                    }
-                }
-
-                SearchParameters searchParameters = identificationParameters.getSearchParameters();
-
-                File fastaFile = searchParameters.getFastaFile();
-
-                if (enableOmssa) {
-                    // call Makeblastdb class, check if run before and then start process
-                    makeblastdbProcessBuilder = new MakeblastdbProcessBuilder(getJarFilePath(), fastaFile, makeblastdbLocation, waitingHandler, exceptionHandler);
-
-                    if (makeblastdbProcessBuilder.needsFormatting()) {
-
-                        // @TODO: should the MS-GF+ database formatting be done here as well..?
-                        if (waitingHandler != null) {
-                            if (!useCommandLine) {
-                                waitingHandler.setWaitingText("Formatting " + makeblastdbProcessBuilder.getCurrentlyProcessedFileName() + " for OMSSA.");
-                            }
-                            waitingHandler.appendReport("Formatting " + makeblastdbProcessBuilder.getCurrentlyProcessedFileName() + " for OMSSA.", true, true);
-                            waitingHandler.appendReportEndLine();
-                        }
-                        makeblastdbProcessBuilder.startProcess();
-
-                        if (waitingHandler != null) {
-                            waitingHandler.appendReport(makeblastdbProcessBuilder.getCurrentlyProcessedFileName() + " formatted for OMSSA.", true, true);
-                            waitingHandler.appendReportEndLine();
-                        }
-                    }
-
-                    // Write modification files to the OMSSA directory and save PTM indexes in the search parameters
-                    File modsXmlFile = new File(omssaLocation, "mods.xml");
-                    if (!modsXmlFile.exists()) {
-                        throw new IllegalArgumentException("OMSSA mods.xml file not found.");
-                    }
-                    File userModsXmlFile = new File(omssaLocation, "usermods.xml");
-                    OmssaclProcessBuilder.writeOmssaUserModificationsFile(userModsXmlFile, identificationParameters, identificationParametersFile);
-
-                    // Copy the files to the results folder
-                    File destinationFile = new File(outputTempFolder, "omssa_mods.xml");
-                    Util.copyFile(modsXmlFile, destinationFile);
-                    destinationFile = new File(outputTempFolder, "omssa_usermods.xml");
-                    Util.copyFile(userModsXmlFile, destinationFile);
-                }
-
-                if (enableAndromeda) {
-                    if (!useCommandLine) {
-                        waitingHandler.setWaitingText("Andromeda configuration.");
-                    }
-                    waitingHandler.appendReport("Andromeda configuration.", true, true);
-                    waitingHandler.appendReportEndLine();
-                    // write Andromeda database configuration file
-                    AndromedaProcessBuilder.createDatabaseFile(andromedaLocation, searchParameters);
-                    // write Andromeda enzyme configuration file
-                    AndromedaProcessBuilder.createEnzymesFile(andromedaLocation);
-                    // write Andromeda PTM configuration file and save PTM indexes in the search parameters
-                    AndromedaProcessBuilder.createPtmFile(andromedaLocation, identificationParameters, identificationParametersFile);
-                }
-
-                int nRawFiles = getRawFiles().size();
-                int nFilesToSearch = nRawFiles + getMgfFiles().size();
-                int nProgress = 2 + nRawFiles;
-                if (isOmssaEnabled()) {
-                    nProgress += nFilesToSearch;
-                }
-                if (enableXtandem) {
-                    nProgress += nFilesToSearch;
-                }
-                if (enableMsgf) {
-                    nProgress += nFilesToSearch;
-                }
-                if (enableMsAmanda) {
-                    nProgress += nFilesToSearch;
-                }
-                if (enableMyriMatch) {
-                    nProgress += nFilesToSearch;
-                }
-                if (enableComet) {
-                    nProgress += nFilesToSearch;
-                }
-                if (enableTide) {
-                    nProgress += nFilesToSearch;
-                    nProgress++; // the tide indexing
-                }
-                if (enableAndromeda) {
-                    nProgress += nFilesToSearch;
-                }
-                if (enableNovor) {
-                    nProgress += nFilesToSearch;
-                }
-                if (enableDirecTag) {
-                    nProgress += nFilesToSearch;
-                }
-                if (enablePeptideShaker) {
-                    nProgress++;
-                }
-                if (isReporterEnabled()) {
-                    nProgress++;
-                }
-
-                waitingHandler.setMaxPrimaryProgressCounter(nProgress);
-                waitingHandler.increasePrimaryProgressCounter(); // just to not be stuck at 0% for the whole first search
-
-                if (enableTide && !waitingHandler.isRunCanceled()) {
-                    // create the tide index
-                    tideIndexProcessBuilder = new TideIndexProcessBuilder(tideLocation, searchParameters, waitingHandler, exceptionHandler);
-                    waitingHandler.appendReport("Indexing " + fastaFile.getName() + " for Tide.", true, true);
-                    waitingHandler.appendReportEndLine();
-                    tideIndexProcessBuilder.startProcess();
-                }
-
-                // convert raw files
-                ExecutorService pool = Executors.newFixedThreadPool(processingPreferences.getnThreads());
-
-                ArrayList<File> rawFiles = getRawFiles();
-
-                if (!rawFiles.isEmpty() && !waitingHandler.isRunCanceled()) {
-
-                    waitingHandler.resetSecondaryProgressCounter();
-                    waitingHandler.setMaxSecondaryProgressCounter(rawFiles.size() * 100);
-
-                    msConvertProcessBuilders = new ArrayList<MsConvertProcessBuilder>();
-
-                    Duration conversionDuration = new Duration();
-                    if (rawFiles.size() > 1) {
-                        conversionDuration.start();
-                        waitingHandler.appendReport("Converting raw files.", true, true);
-                    }
-
-                    for (int i = 0; i < rawFiles.size() && !waitingHandler.isRunCanceled(); i++) {
-
-                        File rawFile = rawFiles.get(i);
-                        String rawFileName = rawFile.getName();
-                        File folder = rawFile.getParentFile();
-                        String mgfFileName = Util.removeExtension(rawFileName) + ".mgf";
-                        File mgfFile = new File(folder, mgfFileName);
-                        if (!mgfFile.exists()) {
-                            MsConvertProcessBuilder msConvertProcessBuilder = new MsConvertProcessBuilder(waitingHandler, exceptionHandler, rawFile, folder, getMsConvertParameters());
-                            msConvertProcessBuilders.add(msConvertProcessBuilder);
-                            pool.submit(msConvertProcessBuilder);
-                            // @TODO: validate the mgf file!
-                        } else {
-                            waitingHandler.appendReport(mgfFileName + " already exists. Conversion canceled.", true, true);
-                            waitingHandler.appendReportEndLine();
-                        }
-                        mgfFiles.add(mgfFile);
-                    }
-
-                    if (waitingHandler.isRunCanceled()) {
-                        pool.shutdownNow();
-                    } else {
-                        pool.shutdown();
-                        if (!pool.awaitTermination(1 * rawFiles.size(), TimeUnit.DAYS)) {
-                            throw new InterruptedException("Conversion timed out. Please contact the developers.");
-                        }
-
-                        if (!waitingHandler.isRunCanceled() && rawFiles.size() > 1) {
-                            conversionDuration.end();
-                            waitingHandler.appendReport("Raw files conversion completed (" + conversionDuration.toString() + ").", true, true);
-                        }
-                    }
-
-                    waitingHandler.setSecondaryProgressCounterIndeterminate(true);
-                }
-
-                if (!waitingHandler.isRunCanceled()) {
-                    // indexing the spectrum files
-                    waitingHandler.appendReportEndLine();
-                    waitingHandler.appendReport("Indexing spectrum files.", true, true);
-                    SpectrumFactory spectrumFactory = SpectrumFactory.getInstance();
-                    for (File mgfFile : mgfFiles) {
-                        spectrumFactory.addSpectra(mgfFile);
-                    }
-
-                    // indexing the spectrum files
-                    waitingHandler.appendReport("Extracting search settings.", true, true);
-                    waitingHandler.appendReportEndLine();
-                }
-
-                if (!waitingHandler.isRunCanceled()) {
-                    saveInputFile(outputTempFolder);
-                    waitingHandler.increasePrimaryProgressCounter();
-                }
-
-                // keep track of the identification files created in a map: spectrum file name -> algorithm index -> identification file
-                HashMap<String, HashMap<Integer, File>> identificationFiles = new HashMap<String, HashMap<Integer, File>>(mgfFiles.size());
-
-                // keep track of the spectrum files used to generate the id files
-                idFileToSpectrumFileMap = new HashMap<String, File>();
-
-                for (int i = 0; i < getMgfFiles().size() && !waitingHandler.isRunCanceled(); i++) {
-
-                    File spectrumFile = getMgfFiles().get(i);
-
-                    String spectrumFileName = spectrumFile.getName();
-                    if (useCommandLine) {
-                        System.out.println(System.getProperty("line.separator") + System.getProperty("line.separator")
-                                + "Processing: " + spectrumFileName + " (" + (i + 1) + "/" + getMgfFiles().size() + ")");
-                    } else {
-                        waitingHandler.setWaitingText("Processing: " + spectrumFileName + " (" + (i + 1) + "/" + getMgfFiles().size() + ")");
-                    }
-
-                    if (enableXtandem && !waitingHandler.isRunCanceled()) {
-                        File xTandemOutputFile = new File(outputTempFolder, Util.removeExtension(spectrumFileName) + ".t.xml");
-                        xTandemProcessBuilder = new TandemProcessBuilder(xtandemLocation,
-                                spectrumFile.getAbsolutePath(), xTandemOutputFile.getAbsolutePath(),
-                                searchParameters, waitingHandler, exceptionHandler, processingPreferences.getnThreads());
-
-                        waitingHandler.appendReport("Processing " + spectrumFileName + " with " + Advocate.xtandem.getName() + ".", true, true);
-                        waitingHandler.appendReportEndLine();
-                        xTandemProcessBuilder.startProcess();
-
-                        if (!waitingHandler.isRunCanceled()) {
-                            if (utilitiesUserPreferences.renameXTandemFile()) {
-                                ArrayList<File> result = getXTandemFiles(outputTempFolder, spectrumFileName);
-                                if (result.size() == 1) {
-                                    File xTandemFile = result.get(0);
-                                    File destinationFile = new File(outputTempFolder, getXTandemFileName(spectrumFileName));
-                                    try {
-                                        xTandemFile.renameTo(destinationFile);
-                                    } catch (Exception e) {
-                                        e.printStackTrace();
-                                        waitingHandler.appendReport("Could not rename " + Advocate.xtandem.getName() + " result for " + spectrumFileName + ".", true, true);
-                                    }
-                                } else {
-                                    waitingHandler.appendReport("Could not rename " + Advocate.xtandem.getName() + " result for " + spectrumFileName + ".", true, true);
-                                }
-                            }
-                            HashMap<Integer, File> runIdentificationFiles = identificationFiles.get(spectrumFileName);
-                            if (runIdentificationFiles == null) {
-                                runIdentificationFiles = new HashMap<Integer, File>();
-                                identificationFiles.put(spectrumFileName, runIdentificationFiles);
-                            }
-                            if (xTandemOutputFile.exists()) {
-                                runIdentificationFiles.put(Advocate.xtandem.getIndex(), xTandemOutputFile);
-                                idFileToSpectrumFileMap.put(xTandemOutputFile.getName(), spectrumFile);
-                            } else {
-                                waitingHandler.appendReport("Could not find " + Advocate.xtandem.getName() + " result file for " + spectrumFileName + ".", true, true);
-                            }
-                            waitingHandler.increasePrimaryProgressCounter();
-                        }
-                    }
-
-                    if (enableMyriMatch && !waitingHandler.isRunCanceled()) {
-                        File myriMatchOutputFile = new File(outputTempFolder, getMyriMatchFileName(spectrumFileName));
-                        myriMatchProcessBuilder = new MyriMatchProcessBuilder(myriMatchLocation,
-                                spectrumFile.getAbsolutePath(), outputTempFolder, searchParameters, waitingHandler, exceptionHandler, processingPreferences.getnThreads());
-                        waitingHandler.appendReport("Processing " + spectrumFileName + " with " + Advocate.myriMatch.getName() + ".", true, true);
-                        waitingHandler.appendReportEndLine();
-                        myriMatchProcessBuilder.startProcess();
-
-                        if (!waitingHandler.isRunCanceled()) {
-                            HashMap<Integer, File> runIdentificationFiles = identificationFiles.get(spectrumFileName);
-                            if (runIdentificationFiles == null) {
-                                runIdentificationFiles = new HashMap<Integer, File>();
-                                identificationFiles.put(spectrumFileName, runIdentificationFiles);
-                            }
-                            if (myriMatchOutputFile.exists()) {
-                                runIdentificationFiles.put(Advocate.myriMatch.getIndex(), myriMatchOutputFile);
-                                idFileToSpectrumFileMap.put(myriMatchOutputFile.getName(), spectrumFile);
-                            } else {
-                                waitingHandler.appendReport("Could not find " + Advocate.myriMatch.getName() + " result file for " + spectrumFileName + ".", true, true);
-                            }
-                            waitingHandler.increasePrimaryProgressCounter();
-                        }
-                    }
-
-                    if (enableMsAmanda && !waitingHandler.isRunCanceled()) {
-                        File msAmandaOutputFile = new File(outputTempFolder, Util.removeExtension(spectrumFileName) + ".ms-amanda.csv");
-                        String filePath = msAmandaOutputFile.getAbsolutePath();
-                        msAmandaProcessBuilder = new MsAmandaProcessBuilder(msAmandaLocation,
-                                spectrumFile.getAbsolutePath(), filePath, searchParameters, waitingHandler, exceptionHandler, processingPreferences.getnThreads());
-                        waitingHandler.appendReport("Processing " + spectrumFileName + " with " + Advocate.msAmanda.getName() + ".", true, true);
-                        waitingHandler.appendReportEndLine();
-                        msAmandaProcessBuilder.startProcess();
-
-                        if (!waitingHandler.isRunCanceled()) {
-                            HashMap<Integer, File> runIdentificationFiles = identificationFiles.get(spectrumFileName);
-                            if (runIdentificationFiles == null) {
-                                runIdentificationFiles = new HashMap<Integer, File>();
-                                identificationFiles.put(spectrumFileName, runIdentificationFiles);
-                            }
-                            if (msAmandaOutputFile.exists()) {
-                                runIdentificationFiles.put(Advocate.msAmanda.getIndex(), msAmandaOutputFile);
-                                idFileToSpectrumFileMap.put(msAmandaOutputFile.getName(), spectrumFile);
-                            } else {
-                                waitingHandler.appendReport("Could not find " + Advocate.msAmanda.getName() + " result file for " + spectrumFileName + ".", true, true);
-                            }
-                            waitingHandler.increasePrimaryProgressCounter();
-                        }
-                    }
-
-                    if (enableMsgf && !waitingHandler.isRunCanceled()) {
-                        File msgfOutputFile = new File(outputTempFolder, Util.removeExtension(spectrumFileName) + ".msgf.mzid");
-                        msgfProcessBuilder = new MsgfProcessBuilder(msgfLocation,
-                                spectrumFile.getAbsolutePath(), msgfOutputFile, searchParameters, waitingHandler, exceptionHandler, processingPreferences.getnThreads(), useCommandLine);
-                        waitingHandler.appendReport("Processing " + spectrumFileName + " with " + Advocate.msgf.getName() + ".", true, true);
-                        waitingHandler.appendReportEndLine();
-                        msgfProcessBuilder.startProcess();
-
-                        if (!waitingHandler.isRunCanceled()) {
-                            HashMap<Integer, File> runIdentificationFiles = identificationFiles.get(spectrumFileName);
-                            if (runIdentificationFiles == null) {
-                                runIdentificationFiles = new HashMap<Integer, File>();
-                                identificationFiles.put(spectrumFileName, runIdentificationFiles);
-                            }
-                            if (msgfOutputFile.exists()) {
-                                runIdentificationFiles.put(Advocate.msgf.getIndex(), msgfOutputFile);
-                                idFileToSpectrumFileMap.put(msgfOutputFile.getName(), spectrumFile);
-                            } else {
-                                waitingHandler.appendReport("Could not find " + Advocate.msgf.getName() + " result file for " + spectrumFileName + ".", true, true);
-                            }
-                            waitingHandler.increasePrimaryProgressCounter();
-                        }
-                    }
-
-                    if (enableOmssa && !waitingHandler.isRunCanceled()) {
-                        File omssaOutputFile = new File(outputTempFolder, getOMSSAFileName(spectrumFileName));
-                        omssaProcessBuilder = new OmssaclProcessBuilder(omssaLocation,
-                                spectrumFile.getAbsolutePath(), omssaOutputFile, searchParameters, waitingHandler, exceptionHandler,
-                                utilitiesUserPreferences.getRefMass(), processingPreferences.getnThreads());
-                        waitingHandler.appendReport("Processing " + spectrumFileName + " with " + Advocate.omssa.getName() + ".", true, true);
-                        waitingHandler.appendReportEndLine();
-                        omssaProcessBuilder.startProcess();
-
-                        if (!waitingHandler.isRunCanceled()) {
-                            HashMap<Integer, File> runIdentificationFiles = identificationFiles.get(spectrumFileName);
-                            if (runIdentificationFiles == null) {
-                                runIdentificationFiles = new HashMap<Integer, File>();
-                                identificationFiles.put(spectrumFileName, runIdentificationFiles);
-                            }
-                            if (omssaOutputFile.exists()) {
-                                runIdentificationFiles.put(Advocate.omssa.getIndex(), omssaOutputFile);
-                                idFileToSpectrumFileMap.put(omssaOutputFile.getName(), spectrumFile);
-                            } else {
-                                waitingHandler.appendReport("Could not find " + Advocate.omssa.getName() + " result file for " + spectrumFileName + ".", true, true);
-                            }
-                            waitingHandler.increasePrimaryProgressCounter();
-                        }
-                    }
-
-                    if (enableComet && !waitingHandler.isRunCanceled()) {
-
-                        File cometOutputFile = new File(outputTempFolder, getCometFileName(spectrumFileName));
-                        // Comet does not overwrite files but crashes
-                        if (cometOutputFile.exists()) {
-                            cometOutputFile.delete();
-                        }
-                        cometProcessBuilder = new CometProcessBuilder(cometLocation, searchParameters, spectrumFile, waitingHandler, exceptionHandler,
-                                processingPreferences.getnThreads(), utilitiesUserPreferences.getRefMass());
-                        waitingHandler.appendReport("Processing " + spectrumFileName + " with " + Advocate.comet.getName() + ".", true, true);
-                        waitingHandler.appendReportEndLine();
-                        cometProcessBuilder.startProcess();
-
-                        if (!waitingHandler.isRunCanceled()) {
-
-                            // move the comet result file to the results folder
-                            File tempCometOutputFile = new File(spectrumFile.getParent(), getCometFileName(spectrumFileName));
-                            FileUtils.moveFile(tempCometOutputFile, cometOutputFile);
-
-                            HashMap<Integer, File> runIdentificationFiles = identificationFiles.get(spectrumFileName);
-                            if (runIdentificationFiles == null) {
-                                runIdentificationFiles = new HashMap<Integer, File>();
-                                identificationFiles.put(spectrumFileName, runIdentificationFiles);
-                            }
-                            if (cometOutputFile.exists()) {
-                                runIdentificationFiles.put(Advocate.comet.getIndex(), cometOutputFile);
-                                idFileToSpectrumFileMap.put(cometOutputFile.getName(), spectrumFile);
-                            } else {
-                                waitingHandler.appendReport("Could not find " + Advocate.comet.getName() + " result file for " + spectrumFileName + ".", true, true);
-                            }
-                            waitingHandler.increasePrimaryProgressCounter();
-                        }
-                    }
-
-                    File ms2File = null;
-
-                    if (enableTide && !waitingHandler.isRunCanceled()) {
-
-                        waitingHandler.appendReport("Converting spectrum file " + spectrumFileName + " for Tide.", true, true);
-                        ms2File = new File(getPeakListFolder(getJarFilePath()), Util.removeExtension(spectrumFileName) + ".ms2");
-                        Ms2Exporter.mgfToMs2(spectrumFile, ms2File, true);
-
-                        File tideOutputFile = new File(outputTempFolder, getTideFileName(spectrumFileName));
-
-                        // perform the tide search
-                        if (!waitingHandler.isRunCanceled()) {
-                            tideSearchProcessBuilder = new TideSearchProcessBuilder(tideLocation, searchParameters, 
-                                    ms2File, waitingHandler, exceptionHandler, processingPreferences.getnThreads());
-                            waitingHandler.appendReport("Processing " + spectrumFileName + " with " + Advocate.tide.getName() + ".", true, true);
-                            waitingHandler.appendReportEndLine();
-                            tideSearchProcessBuilder.startProcess();
-                        }
-
-                        if (!waitingHandler.isRunCanceled()) {
-
-                            String tideResultsFolderName = ((TideParameters) searchParameters.getIdentificationAlgorithmParameter(Advocate.tide.getIndex())).getOutputFolderName();
-
-                            // move the tide result file to the results folder
-                            File tempTideOutputFile = new File(new File(tideLocation, tideResultsFolderName), getTideFileName(spectrumFileName));
-                            FileUtils.moveFile(tempTideOutputFile, tideOutputFile);
-
-                            HashMap<Integer, File> runIdentificationFiles = identificationFiles.get(spectrumFileName);
-                            if (runIdentificationFiles == null) {
-                                runIdentificationFiles = new HashMap<Integer, File>();
-                                identificationFiles.put(spectrumFileName, runIdentificationFiles);
-                            }
-                            if (tideOutputFile.exists()) {
-                                runIdentificationFiles.put(Advocate.tide.getIndex(), tideOutputFile);
-                                idFileToSpectrumFileMap.put(tideOutputFile.getName(), spectrumFile);
-                            } else {
-                                waitingHandler.appendReport("Could not find " + Advocate.tide.getName() + " result file for " + spectrumFileName + ".", true, true);
-                            }
-                            waitingHandler.increasePrimaryProgressCounter();
-                        }
-                    }
-
-                    File aplFile = null;
-                    if (enableAndromeda && !waitingHandler.isRunCanceled()) {
-                        waitingHandler.appendReport("Converting spectrum file " + spectrumFileName + " for Andromeda.", true, true);
-                        aplFile = new File(getPeakListFolder(getJarFilePath()), Util.removeExtension(spectrumFileName) + ".apl");
-                        AndromedaParameters andromedaParameters = (AndromedaParameters) searchParameters.getIdentificationAlgorithmParameter(Advocate.andromeda.getIndex());
-                        AplExporter.mgfToApl(spectrumFile, aplFile, andromedaParameters.getFragmentationMethod(), searchParameters.getMinChargeSearched().value, searchParameters.getMaxChargeSearched().value);
-                    }
-
-                    if (enableAndromeda && !waitingHandler.isRunCanceled()) {
-
-                        File andromedaOutputFile = new File(outputTempFolder, getAndromedaFileName(spectrumFileName));
-                        andromedaProcessBuilder = new AndromedaProcessBuilder(andromedaLocation, searchParameters, identificationParametersFile, aplFile, waitingHandler, exceptionHandler, processingPreferences.getnThreads());
-                        waitingHandler.appendReport("Processing " + spectrumFileName + " with " + Advocate.andromeda.getName() + ".", true, true);
-                        waitingHandler.appendReportEndLine();
-                        andromedaProcessBuilder.startProcess();
-
-                        if (!waitingHandler.isRunCanceled()) {
-
-                            File tempResultFile = new File(aplFile.getParent(), getAndromedaFileName(spectrumFileName));
-                            if (tempResultFile.exists()) {
-                                Util.copyFile(tempResultFile, andromedaOutputFile);
-                                try {
-                                    tempResultFile.delete();
-                                } catch (Exception e) {
-                                    waitingHandler.appendReport("An error occurred when attempting to delete " + tempResultFile.getName() + ".", true, true);
-                                }
-                                HashMap<Integer, File> runIdentificationFiles = identificationFiles.get(spectrumFileName);
-                                if (runIdentificationFiles == null) {
-                                    runIdentificationFiles = new HashMap<Integer, File>();
-                                    identificationFiles.put(spectrumFileName, runIdentificationFiles);
-                                }
-                                if (andromedaOutputFile.exists()) {
-                                    runIdentificationFiles.put(Advocate.andromeda.getIndex(), andromedaOutputFile);
-                                    idFileToSpectrumFileMap.put(andromedaOutputFile.getName(), spectrumFile);
-                                } else {
-                                    waitingHandler.appendReport("Could not find " + Advocate.andromeda.getName() + " result file for " + spectrumFileName + ".", true, true);
-                                }
-                            } else {
-                                waitingHandler.appendReport("Could not find " + Advocate.andromeda.getName() + " .res file for " + spectrumFileName + ".", true, true);
-                            }
-                            waitingHandler.increasePrimaryProgressCounter();
-                        }
-                    }
-
-                    // delete the temp apl and ms2 files
-                    if (aplFile != null) {
-                        aplFile.delete();
-                    }
-                    if (ms2File != null) {
-                        ms2File.delete();
-                    }
-
-                    if (enableNovor && !waitingHandler.isRunCanceled()) {
-                        File novorOutputFile = new File(outputTempFolder, getNovorFileName(spectrumFileName));
-                        novorProcessBuilder = new NovorProcessBuilder(novorLocation,
-                                spectrumFile, novorOutputFile, searchParameters, useCommandLine, waitingHandler, exceptionHandler);
-                        waitingHandler.appendReport("Processing " + spectrumFileName + " with " + Advocate.novor.getName() + ".", true, true);
-                        waitingHandler.appendReportEndLine();
-                        novorProcessBuilder.startProcess();
-
-                        if (!waitingHandler.isRunCanceled()) {
-                            HashMap<Integer, File> runIdentificationFiles = identificationFiles.get(spectrumFileName);
-                            if (runIdentificationFiles == null) {
-                                runIdentificationFiles = new HashMap<Integer, File>();
-                                identificationFiles.put(spectrumFileName, runIdentificationFiles);
-                            }
-                            if (novorOutputFile.exists()) {
-                                runIdentificationFiles.put(Advocate.novor.getIndex(), novorOutputFile);
-                                idFileToSpectrumFileMap.put(novorOutputFile.getName(), spectrumFile);
-                            } else {
-                                waitingHandler.appendReport("Could not find " + Advocate.novor.getName() + " result file for " + spectrumFileName + ".", true, true);
-                            }
-                            waitingHandler.increasePrimaryProgressCounter();
-                        }
-                    }
-
-                    if (enableDirecTag && !waitingHandler.isRunCanceled()) {
-                        File direcTagOutputFile = new File(outputTempFolder, getDirecTagFileName(spectrumFileName));
-                        direcTagProcessBuilder = new DirecTagProcessBuilder(direcTagLocation,
-                                spectrumFile, processingPreferences.getnThreads(), outputTempFolder, searchParameters, waitingHandler, exceptionHandler);
-                        waitingHandler.appendReport("Processing " + spectrumFileName + " with " + Advocate.direcTag.getName() + ".", true, true);
-                        waitingHandler.appendReportEndLine();
-                        direcTagProcessBuilder.startProcess();
-
-                        if (!waitingHandler.isRunCanceled()) {
-                            HashMap<Integer, File> runIdentificationFiles = identificationFiles.get(spectrumFileName);
-                            if (runIdentificationFiles == null) {
-                                runIdentificationFiles = new HashMap<Integer, File>();
-                                identificationFiles.put(spectrumFileName, runIdentificationFiles);
-                            }
-                            if (direcTagOutputFile.exists()) {
-                                runIdentificationFiles.put(Advocate.direcTag.getIndex(), direcTagOutputFile);
-                                idFileToSpectrumFileMap.put(direcTagOutputFile.getName(), spectrumFile);
-                            } else {
-                                waitingHandler.appendReport("Could not find " + Advocate.direcTag.getName() + " result file for " + spectrumFileName + ".", true, true);
-                            }
-                            waitingHandler.increasePrimaryProgressCounter();
-                        }
-                    }
-                }
-
-                // delete the tide index and the crux-output folder?
-                if (enableTide) {
-
-                    TideParameters tideParameters = ((TideParameters) searchParameters.getIdentificationAlgorithmParameter(Advocate.tide.getIndex()));
-
-                    if (tideParameters.getRemoveTempFolders()) {
-                        String tideResultsFolderName = tideParameters.getOutputFolderName();
-                        File tideResultsFolder = new File(tideLocation, tideResultsFolderName);
-                        if (tideResultsFolder.exists()) {
-                            FileUtils.deleteDirectory(tideResultsFolder);
-                        }
-
-                        File tideIndexFolder = new File(tideLocation, "fasta-index");
-                        if (tideIndexFolder.exists()) {
-                            FileUtils.deleteDirectory(tideIndexFolder);
-                        }
-                    }
-                }
-                
-                // save the ptm mappings for novor and directag
-                identificationParametersFactory.addIdentificationParameters(identificationParameters);
-
-                outputTimeStamp = getOutputDate();
-
-                if (!waitingHandler.isRunCanceled()) {
-                    // organize the output files
-                    if (utilitiesUserPreferences.getOutputOption() != SearchGuiOutputOption.no_zip) {
-                        waitingHandler.appendReport("Zipping output files.", true, true);
-                    } else {
-                        waitingHandler.appendReport("Preparing output files.", true, true);
-                    }
-                    waitingHandler.appendReportEndLine();
-                    organizeOutput(outputFolder, outputTempFolder, identificationFiles, identificationParametersFile, utilitiesUserPreferences.isIncludeDateInOutputName());
-                    waitingHandler.increasePrimaryProgressCounter();
-                }
-
-                if (enablePeptideShaker && !waitingHandler.isRunCanceled()) { // @TODO: the output file checks below don't work when the date is added to the file name... 
-
-                    ArrayList<File> identificationFilesList = new ArrayList<File>();
-                    identificationFilesList.addAll(mascotFiles);
-
-                    if (utilitiesUserPreferences.getOutputOption() == SearchGuiOutputOption.grouped) {
-                        File outputFile = getDefaultOutputFile(outputFolder, utilitiesUserPreferences.isIncludeDateInOutputName());
-                        if (outputFile.exists()) {
-                            identificationFilesList.add(outputFile);
-                        } else {
-                            waitingHandler.appendReport("Could not find SearchGUI results.", true, true);
-                        }
-                    } else if (utilitiesUserPreferences.getOutputOption() == SearchGuiOutputOption.algorithm) {
-                        if (enableMsAmanda) {
-                            File outputFile = getDefaultOutputFile(outputFolder, Advocate.msAmanda.getName(), utilitiesUserPreferences.isIncludeDateInOutputName());
-                            if (outputFile.exists()) {
-                                identificationFilesList.add(outputFile);
-                            } else {
-                                waitingHandler.appendReport("Could not find " + Advocate.msAmanda.getName() + " results.", true, true);
-                            }
-                        }
-                        if (enableMsgf) {
-                            File outputFile = getDefaultOutputFile(outputFolder, Advocate.msgf.getName(), utilitiesUserPreferences.isIncludeDateInOutputName());
-                            if (outputFile.exists()) {
-                                identificationFilesList.add(outputFile);
-                            } else {
-                                waitingHandler.appendReport("Could not find " + Advocate.msgf.getName() + " results.", true, true);
-                            }
-                        }
-                        if (enableMyriMatch) {
-                            File outputFile = getDefaultOutputFile(outputFolder, Advocate.myriMatch.getName(), utilitiesUserPreferences.isIncludeDateInOutputName());
-                            if (outputFile.exists()) {
-                                identificationFilesList.add(outputFile);
-                            } else {
-                                waitingHandler.appendReport("Could not find " + Advocate.myriMatch.getName() + " results.", true, true);
-                            }
-                        }
-                        if (enableOmssa) {
-                            File outputFile = getDefaultOutputFile(outputFolder, Advocate.omssa.getName(), utilitiesUserPreferences.isIncludeDateInOutputName());
-                            if (outputFile.exists()) {
-                                identificationFilesList.add(outputFile);
-                            } else {
-                                waitingHandler.appendReport("Could not find " + Advocate.omssa.getName() + " results.", true, true);
-                            }
-                        }
-                        if (enableXtandem) {
-                            File outputFile = getDefaultOutputFile(outputFolder, Advocate.xtandem.getName(), utilitiesUserPreferences.isIncludeDateInOutputName());
-                            if (outputFile.exists()) {
-                                identificationFilesList.add(outputFile);
-                            } else {
-                                waitingHandler.appendReport("Could not find " + Advocate.xtandem.getName() + " results.", true, true);
-                            }
-                        }
-                        if (enableComet) {
-                            File outputFile = getDefaultOutputFile(outputFolder, Advocate.comet.getName(), utilitiesUserPreferences.isIncludeDateInOutputName());
-                            if (outputFile.exists()) {
-                                identificationFilesList.add(outputFile);
-                            } else {
-                                waitingHandler.appendReport("Could not find " + Advocate.comet.getName() + " results.", true, true);
-                            }
-                        }
-                        if (enableTide) {
-                            File outputFile = getDefaultOutputFile(outputFolder, Advocate.tide.getName(), utilitiesUserPreferences.isIncludeDateInOutputName());
-                            if (outputFile.exists()) {
-                                identificationFilesList.add(outputFile);
-                            } else {
-                                waitingHandler.appendReport("Could not find " + Advocate.tide.getName() + " results.", true, true);
-                            }
-                        }
-                        if (enableAndromeda) {
-                            File outputFile = getDefaultOutputFile(outputFolder, Advocate.andromeda.getName(), utilitiesUserPreferences.isIncludeDateInOutputName());
-                            if (outputFile.exists()) {
-                                identificationFilesList.add(outputFile);
-                            } else {
-                                waitingHandler.appendReport("Could not find " + Advocate.andromeda.getName() + " results.", true, true);
-                            }
-                        }
-                        if (enableNovor) {
-                            File outputFile = getDefaultOutputFile(outputFolder, Advocate.novor.getName(), utilitiesUserPreferences.isIncludeDateInOutputName());
-                            if (outputFile.exists()) {
-                                identificationFilesList.add(outputFile);
-                            } else {
-                                waitingHandler.appendReport("Could not find " + Advocate.novor.getName() + " results.", true, true);
-                            }
-                        }
-                        if (enableDirecTag) {
-                            File outputFile = getDefaultOutputFile(outputFolder, Advocate.direcTag.getName(), utilitiesUserPreferences.isIncludeDateInOutputName());
-                            if (outputFile.exists()) {
-                                identificationFilesList.add(outputFile);
-                            } else {
-                                waitingHandler.appendReport("Could not find " + Advocate.direcTag.getName() + " results.", true, true);
-                            }
-                        }
-                    } else if (utilitiesUserPreferences.getOutputOption() == SearchGuiOutputOption.run) {
-                        for (String run : identificationFiles.keySet()) {
-                            String runName = Util.removeExtension(run);
-                            File outputFile = getDefaultOutputFile(outputFolder, runName, utilitiesUserPreferences.isIncludeDateInOutputName());
-                            if (outputFile.exists()) {
-                                identificationFilesList.add(outputFile);
-                            } else {
-                                waitingHandler.appendReport("SearchGUI results not found for run " + runName + ".", true, true);
-                            }
-                        }
-                    } else {
-                        for (HashMap<Integer, File> fileMap : identificationFiles.values()) {
-                            for (File identificationFile : fileMap.values()) {
-                                identificationFilesList.add(identificationFile);
-                            }
-                        }
-                    }
-
-                    if (utilitiesUserPreferences.getPeptideShakerPath() == null || !new File(utilitiesUserPreferences.getPeptideShakerPath()).exists()) {
-                        waitingHandler.appendReport("PeptideShaker not found! Please check the PeptideShaker path.", true, true);
-                        waitingHandler.appendReportEndLine();
-                        waitingHandler.setRunCanceled();
-                    } else if (!identificationFiles.isEmpty()) {
-                        peptideShakerProcessBuilder = new PeptideShakerProcessBuilder(
-                                waitingHandler, exceptionHandler, experimentLabel, sampleLabel, replicateNumber, mgfFiles, identificationFilesList,
-                                identificationParameters, identificationParametersFile, peptideShakerFile, true, processingPreferences, utilitiesUserPreferences.outputData());
-                        waitingHandler.appendReport("Processing identification files with PeptideShaker.", true, true);
-
-                        peptideShakerProcessBuilder.startProcess();
-                    } else {
-                        enablePeptideShaker = false;
-                        waitingHandler.appendReportEndLine();
-                        waitingHandler.appendReport("No identification files to process with PeptideShaker!", true, true);
-                        waitingHandler.appendReportEndLine();
-                    }
-                }
-
-                if (!outputFolder.getAbsolutePath().equals(outputTempFolder.getAbsolutePath())) {
-                    boolean deleteTempFolder = true;
-                    if (!identificationFiles.isEmpty() && waitingHandler.isRunCanceled() && waitingHandler instanceof WaitingDialog) {
-
-                        WaitingDialog guiWaitingDialog = (WaitingDialog) waitingHandler;
-
-                        // change the icon to the normal icon
-                        ((JFrame) guiWaitingDialog.getParent()).setIconImage(Toolkit.getDefaultToolkit().getImage(getClass().getResource("/icons/searchgui.gif")));
-
-                        int option = JOptionPane.showConfirmDialog(guiWaitingDialog, "Keep the partial search results?", "Keep Partial Results?", JOptionPane.YES_NO_OPTION);
-                        deleteTempFolder = (option == JOptionPane.NO_OPTION);
-
-                        // change the icon to the waiting icon
-                        ((JFrame) guiWaitingDialog.getParent()).setIconImage(Toolkit.getDefaultToolkit().getImage(getClass().getResource("/icons/searchgui-orange.gif")));
-                    }
-                    if (deleteTempFolder) {
-                        Util.deleteDir(outputTempFolder);
-                    }
-                }
-
-                if (enableAndromeda && AndromedaProcessBuilder.getTempFolderPath() != null) {
-                    File andromedaTempFolder = new File(AndromedaProcessBuilder.getTempFolderPath());
-                    if (andromedaTempFolder.exists()) {
-                        Util.emptyDir(andromedaTempFolder);
-                    }
-                }
-
-                finished = true;
-                if (!waitingHandler.isRunCanceled()) {
-                    searchCompleted();
-                } else {
-                    searchCrashed();
-                }
-
-                notifySearchFinished();
-
-                return 0;
-            } catch (Exception e) {
-                waitingHandler.appendReport("Error: " + e.getMessage(), true, true);
-                waitingHandler.appendReport("An error occurred while running SearchGUI. Please contact the developers.", true, true);
-                e.printStackTrace();
-                searchCrashed();
-                return 1;
-            }
-        }
-
-        /**
-         * Returns a boolean indicating whether the searches have finished.
-         *
-         * @return a boolean indicating whether the searches have finished
-         */
-        public boolean isFinished() {
-            return finished;
-        }
-    }
-
-    /**
-     * Save the input file.
-     *
-     * @param folder the folder where to save the input file
-     */
-    public void saveInputFile(File folder) {
-
-        File outputFile = getInputFile(folder);
-        ArrayList<File> tempMgfFiles = new ArrayList<File>(this.mgfFiles);
-        ArrayList<String> names = new ArrayList<String>();
-        for (File file : tempMgfFiles) {
-            names.add(file.getName());
-        }
-        if (outputFile.exists()) {
-            try {
-                BufferedReader br = new BufferedReader(new FileReader(outputFile));
-                String line;
-                while ((line = br.readLine()) != null) {
-                    // Skip empty lines.
-                    line = line.trim();
-                    if (!line.equals("")) {
-                        try {
-                            File newFile = new File(line);
-                            if (!names.contains(newFile.getName())) {
-                                names.add(newFile.getName());
-                                tempMgfFiles.add(newFile);
-                            }
-                        } catch (Exception e) {
-                            e.printStackTrace();
-                        }
-                    }
-                }
-                br.close();
-            } catch (IOException ioe) {
-                ioe.printStackTrace();
-                // ignore error
-                tempMgfFiles = new ArrayList<File>(this.mgfFiles);
-            }
-        }
-        try {
-            BufferedWriter bw = new BufferedWriter(new FileWriter(outputFile));
-            for (File mgfFile : tempMgfFiles) {
-                bw.write(mgfFile.getAbsolutePath() + System.getProperty("line.separator"));
-            }
-            bw.flush();
-            bw.close();
-        } catch (Exception e) {
-            e.printStackTrace();
-            // ignore error
-        }
-    }
-
-    /**
-     * Worker which indexes files when necessary.
-     */
-    private class IndexingWorker extends SwingWorker {
-
-        /**
-         * The waiting handler displaying feedback to the user.
-         */
-        private WaitingHandler waitingHandler;
-        /**
-         * Boolean indicating that the processing is finished.
-         */
-        private boolean finished = false;
-
-        /**
-         * Constructor of the worker.
-         *
-         * @param waitingHandler
-         */
-        public IndexingWorker(WaitingHandler waitingHandler) {
-            this.waitingHandler = waitingHandler;
-
-            if (waitingHandler instanceof WaitingDialog) {
-                // make sure the icon is set to the waiting icon
-                ((JFrame) ((WaitingDialog) waitingHandler).getParent()).setIconImage(Toolkit.getDefaultToolkit().getImage(getClass().getResource("/icons/searchgui-orange.gif")));
-            }
-        }
-
-        @Override
-        protected Object doInBackground() throws Exception {
-
-            File fastaFile = identificationParameters.getSearchParameters().getFastaFile();
-            File indexFile = new File(fastaFile.getParent(), fastaFile.getName() + ".cui");
-
-            if (!indexFile.exists()) {
-                SequenceFactory.getInstance().loadFastaFile(fastaFile, waitingHandler);
-            }
-
-            finished = true;
-
-            if (!waitingHandler.isRunCanceled()) {
-                searchCompleted();
-            }
-
-            return 0;
-        }
-
-        /**
-         * Returns a boolean indicating whether the indexing is finished.
-         *
-         * @return a boolean indicating whether the indexing is finished
-         */
-        public boolean isFinished() {
-            return finished;
-        }
-    }
-
-    /**
-     * Set the identification parameters.
-     *
-     * @param identificationParameters the identification parameters
-     */
-    public void setIdentificationParameters(IdentificationParameters identificationParameters) {
-        this.identificationParameters = identificationParameters;
-    }
-
-    /**
-     * Set the identification parameters file.
-     *
-     * @param identificationParametersFile the identification parameters file
-     */
-    public void setIdentificationParametersFile(File identificationParametersFile) {
-        this.identificationParametersFile = identificationParametersFile;
-    }
-
-    /**
-     * Sets the mascot files.
-     *
-     * @param mascotFiles the mascot files
-     */
-    public void setMascotFiles(ArrayList<File> mascotFiles) {
-        this.mascotFiles = mascotFiles;
-    }
-
-    /**
-     * Returns the Mascot files.
-     *
-     * @return the mascot files
-     */
-    public ArrayList<File> getMascotFiles() {
-        return mascotFiles;
-    }
-
-    /**
-     * Returns the processing preferences.
-     *
-     * @return the processingPreferences
-     */
-    public ProcessingPreferences getProcessingPreferences() {
-        return processingPreferences;
-    }
-
-    /**
-     * Set the processing preferences.
-     *
-     * @param processingPreferences the processingPreferences to set
-     */
-    public void setProcessingPreferences(ProcessingPreferences processingPreferences) {
-        this.processingPreferences = processingPreferences;
-    }
-
-    /**
-     * Returns the msconvert parameters.
-     *
-     * @return the msconvert parameters
-     */
-    public MsConvertParameters getMsConvertParameters() {
-        return msConvertParameters;
-    }
-
-    /**
-     * Sets the msconvert parameters.
-     *
-     * @param msConvertParameters the msconvert parameters
-     */
-    public void setMsConvertParameters(MsConvertParameters msConvertParameters) {
-        this.msConvertParameters = msConvertParameters;
-    }
-
-    /**
-     * Returns the file containing the enzymes.
-     *
-     * @return the file containing the enzymes
-     */
-    public static String getEnzymeFile() {
-        return enzymeFile;
-    }
-
-    /**
-     * Sets the file containing the enzymes.
-     *
-     * @param enzymeFile the file containing the enzymes
-     */
-    public static void setEnzymeFile(String enzymeFile) {
-        SearchHandler.enzymeFile = enzymeFile;
-    }
-
-    /**
-     * Returns the default output file produced by SearchGUI.
-     *
-     * @param outputFolder the folder where to put the file
-     * @param includeDate if true the date will be included in the output file
-     * name
-     *
-     * @return the default output file produced by SearchGUI
-     */
-    public static File getDefaultOutputFile(File outputFolder, boolean includeDate) {
-        String fileName = "";
-        fileName += defaultOutputFileName;
-        if (includeDate) {
-            fileName += "_" + outputTimeStamp;
-        }
-        fileName += DEFAULT_OUTPUT_FILE_NAME_ENDING;
-        return new File(outputFolder, fileName);
-    }
-
-    /**
-     * Returns the default output file produced by SearchGUI classified
-     * according to a classifier. For example "OMSSA_searchgui.zip".
-     *
-     * @param outputFolder the folder where to put the file
-     * @param classifier the first part of the name used to classify the output
-     * @param includeDate if true the date will be included in the output file
-     * name
-     *
-     * @return the default output file produced by SearchGUI
-     */
-    public static File getDefaultOutputFile(File outputFolder, String classifier, boolean includeDate) {
-        String fileName = classifier;
-        fileName += "_" + defaultOutputFileName;
-        if (includeDate) {
-            fileName += "_" + outputTimeStamp;
-        }
-        fileName += DEFAULT_OUTPUT_FILE_NAME_ENDING;
-        return new File(outputFolder, fileName);
-    }
-
-    /**
-     * Returns the date as a string to be included in the output.
-     * yyyy-MM-dd_HH.mm.ss.
-     *
-     * @return the date as a string to be included in the output
-     */
-    public static String getOutputDate() {
-        DateFormat df = new SimpleDateFormat("yyyy-MM-dd_HH.mm.ss");
-        return df.format(new Date());
-    }
-
-    /**
-     * Set the current output time stamp.
-     *
-     * @param outputTimeStamp the current output time stamp
-     */
-    public void setOutputTimeStamp(String outputTimeStamp) {
-        SearchHandler.outputTimeStamp = outputTimeStamp;
-    }
-
-    /**
-     * Returns the file where the spectrum file names are saved.
-     *
-     * @param outputFolder the folder where this file shall be saved.
-     *
-     * @return the file where the spectrum file names are saved
-     */
-    public static File getInputFile(File outputFolder) {
-        return new File(outputFolder, SEARCHGUI_INPUT);
-    }
-
-    /**
-     * Organizes the identification files in zip files according to the output
-     * option of the search handler. Existing zip files will be overwritten and
-     * result files will be deleted.
-     *
-     * @param outputFolder the output folder
-     * @param tempOutputFolder the folder where the raw SearchGUI output is
-     * stored
-     * @param identificationFiles the identification files
-     * @param parametersFile the parameters file
-     * @param includeDate if true the date will be included in the output file
-     * name
-     *
-     * @throws IOException thrown if there is a problem with the files
-     */
-    public void organizeOutput(File outputFolder, File tempOutputFolder, HashMap<String, HashMap<Integer, File>> identificationFiles, File parametersFile, boolean includeDate) throws IOException {
-
-        UtilitiesUserPreferences utilitiesUserPreferences = UtilitiesUserPreferences.loadUserPreferences();
-
-        switch (utilitiesUserPreferences.getOutputOption()) {
-
-            case grouped:
-
-                // put everything in a single zip file and delete old zip files
-                File zipFile = getDefaultOutputFile(outputFolder, includeDate);
-
-                if (zipFile.exists()) {
-                    zipFile.delete();
-                }
-
-                FileOutputStream fos = new FileOutputStream(zipFile);
-
-                try {
-                    BufferedOutputStream bos = new BufferedOutputStream(fos);
-
-                    try {
-                        ZipOutputStream out = new ZipOutputStream(bos);
-
-                        // find the uncompressed size of all the files to add to the zip
-                        long totalUncompressedSize = getTotalUncompressedSize(tempOutputFolder, parametersFile, identificationFiles);
-                        waitingHandler.setSecondaryProgressCounterIndeterminate(false);
-                        waitingHandler.setSecondaryProgressCounter(0);
-                        waitingHandler.setMaxSecondaryProgressCounter(100);
-
-                        try {
-                            // add input file
-                            File inputFile = getInputFile(tempOutputFolder);
-                            ZipUtils.addFileToZip(inputFile, out, waitingHandler, totalUncompressedSize);
-
-                            // add search parameters files
-                            ZipUtils.addFileToZip(parametersFile, out, waitingHandler, totalUncompressedSize);
-
-                            if (enableOmssa) {
-                                // add OMSSA modification files
-                                File modificationsFile = new File(tempOutputFolder, "omssa_mods.xml");
-                                ZipUtils.addFileToZip(modificationsFile, out, waitingHandler, totalUncompressedSize);
-
-                                File userModificationsFile = new File(tempOutputFolder, "omssa_usermods.xml");
-                                ZipUtils.addFileToZip(userModificationsFile, out, waitingHandler, totalUncompressedSize);
-                            }
-
-                            if (enableMsAmanda) {
-                                // add MS Amanda settings file
-                                for (File spectrumFile : mgfFiles) {
-                                    String newName = Util.removeExtension(spectrumFile.getName()) + "_settings.xml";
-                                    File settingsFile = new File(tempOutputFolder, newName);
-                                    if (settingsFile.exists()) {
-                                        ZipUtils.addFileToZip(settingsFile, out, waitingHandler, totalUncompressedSize);
-                                    }
-                                }
-                            }
-
-                            for (HashMap<Integer, File> fileMap : identificationFiles.values()) {
-                                for (File identificationFile : fileMap.values()) {
-                                    ZipUtils.addFileToZip(identificationFile, out, waitingHandler, totalUncompressedSize);
-                                }
-                            }
-
-                            if (utilitiesUserPreferences.outputData()) {
-                                addDataToZip(out, totalUncompressedSize);
-                            }
-                        } finally {
-                            out.close();
-                        }
-                    } finally {
-                        bos.close();
-                    }
-                } finally {
-                    fos.close();
-                }
-
-                break;
-
-            case algorithm:
-
-                // group files according to the search engine used
-                HashMap<Integer, ArrayList<File>> algorithmToFileMap = new HashMap<Integer, ArrayList<File>>();
-                for (HashMap<Integer, File> fileMap : identificationFiles.values()) {
-                    for (Integer algorithm : fileMap.keySet()) {
-                        ArrayList<File> files = algorithmToFileMap.get(algorithm);
-                        if (files == null) {
-                            files = new ArrayList<File>();
-                            algorithmToFileMap.put(algorithm, files);
-                        }
-                        files.add(fileMap.get(algorithm));
-                    }
-                }
-
-                File inputFile = getInputFile(tempOutputFolder);
-
-                // find the uncompressed size of all the files to add to the zip
-                long totalUncompressedSize = 0;
-                for (Integer algorithm : algorithmToFileMap.keySet()) {
-                    totalUncompressedSize += getTotalUncompressedSizeAlgorithm(inputFile, tempOutputFolder, algorithm, parametersFile, algorithmToFileMap.get(algorithm));
-                }
-                waitingHandler.setSecondaryProgressCounterIndeterminate(false);
-                waitingHandler.setSecondaryProgressCounter(0);
-                waitingHandler.setMaxSecondaryProgressCounter(100);
-
-                for (Integer algorithm : algorithmToFileMap.keySet()) {
-
-                    String advocateName = Advocate.getAdvocate(algorithm).getName();
-                    zipFile = getDefaultOutputFile(outputFolder, advocateName, includeDate);
-
-                    if (zipFile.exists()) {
-                        zipFile.delete();
-                    }
-                    fos = new FileOutputStream(zipFile);
-                    try {
-                        BufferedOutputStream bos = new BufferedOutputStream(fos);
-                        try {
-                            ZipOutputStream out = new ZipOutputStream(bos);
-                            try {
-                                // add input file
-                                ZipUtils.addFileToZip(inputFile, out, waitingHandler, totalUncompressedSize);
-
-                                // add search parameters files
-                                ZipUtils.addFileToZip(parametersFile, out, waitingHandler, totalUncompressedSize);
-
-                                if (algorithm == Advocate.omssa.getIndex()) {
-                                    File modificationsFile = new File(tempOutputFolder, "omssa_mods.xml");
-                                    ZipUtils.addFileToZip(modificationsFile, out, waitingHandler, totalUncompressedSize);
-
-                                    File userModificationsFile = new File(tempOutputFolder, "omssa_usermods.xml");
-                                    ZipUtils.addFileToZip(userModificationsFile, out, waitingHandler, totalUncompressedSize);
-                                }
-                                if (algorithm == Advocate.msAmanda.getIndex()) {
-                                    // add MS Amanda settings file
-                                    for (File spectrumFile : mgfFiles) {
-                                        String newName = Util.removeExtension(spectrumFile.getName()) + "_settings.xml";
-                                        File settingsFile = new File(tempOutputFolder, newName);
-                                        if (settingsFile.exists()) {
-                                            ZipUtils.addFileToZip(settingsFile, out, waitingHandler, totalUncompressedSize);
-                                        }
-                                    }
-                                }
-
-                                for (File identificationFile : algorithmToFileMap.get(algorithm)) {
-                                    ZipUtils.addFileToZip(identificationFile, out, waitingHandler, totalUncompressedSize);
-                                }
-
-                                if (utilitiesUserPreferences.outputData()) {
-                                    addDataToZip(out, totalUncompressedSize);
-                                }
-
-                            } finally {
-                                out.close();
-                            }
-                        } finally {
-                            bos.close();
-                        }
-                    } finally {
-                        fos.close();
-                    }
-                }
-
-                break;
-
-            case run:
-
-                // group files according to the mgf files
-                inputFile = getInputFile(tempOutputFolder);
-
-                // find the uncompressed size of all the files to add to the zip
-                totalUncompressedSize = 0;
-                for (String mgfFileName : identificationFiles.keySet()) {
-                    String mgfFileNameWithoutExtension = Util.removeExtension(mgfFileName);
-                    File mgfFile = idFileToSpectrumFileMap.get(mgfFileName);
-                    totalUncompressedSize += getTotalUncompressedSizeRun(inputFile, tempOutputFolder, mgfFileNameWithoutExtension, mgfFileName, parametersFile, identificationFiles, mgfFile);
-                }
-                waitingHandler.setSecondaryProgressCounterIndeterminate(false);
-                waitingHandler.setSecondaryProgressCounter(0);
-                waitingHandler.setMaxSecondaryProgressCounter(100);
-
-                for (String mgfFileName : identificationFiles.keySet()) {
-
-                    String mgfFileNameWithoutExtension = Util.removeExtension(mgfFileName);
-                    zipFile = getDefaultOutputFile(outputFolder, mgfFileNameWithoutExtension, includeDate);
-
-                    if (zipFile.exists()) {
-                        zipFile.delete();
-                    }
-
-                    fos = new FileOutputStream(zipFile);
-
-                    try {
-                        BufferedOutputStream bos = new BufferedOutputStream(fos);
-
-                        try {
-                            ZipOutputStream out = new ZipOutputStream(bos);
-
-                            try {
-                                // add input file
-                                ZipUtils.addFileToZip(inputFile, out, waitingHandler, totalUncompressedSize);
-
-                                // add search parameters files
-                                ZipUtils.addFileToZip(parametersFile, out, waitingHandler, totalUncompressedSize);
-
-                                if (enableOmssa) {
-                                    // add omssa modification files
-                                    File modificationsFile = new File(tempOutputFolder, "omssa_mods.xml");
-                                    ZipUtils.addFileToZip(modificationsFile, out, waitingHandler, totalUncompressedSize);
-
-                                    File userModificationsFile = new File(tempOutputFolder, "omssa_usermods.xml");
-                                    ZipUtils.addFileToZip(userModificationsFile, out, waitingHandler, totalUncompressedSize);
-                                }
-
-                                if (enableMsAmanda) {
-                                    // add ms amanda settings file
-                                    String newName = mgfFileNameWithoutExtension + "_settings.xml";
-                                    File settingsFile = new File(tempOutputFolder, newName);
-                                    if (settingsFile.exists()) {
-                                        ZipUtils.addFileToZip(settingsFile, out, waitingHandler, totalUncompressedSize);
-                                    }
-                                }
-
-                                HashMap<Integer, File> fileMap = identificationFiles.get(mgfFileName);
-                                for (File identificationFile : fileMap.values()) {
-                                    ZipUtils.addFileToZip(identificationFile, out, waitingHandler, totalUncompressedSize);
-                                }
-
-                                if (utilitiesUserPreferences.outputData()) {
-                                    addDataToZip(out, totalUncompressedSize, mgfFileName);
-                                }
-
-                            } finally {
-                                out.close();
-                            }
-                        } finally {
-                            bos.close();
-                        }
-                    } finally {
-                        fos.close();
-                    }
-                }
-
-                break;
-
-            default: // no zipping
-
-                // add data files if needed
-                if (utilitiesUserPreferences.outputData()) {
-                    // create the data folder
-                    File dataFolder = new File(outputFolder, DEFAULT_DATA_FOLDER);
-                    dataFolder.mkdir();
-
-                    File dbFile = identificationParameters.getSearchParameters().getFastaFile();
-                    Util.copyFile(dbFile, new File(dataFolder, dbFile.getName()));
-
-                    for (File spectrumFile : getMgfFiles()) {
-                        Util.copyFile(spectrumFile, new File(dataFolder, spectrumFile.getName()));
-                    }
-                }
-        }
-
-        if (!outputFolder.getAbsolutePath().equals(tempOutputFolder.getAbsolutePath())) {
-            Util.deleteDir(tempOutputFolder);
-        }
-    }
-
-    /**
-     * Adds the mgf and FASTA files to the zip file.
-     *
-     * @param out the zip stream
-     *
-     * @throws IOException
-     */
-    private void addDataToZip(ZipOutputStream out, long totalUncompressedSize) throws IOException {
-        addDataToZip(out, totalUncompressedSize, null);
-    }
-
-    /**
-     * Adds the mgf and FASTA files to the zip file.
-     *
-     * @param out the zip stream
-     * @param mgfFileName only add the given mgf file, null means add all mgfs
-     *
-     * @throws IOException
-     */
-    private void addDataToZip(ZipOutputStream out, long totalUncompressedSize, String mgfFileName) throws IOException {
-
-        // create the data folder in the zip file
-        ZipUtils.addFolderToZip(DEFAULT_DATA_FOLDER, out);
-
-        File dbFile = identificationParameters.getSearchParameters().getFastaFile();
-        ZipUtils.addFileToZip(DEFAULT_DATA_FOLDER, dbFile, out, waitingHandler, totalUncompressedSize);
-
-        for (File spectrumFile : getMgfFiles()) {
-
-            boolean addFile = true;
-
-            if (mgfFileName != null) {
-                addFile = spectrumFile.getName().equals(mgfFileName);
-            }
-
-            if (addFile) {
-                ZipUtils.addFileToZip(DEFAULT_DATA_FOLDER, spectrumFile, out, waitingHandler, totalUncompressedSize);
-            }
-        }
-    }
-
-    /**
-     * Get the total uncompressed size of the files to compress.
-     *
-     * @param outputFolder the output folder
-     * @param parametersFile the parameters file
-     * @param identificationFiles the identification files
-     *
-     * @return the total uncompressed size
-     */
-    private long getTotalUncompressedSize(File outputFolder, File parametersFile, HashMap<String, HashMap<Integer, File>> identificationFiles) {
-
-        long totalUncompressedSize = 0;
-
-        totalUncompressedSize += getInputFile(outputFolder).length(); // input file
-        totalUncompressedSize += parametersFile.length(); // parameters file
-
-        if (enableOmssa) {
-            // omssa modification files
-            File modificationsFile = new File(outputFolder, "omssa_mods.xml");
-            totalUncompressedSize += modificationsFile.length();
-            File userModificationsFile = new File(outputFolder, "omssa_usermods.xml");
-            totalUncompressedSize += userModificationsFile.length();
-        }
-
-        if (enableMsAmanda) {
-            // ms amanda settings file
-            for (File spectrumFile : mgfFiles) {
-                String newName = Util.removeExtension(spectrumFile.getName()) + "_settings.xml";
-                File settingsFile = new File(outputFolder, newName);
-                if (settingsFile.exists()) {
-                    totalUncompressedSize += settingsFile.length();
-                }
-            }
-        }
-
-        // identification files
-        for (HashMap<Integer, File> fileMap : identificationFiles.values()) {
-            for (File identificationFile : fileMap.values()) {
-                totalUncompressedSize += identificationFile.length();
-            }
-        }
-
-        UtilitiesUserPreferences utilitiesUserPreferences = UtilitiesUserPreferences.loadUserPreferences();
-
-        // output data
-        if (utilitiesUserPreferences.outputData()) {
-            totalUncompressedSize += getTotalUncompressedSizeOfData();
-        }
-
-        return totalUncompressedSize;
-    }
-
-    /**
-     * Get the total uncompressed size of the files to compress when grouping
-     * per algorithm.
-     *
-     * @param inputFile the input file
-     * @param outputFolder the output folder
-     * @param algorithm the algorithm of interest
-     * @param parametersFile the parameters file
-     * @param identificationFiles the identification files
-     *
-     * @return the total uncompressed size per algorithm
-     */
-    private long getTotalUncompressedSizeAlgorithm(File inputFile, File outputFolder, Integer algorithm, File parametersFile, ArrayList<File> identificationFiles) {
-
-        long totalUncompressedSize = 0;
-
-        totalUncompressedSize += inputFile.length();
-        totalUncompressedSize += parametersFile.length();
-
-        if (algorithm == Advocate.omssa.getIndex()) {
-            // OMSSA modification files
-            File modificationsFile = new File(outputFolder, "omssa_mods.xml");
-            totalUncompressedSize += modificationsFile.length();
-            File userModificationsFile = new File(outputFolder, "omssa_usermods.xml");
-            totalUncompressedSize += userModificationsFile.length();
-        }
-
-        if (algorithm == Advocate.msAmanda.getIndex()) {
-            for (File spectrumFile : mgfFiles) {
-                String newName = Util.removeExtension(spectrumFile.getName()) + "_settings.xml";
-                File settingsFile = new File(outputFolder, newName);
-                if (settingsFile.exists()) {
-                    totalUncompressedSize += settingsFile.length();
-                }
-            }
-        }
-
-        for (File identificationFile : identificationFiles) {
-            totalUncompressedSize += identificationFile.length();
-        }
-
-        UtilitiesUserPreferences utilitiesUserPreferences = UtilitiesUserPreferences.loadUserPreferences();
-
-        // output data
-        if (utilitiesUserPreferences.outputData()) {
-            totalUncompressedSize += getTotalUncompressedSizeOfData();
-        }
-
-        return totalUncompressedSize;
-    }
-
-    /**
-     * Get the total uncompressed size of the files to compress for the given
-     * run.
-     *
-     * @param inputFile the input file
-     * @param outputFolder the output folder
-     * @param runName the name of the run of interest
-     * @param run the mgf file of interest
-     * @param parametersFile the parameters file
-     * @param identificationFiles the identification files
-     *
-     * @return the total uncompressed size of the files for the given run
-     */
-    private long getTotalUncompressedSizeRun(File inputFile, File outputFolder, String runName, String run,
-            File parametersFile, HashMap<String, HashMap<Integer, File>> identificationFiles) {
-        return getTotalUncompressedSizeRun(inputFile, outputFolder, runName, run, parametersFile, identificationFiles, null);
-    }
-
-    /**
-     * Get the total uncompressed size of the files to compress for the given
-     * run.
-     *
-     * @param inputFile the input file
-     * @param outputFolder the output folder
-     * @param runName the name of the run of interest
-     * @param run the mgf file of interest
-     * @param parametersFile the parameters file
-     * @param identificationFiles the identification files
-     * @param mgfFile only add given mgfFile, null means add all
-     *
-     * @return the total uncompressed size of the files for the given run
-     */
-    private long getTotalUncompressedSizeRun(File inputFile, File outputFolder, String runName, String run,
-            File parametersFile, HashMap<String, HashMap<Integer, File>> identificationFiles, File mgfFile) {
-
-        long totalUncompressedSize = 0;
-
-        totalUncompressedSize += inputFile.length();
-        totalUncompressedSize += parametersFile.length();
-        if (enableOmssa) {
-            // OMSSA modification files
-            File modificationsFile = new File(outputFolder, "omssa_mods.xml");
-            totalUncompressedSize += modificationsFile.length();
-            File userModificationsFile = new File(outputFolder, "omssa_usermods.xml");
-            totalUncompressedSize += userModificationsFile.length();
-        }
-        if (enableMsAmanda) {
-            String newName = runName + "_settings.xml";
-            File settingsFile = new File(outputFolder, newName);
-            if (settingsFile.exists()) {
-                totalUncompressedSize += settingsFile.length();
-            }
-        }
-
-        HashMap<Integer, File> fileMap = identificationFiles.get(run);
-        for (File identificationFile : fileMap.values()) {
-            totalUncompressedSize += identificationFile.length();
-        }
-
-        UtilitiesUserPreferences utilitiesUserPreferences = UtilitiesUserPreferences.loadUserPreferences();
-
-        // output data
-        if (utilitiesUserPreferences.outputData()) {
-            totalUncompressedSize += getTotalUncompressedSizeOfData(mgfFile);
-        }
-
-        return totalUncompressedSize;
-    }
-
-    /**
-     * Get the total uncompressed size of the FASTA and spectrum files.
-     *
-     * @return the total uncompressed size of the FASTA and spectrum files
-     */
-    private long getTotalUncompressedSizeOfData() {
-        return getTotalUncompressedSizeOfData(null);
-    }
-
-    /**
-     * Get the total uncompressed size of the FASTA and spectrum files.
-     *
-     * @param only add given mgfFile, null means add all
-     *
-     * @return the total uncompressed size of the FASTA and spectrum files
-     */
-    private long getTotalUncompressedSizeOfData(File mgfFile) {
-
-        long totalUncompressedSize = identificationParameters.getSearchParameters().getFastaFile().length();
-
-        if (mgfFile != null) {
-            totalUncompressedSize += mgfFile.length();
-        } else {
-            for (File spectrumFile : getMgfFiles()) {
-                totalUncompressedSize += spectrumFile.length();
-            }
-        }
-
-        return totalUncompressedSize;
-    }
-
-    /**
-     * Returns the configuration file.
-     *
-     * @return the configuration file
-     */
-    public ConfigurationFile getConfigurationFile() {
-        File folder = new File(getJarFilePath() + File.separator + "resources" + File.separator + "conf" + File.separator); // @TODO: make this more generic?
-        File file = new File(folder, SEARCHGUI_CONFIGURATION_FILE);
-        return new ConfigurationFile(file);
-    }
-
-    /**
-     * Returns the folder to use to store peak lists.
-     *
-     * @param jarFilePath the path to the jar file
-     * @return the folder to use to store peak lists
-     */
-    public static File getPeakListFolder(String jarFilePath) {
-        File peakListFolder = new File(getTempFolderPath(jarFilePath), PEAK_LIST_SUBFOLDER);
-        if (!peakListFolder.exists()) {
-            peakListFolder.mkdirs();
-        }
-        return peakListFolder;
-    }
-
-    /**
-     * Returns the path to the jar file.
-     *
-     * @return the path to the jar file
-     */
-    public String getJarFilePath() {
-        return CompomicsWrapper.getJarFilePath(this.getClass().getResource("SearchHandler.class").getPath(), "SearchGUI");
-    }
-
-    /**
-     * Returns the folder to use for temporary files. By default the resources
-     * folder is used.
-     *
-     * @param jarFilePath the path to the jar file
-     * @return the folder to use for temporary files
-     */
-    public static String getTempFolderPath(String jarFilePath) {
-        if (tempFolderPath == null) {
-            if (jarFilePath.equals(".")) {
-                tempFolderPath = "resources" + File.separator + "temp";
-            } else {
-                tempFolderPath = jarFilePath + File.separator + "resources" + File.separator + "temp";
-            }
-            File tempFolder = new File(tempFolderPath);
-            if (!tempFolder.exists()) {
-                tempFolder.mkdirs();
-            }
-        }
-        return tempFolderPath;
-    }
-
-    /**
-     * Sets the folder to use for temporary files.
-     *
-     * @param aTempFolderPath the folder to use for temporary files
-     */
-    public static void setTempFolderPath(String aTempFolderPath) {
-        tempFolderPath = aTempFolderPath;
-    }
-
-    /**
-     * Sets the log folder.
-     *
-     * @param logFolder the log folder
-     */
-    public void setLogFolder(File logFolder) {
-        this.logFolder = logFolder;
-    }
-
-    /**
-     * Verifies that the modifications backed-up in the search parameters are
-     * loaded and returns an error message if one was already loaded, null
-     * otherwise.
-     *
-     * @param searchParameters the search parameters to load
-     * @return an error message if one was already loaded, null otherwise
-     */
-    public static String loadModifications(SearchParameters searchParameters) {
-        String error = null;
-        ArrayList<String> toCheck = PTMFactory.getInstance().loadBackedUpModifications(searchParameters, true);
-        if (!toCheck.isEmpty()) {
-            error = "The definition of the following PTM(s) seems to have changed and were overwritten:\n";
-            for (int i = 0; i < toCheck.size(); i++) {
-                if (i > 0) {
-                    if (i < toCheck.size() - 1) {
-                        error += ", ";
-                    } else {
-                        error += " and ";
-                    }
-                }
-                error += toCheck.get(i);
-            }
-            error += ".\nPlease verify the definition of the PTM(s) in the modifications editor.";
-        }
-        return error;
-    }
-
+    
     /**
      * Returns the default output file name.
      * 
@@ -6692,5 +3279,4 @@
     public static void setDefaultOutputFileName(String aDefaultOutputFileName) {
         defaultOutputFileName = aDefaultOutputFileName;
     }
-}
->>>>>>> bb16a44f
+}