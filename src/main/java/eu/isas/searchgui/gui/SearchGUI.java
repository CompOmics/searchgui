<<<<<<< HEAD
package eu.isas.searchgui.gui;

import com.compomics.software.cli.CommandLineUtils;
import com.compomics.software.CompomicsWrapper;
import com.compomics.software.ToolFactory;
import com.compomics.software.autoupdater.MavenJarFile;
import com.compomics.software.dialogs.JavaHomeOrMemoryDialogParent;
import com.compomics.software.dialogs.JavaParametersDialog;
import com.compomics.software.dialogs.PeptideShakerSetupDialog;
import com.compomics.software.dialogs.ProteoWizardSetupDialog;
import com.compomics.software.settings.PathKey;
import com.compomics.software.settings.UtilitiesPathParameters;
import com.compomics.software.settings.gui.PathParametersDialog;
import com.compomics.util.Util;
import com.compomics.util.examples.BareBonesBrowserLaunch;
import com.compomics.util.exceptions.exception_handlers.FrameExceptionHandler;
import com.compomics.util.experiment.biology.enzymes.EnzymeFactory;
import com.compomics.util.experiment.biology.genes.ProteinGeneDetailsProvider;
import com.compomics.util.experiment.biology.modifications.ModificationFactory;
import com.compomics.util.experiment.biology.modifications.ModificationType;
import com.compomics.util.experiment.biology.taxonomy.SpeciesFactory;
import com.compomics.util.experiment.identification.Advocate;
import com.compomics.util.experiment.identification.identification_parameters.IdentificationParametersFactory;
import com.compomics.util.experiment.io.mass_spectrometry.mgf.MgfIndex;
import com.compomics.util.experiment.io.mass_spectrometry.mgf.MgfReader;
import com.compomics.util.experiment.mass_spectrometry.SpectrumFactory;
import com.compomics.util.experiment.mass_spectrometry.proteowizard.MsConvertParameters;
import com.compomics.util.experiment.mass_spectrometry.proteowizard.MsFormat;
import com.compomics.util.experiment.mass_spectrometry.proteowizard.ProteoWizardFilter;
import com.compomics.util.experiment.mass_spectrometry.proteowizard.gui.MsConvertParametersDialog;
import com.compomics.util.gui.JOptionEditorPane;
import com.compomics.util.gui.PrivacyParametersDialog;
import com.compomics.util.gui.UtilitiesGUIDefaults;
import com.compomics.util.gui.error_handlers.BugReport;
import com.compomics.util.gui.waiting.waitinghandlers.ProgressDialogX;
import eu.isas.searchgui.SearchHandler;
import java.awt.Color;
import java.awt.Toolkit;
import java.io.*;
import java.util.*;
import javax.swing.*;
import javax.swing.border.TitledBorder;
import javax.swing.filechooser.FileFilter;
import com.compomics.util.gui.error_handlers.HelpDialog;
import com.compomics.util.gui.file_handling.FileDisplayDialog;
import com.compomics.util.gui.file_handling.TempFilesManager;
import com.compomics.util.gui.modification.ModificationsDialog;
import com.compomics.util.gui.parameters.identification.IdentificationParametersEditionDialog;
import com.compomics.util.gui.parameters.identification.IdentificationParametersOverviewDialog;
import com.compomics.util.gui.parameters.identification.algorithm.AndromedaParametersDialog;
import com.compomics.util.gui.parameters.identification.algorithm.CometParametersDialog;
import com.compomics.util.gui.parameters.identification.algorithm.DirecTagParametersDialog;
import com.compomics.util.gui.parameters.identification.algorithm.MsAmandaParametersDialog;
import com.compomics.util.gui.parameters.identification.algorithm.MsgfParametersDialog;
import com.compomics.util.gui.parameters.identification.algorithm.MyriMatchParametersDialog;
import com.compomics.util.gui.parameters.identification.algorithm.NovorParametersDialog;
import com.compomics.util.gui.parameters.identification.algorithm.OmssaParametersDialog;
import com.compomics.util.gui.parameters.identification.algorithm.TideParametersDialog;
import com.compomics.util.gui.parameters.identification.algorithm.XTandemParametersDialog;
import com.compomics.util.gui.parameters.identification.search.SearchParametersDialog;
import com.compomics.util.gui.parameters.tools.ProcessingParametersDialog;
import com.compomics.util.waiting.WaitingActionListener;
import com.compomics.util.waiting.WaitingHandler;
import com.compomics.util.gui.waiting.waitinghandlers.WaitingDialog;
import com.compomics.util.io.file.LastSelectedFolder;
import com.compomics.util.parameters.identification.IdentificationParameters;
import com.compomics.util.parameters.identification.search.SearchParameters;
import com.compomics.util.parameters.identification.tool_specific.AndromedaParameters;
import com.compomics.util.parameters.identification.tool_specific.CometParameters;
import com.compomics.util.parameters.identification.tool_specific.DirecTagParameters;
import com.compomics.util.parameters.identification.tool_specific.MsAmandaParameters;
import com.compomics.util.parameters.identification.tool_specific.MsgfParameters;
import com.compomics.util.parameters.identification.tool_specific.MyriMatchParameters;
import com.compomics.util.parameters.identification.tool_specific.NovorParameters;
import com.compomics.util.parameters.identification.tool_specific.OmssaParameters;
import com.compomics.util.parameters.identification.tool_specific.TideParameters;
import com.compomics.util.parameters.identification.tool_specific.XtandemParameters;
import com.compomics.util.parameters.tools.ProcessingParameters;
import com.compomics.util.parameters.searchgui.OutputParameters;
import com.compomics.util.parameters.UtilitiesUserParameters;
import eu.isas.searchgui.SearchGUIWrapper;
import eu.isas.searchgui.parameters.SearchGUIPathParameters;
import eu.isas.searchgui.processbuilders.AndromedaProcessBuilder;
import eu.isas.searchgui.processbuilders.CometProcessBuilder;
import eu.isas.searchgui.processbuilders.DirecTagProcessBuilder;
import eu.isas.searchgui.processbuilders.MsAmandaProcessBuilder;
import eu.isas.searchgui.processbuilders.MsgfProcessBuilder;
import eu.isas.searchgui.processbuilders.MyriMatchProcessBuilder;
import eu.isas.searchgui.processbuilders.NovorProcessBuilder;
import eu.isas.searchgui.processbuilders.OmssaclProcessBuilder;
import eu.isas.searchgui.processbuilders.TandemProcessBuilder;
import eu.isas.searchgui.processbuilders.TideSearchProcessBuilder;
import java.awt.Dimension;
import java.net.URISyntaxException;
import java.net.URL;
import java.net.UnknownHostException;
import net.jimmc.jshortcut.JShellLink;

/**
 * The main frame of SearchGUI.
 *
 * @author Harald Barsnes
 * @author Marc Vaudel
 */
public class SearchGUI extends javax.swing.JFrame implements JavaHomeOrMemoryDialogParent {

    /**
     * The last folder opened by the user. Defaults to user.home.
     */
    private LastSelectedFolder lastSelectedFolder = new LastSelectedFolder();
    /**
     * A simple progress dialog.
     */
    private static ProgressDialogX progressDialog;
    /**
     * The output folder.
     */
    private File outputFolder;
    /**
     * The mgf files.
     */
    private ArrayList<File> mgfFiles = new ArrayList<>();
    /**
     * The raw files.
     */
    private ArrayList<File> rawFiles = new ArrayList<>();
    /**
     * The modifications factory.
     */
    private ModificationFactory modificationFactory;
    /**
     * The spectrum factory.
     */
    private SpectrumFactory spectrumFactory;
    /**
     * The enzyme factory.
     */
    private EnzymeFactory enzymeFactory;
    /**
     * The SearchCLI instance.
     */
    private SearchHandler searchHandler;
    /**
     * The MGF reader.
     */
    private MgfReader mgfReader;
    /**
     * A boolean indicating if the user has visited the Parameters tab. If the
     * user does not visit the settings tab before starting the search a warning
     * is displayed.s
     */
    private boolean settingsTabDisplayed = false;
    /**
     * The identification settings file.
     */
    private File identificationParametersFile;
    /**
     * The search parameters.
     */
    private IdentificationParameters identificationParameters;
    /**
     * The processing preferences.
     */
    private ProcessingParameters processingParameters;
    /**
     * The msconvert parameters.
     */
    private MsConvertParameters msConvertParameters;
    /**
     * The horizontal padding used before and after the text in the titled
     * borders. (Needed to make it look as good in Java 7 as it did in Java
     * 6...)
     */
    public static String TITLED_BORDER_HORIZONTAL_PADDING = "";
    /**
     * If set to true all messages will be sent to a log file.
     */
    private static boolean useLogFile = true;
    /**
     * The dialog displayed during the search.
     */
    private WaitingDialog waitingDialog;
    /**
     * The utilities user parameters.
     */
    private UtilitiesUserParameters utilitiesUserParameters = null;
    /**
     * Reference for the separation of modifications.
     */
    public static final String MODIFICATION_SEPARATOR = "//";
    /**
     * Reference for the separation of modification and its frequency.
     */
    public static final String MODIFICATION_USE_SEPARATOR = "_";
    /**
     * The list of the default modifications.
     */
    private HashSet<String> defaultModifications = new HashSet<>();
    /**
     * If true, then one of the currently processed spectra has duplicate
     * titles.
     */
    private boolean validSpectrumTitles;
    /**
     * Handler for exceptions.
     */
    private FrameExceptionHandler exceptionHandler = new FrameExceptionHandler(this, "https://github.com/compomics/searchgui/issues");
    /**
     * The error message shown if there is an issue with the MS Amanda
     * installation.
     */
    public static String msAmandaErrorMessage = "Make sure that MS Amanda is installed correctly and that you have selected<br>"
            + "the correct version of MS Amanda for your system. Note that for Mac and Linux<br>"
            + "<a href=\"https://www.mono-project.com/download/\">Mono</a> has to be installed. "
            + "See the <a href=\"https://compomics.github.io/projects/searchgui.html#troubleshooting\">TroubleShooting</a> section at the SearchGUI<br>"
            + "web page for help, and the SearchGUI log for details about the error.";
    /**
     * The identification parameters factory.
     */
    private IdentificationParametersFactory identificationParametersFactory = IdentificationParametersFactory.getInstance();

    /**
     * Empty constructor for instantiation purposes.
     */
    private SearchGUI() {

    }

    /**
     * Creates a SearchGUI dialog.
     *
     * @param spectrumFiles the spectrum files (can be null)
     * @param rawFiles the raw files (can be null)
     * @param aIdentificationParametersFile the identification settings file
     * (can be null)
     * @param outputFolder the output folder (can be null)
     * @param species the species (can be null)
     * @param speciesType the species type (can be null)
     * @param projectName the PeptideShaker project name
     */
    public SearchGUI(ArrayList<File> spectrumFiles, ArrayList<File> rawFiles, File aIdentificationParametersFile, File outputFolder, String species, String speciesType, String projectName) {

        this.identificationParametersFile = aIdentificationParametersFile;

        // set path configuration
        try {
            setPathConfiguration();
        } catch (Exception e) {
            // Will be taken care of next 
        }
        try {
            if (!SearchGUIPathParameters.getErrorKeys(getJarFilePath()).isEmpty()) {
                editPathParameters();
            }
        } catch (Exception e) {
            editPathParameters();
        }

        modificationFactory = ModificationFactory.getInstance();
        spectrumFactory = SpectrumFactory.getInstance();
        enzymeFactory = EnzymeFactory.getInstance();

        initComponents();

        // change the icon back to the default version
        setIconImage(Toolkit.getDefaultToolkit().getImage(getClass().getResource("/icons/searchgui.gif")));
        setTitle("SearchGUI " + new eu.isas.searchgui.utilities.Properties().getVersion());

        setUpLogFile();

        // load the utilities user preferences
        try {
            utilitiesUserParameters = UtilitiesUserParameters.loadUserParameters();
        } catch (Exception e) {
            JOptionPane.showMessageDialog(null, "An error occurred when reading the user preferences.", "File Error", JOptionPane.ERROR_MESSAGE);
            e.printStackTrace();
        }

        // check if a newer version of SearchGUI is available
        boolean newVersion = false;
        if (!getJarFilePath().equalsIgnoreCase(".") && utilitiesUserParameters.isAutoUpdate()) {
            newVersion = checkForNewVersion();
        }

        if (!newVersion) {

            // load enzymes
            enzymeFactory = EnzymeFactory.getInstance();

            // load gene mappings
            ProteinGeneDetailsProvider geneFactory = new ProteinGeneDetailsProvider();
            try {
                geneFactory.initialize(getJarFilePath());
            } catch (Exception e) {
                e.printStackTrace();
                JOptionPane.showMessageDialog(null, "An error occurred while loading the gene mappings.", "Gene Mapping File Error", JOptionPane.ERROR_MESSAGE);
            }

            // load the species mapping
            try {
                SpeciesFactory speciesFactory = SpeciesFactory.getInstance();
                speciesFactory.initiate(getJarFilePath());
            } catch (Exception e) {
                e.printStackTrace();
                JOptionPane.showMessageDialog(this, "An error occurred while loading the species mapping.", "File Error", JOptionPane.OK_OPTION);
            }

            // set this version as the default SearchGUI version
            if (!getJarFilePath().equalsIgnoreCase(".")) {
                String versionNumber = new eu.isas.searchgui.utilities.Properties().getVersion();
                utilitiesUserParameters.setSearchGuiPath(new File(getJarFilePath(), "SearchGUI-" + versionNumber + ".jar").getAbsolutePath());
                UtilitiesUserParameters.saveUserParameters(utilitiesUserParameters);
            }

            // set the processing preferences
            processingParameters = new ProcessingParameters();
            processingParameters.setnThreads(Runtime.getRuntime().availableProcessors());

            // set the search parameters
            updateIdentificationParametersDropDownMenu(true);

            searchHandler = new SearchHandler(identificationParameters, outputFolder, spectrumFiles, rawFiles, identificationParametersFile, processingParameters, exceptionHandler);

            enableOmssaJCheckBox.setSelected(searchHandler.isOmssaEnabled());
            enableXTandemJCheckBox.setSelected(searchHandler.isXtandemEnabled());
            enableMsgfJCheckBox.setSelected(searchHandler.isMsgfEnabled());
            enableMsAmandaJCheckBox.setSelected(searchHandler.isMsAmandaEnabled());
            enableMyriMatchJCheckBox.setSelected(searchHandler.isMyriMatchEnabled());
            enableCometJCheckBox.setSelected(searchHandler.isCometEnabled());
            enableTideJCheckBox.setSelected(searchHandler.isTideEnabled());
            enableAndromedaJCheckBox.setSelected(searchHandler.isAndromedaEnabled());
            enableNovorJCheckBox.setSelected(searchHandler.isNovorEnabled());
            enableDirecTagJCheckBox.setSelected(searchHandler.isDirecTagEnabled());

            // add desktop shortcut?
            if (!getJarFilePath().equalsIgnoreCase(".")
                    && System.getProperty("os.name").lastIndexOf("Windows") != -1
                    && new File(getJarFilePath() + "/resources/conf/firstRun").exists()) {

                // @TODO: add support for desktop icons on mac and linux??
                // delete the firstRun file such that the user is not asked the next time around
                boolean fileDeleted = new File(getJarFilePath() + "/resources/conf/firstRun").delete();

                if (!fileDeleted) {
                    JOptionPane.showMessageDialog(this, "Failed to delete the file /resources/conf/firstRun.\n"
                            + "Please contact the developers.", "File Error", JOptionPane.OK_OPTION);
                }

                int value = JOptionPane.showConfirmDialog(null,
                        "Create a shortcut to SearchGUI on the desktop?",
                        "Create Desktop Shortcut?",
                        JOptionPane.YES_NO_OPTION,
                        JOptionPane.QUESTION_MESSAGE);

                if (value == JOptionPane.YES_OPTION) {
                    addShortcutAtDeskTop();
                }
            }

            // Set msconvert parameters
            msConvertParameters = new MsConvertParameters();
            msConvertParameters.setMsFormat(MsFormat.mgf);
            msConvertParameters.addFilter(ProteoWizardFilter.peakPicking.number, "");

            settingsComboBox.setRenderer(new AlignedListCellRenderer(SwingConstants.CENTER));

            // set the font color for the titled borders, looks better than the default black
            UIManager.put("TitledBorder.titleColor", new Color(59, 59, 59));

            // update the horizontal padding for the titled borders
            ((TitledBorder) inputFilesPanel.getBorder()).setTitle(SearchGUI.TITLED_BORDER_HORIZONTAL_PADDING + "Input & Output" + SearchGUI.TITLED_BORDER_HORIZONTAL_PADDING);
            ((TitledBorder) preProcessingPanel.getBorder()).setTitle(SearchGUI.TITLED_BORDER_HORIZONTAL_PADDING + "Pre Processing" + SearchGUI.TITLED_BORDER_HORIZONTAL_PADDING);
            ((TitledBorder) searchEnginesLocationPanel.getBorder()).setTitle(SearchGUI.TITLED_BORDER_HORIZONTAL_PADDING + "Search Engines" + SearchGUI.TITLED_BORDER_HORIZONTAL_PADDING);
            ((TitledBorder) deNovoPanel.getBorder()).setTitle(SearchGUI.TITLED_BORDER_HORIZONTAL_PADDING + "De Novo Algorithms" + SearchGUI.TITLED_BORDER_HORIZONTAL_PADDING);
            ((TitledBorder) postProcessingPanel.getBorder()).setTitle(SearchGUI.TITLED_BORDER_HORIZONTAL_PADDING + "Post Processing" + SearchGUI.TITLED_BORDER_HORIZONTAL_PADDING);

            searchEnginesLocationPanel.repaint();
            inputFilesPanel.repaint();

            mgfReader = new MgfReader();

            defaultModifications = utilitiesUserParameters.getDefaultModifications();

            String operatingSystem = System.getProperty("os.name").toLowerCase();

            // disable myrimatch, comet and directag if mac
            if (operatingSystem.contains("mac os")) {
                enableMyriMatchJCheckBox.setSelected(false);
                enableMyriMatchJCheckBox.setEnabled(false);
                enableMyriMatchJCheckBox.setToolTipText("Not available for Mac");
                myriMatchButton.setEnabled(false);
                myriMatchButton.setToolTipText("Not available for Mac");
                myriMatchSettingsButton.setEnabled(false);
                myriMatchSettingsButton.setToolTipText("Not available for Mac");
                myriMatchLinkLabel.setEnabled(false);
                searchHandler.setMyriMatchEnabled(false);

                enableCometJCheckBox.setSelected(false);
                enableCometJCheckBox.setEnabled(false);
                enableCometJCheckBox.setToolTipText("Not available for Mac");
                cometButton.setEnabled(false);
                cometButton.setToolTipText("Not available for Mac");
                cometSettingsButton.setEnabled(false);
                cometSettingsButton.setToolTipText("Not available for Mac");
                cometLinkLabel.setEnabled(false);
                searchHandler.setCometEnabled(false);

                enableDirecTagJCheckBox.setSelected(false);
                enableDirecTagJCheckBox.setEnabled(false);
                enableDirecTagJCheckBox.setToolTipText("Not available for Mac");
                direcTagButton.setEnabled(false);
                direcTagButton.setToolTipText("Not available for Mac");
                direcTagSettingsButton.setEnabled(false);
                direcTagSettingsButton.setToolTipText("Not available for Mac");
                direcTagLinkLabel.setEnabled(false);
                searchHandler.setCometEnabled(false);
            }

            // disable andromeda on non-windows platforms
            if (!operatingSystem.contains("windows")) {
                enableAndromedaJCheckBox.setSelected(false);
                enableAndromedaJCheckBox.setEnabled(false);
                enableAndromedaJCheckBox.setToolTipText("Only available for Windows");
                andromedaButton.setEnabled(false);
                andromedaButton.setToolTipText("Only available for Windows");
                andromedaSettingsButton.setEnabled(false);
                andromedaSettingsButton.setToolTipText("Only available for Windows");
                andromedaLinkLabel.setEnabled(false);
                searchHandler.setCometEnabled(false);
            }

            validateSearchEngines(true);

            // set the spectra files
            if ((spectrumFiles != null && !spectrumFiles.isEmpty()) || (rawFiles != null && !rawFiles.isEmpty())) {
                setSpectrumFiles(spectrumFiles, rawFiles);

                String experimentLabel = "PeptideShakerProject";

                // set default peptideshaker experiment details
                if (projectName != null) {
                    experimentLabel = projectName;
                }

                ArrayList<File> tempFiles;
                if (spectrumFiles != null) {
                    tempFiles = spectrumFiles;
                } else {
                    tempFiles = rawFiles;
                }

                searchHandler.setExperimentLabel(experimentLabel);
                searchHandler.setPeptideShakerFile(new File(tempFiles.get(0).getParentFile(), experimentLabel + ".cpsx"));
                peptideShakerCheckBox.setSelected(true);
            }

            // set the results folder
            if (outputFolder != null && outputFolder.exists()) {
                setOutputFolder(outputFolder);
            }

            if (rawFiles != null && !rawFiles.isEmpty()) {
                checkProteoWizard();
                msconvertCheckBox.setSelected(!rawFiles.isEmpty());
            }

            validateInput(false);

            setLocationRelativeTo(null);
            setVisible(true);

            // incrementing the counter for a new SearchGUI start
            if (utilitiesUserParameters.isAutoUpdate()) {
                Util.sendGAUpdate("UA-36198780-2", "toolstart", "searchgui-" + (new eu.isas.searchgui.utilities.Properties().getVersion()));
            }
        }
    }

    /**
     * Update the Identification Parameters dropdown menu.
     */
    private void updateIdentificationParametersDropDownMenu(boolean loadParameters) {

        Vector parameterList = new Vector();
        parameterList.add("-- Select --");

        if (identificationParametersFile != null && loadParameters) {

            try {
                identificationParameters = IdentificationParameters.getIdentificationParameters(identificationParametersFile);

                // load project specific PTMs
                String error = SearchHandler.loadModifications(getIdentificationParameters().getSearchParameters());
                if (error != null) {
                    JOptionPane.showMessageDialog(this,
                            error,
                            "PTM Definition Changed", JOptionPane.WARNING_MESSAGE);
                }

                if (identificationParametersFactory.getParametersList().contains(identificationParameters.getName())) {
                    identificationParameters.setName(getIdentificationParametersFileName());
                }

                identificationParametersFactory.addIdentificationParameters(identificationParameters);
            } catch (Exception e) {
                JOptionPane.showMessageDialog(null,
                        "Failed to import search parameters from: " + identificationParametersFile.getAbsolutePath() + ".", "Search Parameters",
                        JOptionPane.WARNING_MESSAGE);
                e.printStackTrace();

                // set the search settings to default
                identificationParameters = null;
                identificationParametersFile = null;
            }
        }

        for (String tempParameters : identificationParametersFactory.getParametersList()) {
            parameterList.add(tempParameters);
        }

        settingsComboBox.setModel(new javax.swing.DefaultComboBoxModel(parameterList));

        if (identificationParameters != null) {
            settingsComboBox.setSelectedItem(identificationParameters.getName());
        }

        settingsComboBoxActionPerformed(null);
    }

    /**
     * Returns the name to use for the identification settings file.
     *
     * @return the name to use for the identification settings file
     */
    private String getIdentificationParametersFileName() {

        String name = identificationParameters.getName();
        int counter = 2;
        String currentName = name;

        while (identificationParametersFactory.getParametersList().contains(currentName)
                && !identificationParametersFactory.getIdentificationParameters(currentName).equals(identificationParameters)) {
            currentName = name + "_" + counter++;
        }

        return currentName;
    }

    /**
     * This method is called from within the constructor to initialize the form.
     * WARNING: Do NOT modify this code. The content of this method is always
     * regenerated by the Form Editor.
     */
    @SuppressWarnings("unchecked")
    // <editor-fold defaultstate="collapsed" desc="Generated Code">//GEN-BEGIN:initComponents
    private void initComponents() {

        modificationOptionsPopupMenu = new javax.swing.JPopupMenu();
        editModificationsMenuItem = new javax.swing.JMenuItem();
        reporterPostProcessPanel = new javax.swing.JPanel();
        editReporterSettingsLabel = new javax.swing.JLabel();
        reporterButton = new javax.swing.JButton();
        reporterCheckBox = new javax.swing.JCheckBox();
        reporterLabel = new javax.swing.JLabel();
        jMenuItem1 = new javax.swing.JMenuItem();
        taskEditorPanel = new javax.swing.JPanel();
        searchEnginesLocationPanel = new javax.swing.JPanel();
        searchEnginesScrollPane = new javax.swing.JScrollPane();
        searchEnginesPanel = new javax.swing.JPanel();
        omssaButton = new javax.swing.JButton();
        msgfSettingsButton = new javax.swing.JButton();
        enableTideJCheckBox = new javax.swing.JCheckBox();
        msAmandaSettingsButton = new javax.swing.JButton();
        myrimatchSupportButton = new javax.swing.JButton();
        myriMatchLinkLabel = new javax.swing.JLabel();
        andromedaLinkLabel = new javax.swing.JLabel();
        andromedaButton = new javax.swing.JButton();
        tideLinkLabel = new javax.swing.JLabel();
        xtandemSettingsButton = new javax.swing.JButton();
        tideButton = new javax.swing.JButton();
        msgfSupportButton = new javax.swing.JButton();
        enableCometJCheckBox = new javax.swing.JCheckBox();
        cometLinkLabel = new javax.swing.JLabel();
        enableMyriMatchJCheckBox = new javax.swing.JCheckBox();
        omssaSupportButton = new javax.swing.JButton();
        enableMsAmandaJCheckBox = new javax.swing.JCheckBox();
        xtandemLinkLabel = new javax.swing.JLabel();
        xtandemSupportButton = new javax.swing.JButton();
        myriMatchSettingsButton = new javax.swing.JButton();
        enableMsgfJCheckBox = new javax.swing.JCheckBox();
        xtandemButton = new javax.swing.JButton();
        msAmandaSupportButton = new javax.swing.JButton();
        omssaLinkLabel = new javax.swing.JLabel();
        myriMatchButton = new javax.swing.JButton();
        andromedaSupportButton = new javax.swing.JButton();
        msAmandaLinkLabel = new javax.swing.JLabel();
        enableXTandemJCheckBox = new javax.swing.JCheckBox();
        cometSettingsButton = new javax.swing.JButton();
        msAmandaButton = new javax.swing.JButton();
        andromedaSettingsButton = new javax.swing.JButton();
        omssaSettingsButton = new javax.swing.JButton();
        enableAndromedaJCheckBox = new javax.swing.JCheckBox();
        tideSettingsButton = new javax.swing.JButton();
        msgfLinkLabel = new javax.swing.JLabel();
        tideSupportButton = new javax.swing.JButton();
        cometSupportButton = new javax.swing.JButton();
        msgfButton = new javax.swing.JButton();
        enableOmssaJCheckBox = new javax.swing.JCheckBox();
        cometButton = new javax.swing.JButton();
        inputFilesPanel = new javax.swing.JPanel();
        spectraFilesLabel = new javax.swing.JLabel();
        clearSpectraButton = new javax.swing.JButton();
        addSpectraButton = new javax.swing.JButton();
        spectraFilesTxt = new javax.swing.JTextField();
        searchSettingsLbl = new javax.swing.JLabel();
        editSettingsButton = new javax.swing.JButton();
        addSettingsButton = new javax.swing.JButton();
        resultFolderLbl = new javax.swing.JLabel();
        outputFolderTxt = new javax.swing.JTextField();
        editResultFolderButton = new javax.swing.JButton();
        settingsComboBox = new javax.swing.JComboBox();
        databaseSettingsLbl = new javax.swing.JLabel();
        databaseFileTxt = new javax.swing.JTextField();
        editDatabaseDetailsButton = new javax.swing.JButton();
        searchButton = new javax.swing.JButton();
        aboutButton = new javax.swing.JButton();
        searchGUIPublicationLabel = new javax.swing.JLabel();
        postProcessingPanel = new javax.swing.JPanel();
        peptideShakerCheckBox = new javax.swing.JCheckBox();
        peptideShakerLabel = new javax.swing.JLabel();
        peptideShakerButton = new javax.swing.JButton();
        peptideShakerSettingsButton = new javax.swing.JButton();
        peptideShakerSupportButton = new javax.swing.JButton();
        preProcessingPanel = new javax.swing.JPanel();
        msconvertCheckBox = new javax.swing.JCheckBox();
        msconvertLabel = new javax.swing.JLabel();
        msconvertButton = new javax.swing.JButton();
        msconvertSettingsButton = new javax.swing.JButton();
        msconvertSupportButton = new javax.swing.JButton();
        deNovoPanel = new javax.swing.JPanel();
        enableNovorJCheckBox = new javax.swing.JCheckBox();
        novorButton = new javax.swing.JButton();
        novorSupportButton = new javax.swing.JButton();
        novorLinkLabel = new javax.swing.JLabel();
        novorSettingsButton = new javax.swing.JButton();
        enableDirecTagJCheckBox = new javax.swing.JCheckBox();
        direcTagButton = new javax.swing.JButton();
        direcTagSupportButton = new javax.swing.JButton();
        direcTagLinkLabel = new javax.swing.JLabel();
        direcTagSettingsButton = new javax.swing.JButton();
        menuBar = new javax.swing.JMenuBar();
        fileMenu = new javax.swing.JMenu();
        exitMenuItem = new javax.swing.JMenuItem();
        editMenu = new javax.swing.JMenu();
        advancedSettingsMenuItem = new javax.swing.JMenuItem();
        processingMenuItem = new javax.swing.JMenuItem();
        jSeparator1 = new javax.swing.JPopupMenu.Separator();
        editModificationsEditMenuItem = new javax.swing.JMenuItem();
        editSearchEngineLocationsMenuItem = new javax.swing.JMenuItem();
        editIdSettingsFilesMenuItem = new javax.swing.JMenuItem();
        jSeparator2 = new javax.swing.JPopupMenu.Separator();
        javaSettingsJMenuItem = new javax.swing.JMenuItem();
        resourceSettingsMenuItem = new javax.swing.JMenuItem();
        privacyMenuItem = new javax.swing.JMenuItem();
        helpMenu = new javax.swing.JMenu();
        helpMenuItem = new javax.swing.JMenuItem();
        jSeparator17 = new javax.swing.JPopupMenu.Separator();
        logReportMenu = new javax.swing.JMenuItem();
        jSeparator16 = new javax.swing.JPopupMenu.Separator();
        aboutMenuItem = new javax.swing.JMenuItem();

        editModificationsMenuItem.setText("Edit Modifications");
        editModificationsMenuItem.addActionListener(new java.awt.event.ActionListener() {
            public void actionPerformed(java.awt.event.ActionEvent evt) {
                editModificationsMenuItemActionPerformed(evt);
            }
        });
        modificationOptionsPopupMenu.add(editModificationsMenuItem);

        editReporterSettingsLabel.setFont(editReporterSettingsLabel.getFont().deriveFont((editReporterSettingsLabel.getFont().getStyle() | java.awt.Font.ITALIC)));
        editReporterSettingsLabel.setText("<html><a href=\"\">Edit Settings</a></html>");
        editReporterSettingsLabel.setToolTipText("Edit Reporter settings");
        editReporterSettingsLabel.addMouseListener(new java.awt.event.MouseAdapter() {
            public void mouseClicked(java.awt.event.MouseEvent evt) {
                editReporterSettingsLabelMouseClicked(evt);
            }
            public void mouseEntered(java.awt.event.MouseEvent evt) {
                editReporterSettingsLabelMouseEntered(evt);
            }
            public void mouseExited(java.awt.event.MouseEvent evt) {
                editReporterSettingsLabelMouseExited(evt);
            }
        });

        reporterButton.setIcon(new javax.swing.ImageIcon(getClass().getResource("/icons/reporter_logo.png"))); // NOI18N
        reporterButton.setToolTipText("<html>\nOpen the Reporter web page<br>\n(under development...)\n</html>");
        reporterButton.setBorder(null);
        reporterButton.setBorderPainted(false);
        reporterButton.setContentAreaFilled(false);
        reporterButton.addMouseListener(new java.awt.event.MouseAdapter() {
            public void mouseEntered(java.awt.event.MouseEvent evt) {
                reporterButtonMouseEntered(evt);
            }
            public void mouseExited(java.awt.event.MouseEvent evt) {
                reporterButtonMouseExited(evt);
            }
        });
        reporterButton.addActionListener(new java.awt.event.ActionListener() {
            public void actionPerformed(java.awt.event.ActionEvent evt) {
                reporterButtonActionPerformed(evt);
            }
        });

        reporterCheckBox.setIconTextGap(15);

        reporterLabel.setText("<html>Reporter - <a href=\"http://compomics.github.io/projects/reporter.html\">Quantify the Reporter Ions in Reporter</a></html>");
        reporterLabel.setToolTipText("Open the Reporter web page");
        reporterLabel.addMouseListener(new java.awt.event.MouseAdapter() {
            public void mouseClicked(java.awt.event.MouseEvent evt) {
                reporterLabelMouseClicked(evt);
            }
            public void mouseEntered(java.awt.event.MouseEvent evt) {
                reporterLabelMouseEntered(evt);
            }
            public void mouseExited(java.awt.event.MouseEvent evt) {
                reporterLabelMouseExited(evt);
            }
        });

        javax.swing.GroupLayout reporterPostProcessPanelLayout = new javax.swing.GroupLayout(reporterPostProcessPanel);
        reporterPostProcessPanel.setLayout(reporterPostProcessPanelLayout);
        reporterPostProcessPanelLayout.setHorizontalGroup(
            reporterPostProcessPanelLayout.createParallelGroup(javax.swing.GroupLayout.Alignment.LEADING)
            .addGroup(reporterPostProcessPanelLayout.createSequentialGroup()
                .addContainerGap()
                .addComponent(reporterCheckBox)
                .addGap(73, 73, 73)
                .addComponent(reporterButton, javax.swing.GroupLayout.PREFERRED_SIZE, 84, javax.swing.GroupLayout.PREFERRED_SIZE)
                .addGap(62, 62, 62)
                .addComponent(reporterLabel, javax.swing.GroupLayout.PREFERRED_SIZE, javax.swing.GroupLayout.DEFAULT_SIZE, javax.swing.GroupLayout.PREFERRED_SIZE)
                .addPreferredGap(javax.swing.LayoutStyle.ComponentPlacement.RELATED, 109, Short.MAX_VALUE)
                .addComponent(editReporterSettingsLabel, javax.swing.GroupLayout.PREFERRED_SIZE, javax.swing.GroupLayout.DEFAULT_SIZE, javax.swing.GroupLayout.PREFERRED_SIZE)
                .addContainerGap())
        );
        reporterPostProcessPanelLayout.setVerticalGroup(
            reporterPostProcessPanelLayout.createParallelGroup(javax.swing.GroupLayout.Alignment.LEADING)
            .addGroup(reporterPostProcessPanelLayout.createSequentialGroup()
                .addContainerGap()
                .addGroup(reporterPostProcessPanelLayout.createParallelGroup(javax.swing.GroupLayout.Alignment.CENTER)
                    .addComponent(reporterCheckBox)
                    .addComponent(reporterButton, javax.swing.GroupLayout.PREFERRED_SIZE, 48, javax.swing.GroupLayout.PREFERRED_SIZE)
                    .addComponent(reporterLabel, javax.swing.GroupLayout.PREFERRED_SIZE, javax.swing.GroupLayout.DEFAULT_SIZE, javax.swing.GroupLayout.PREFERRED_SIZE)
                    .addComponent(editReporterSettingsLabel, javax.swing.GroupLayout.PREFERRED_SIZE, javax.swing.GroupLayout.DEFAULT_SIZE, javax.swing.GroupLayout.PREFERRED_SIZE))
                .addContainerGap())
        );

        jMenuItem1.setText("jMenuItem1");

        setDefaultCloseOperation(javax.swing.WindowConstants.EXIT_ON_CLOSE);
        setTitle("SearchGUI");
        setMinimumSize(new java.awt.Dimension(775, 600));
        addWindowListener(new java.awt.event.WindowAdapter() {
            public void windowClosing(java.awt.event.WindowEvent evt) {
                formWindowClosing(evt);
            }
        });

        taskEditorPanel.setBackground(new java.awt.Color(230, 230, 230));

        searchEnginesLocationPanel.setBorder(javax.swing.BorderFactory.createTitledBorder("Search Engines"));
        searchEnginesLocationPanel.setOpaque(false);

        searchEnginesScrollPane.setBorder(null);

        searchEnginesPanel.setBackground(new java.awt.Color(230, 230, 230));

        omssaButton.setFont(new java.awt.Font("Segoe UI", 1, 15)); // NOI18N
        omssaButton.setText("OMSSA");
        omssaButton.setToolTipText("Enable OMSSA");
        omssaButton.setBorder(null);
        omssaButton.setBorderPainted(false);
        omssaButton.setContentAreaFilled(false);
        omssaButton.setEnabled(false);
        omssaButton.setHorizontalAlignment(javax.swing.SwingConstants.LEFT);
        omssaButton.addMouseListener(new java.awt.event.MouseAdapter() {
            public void mouseEntered(java.awt.event.MouseEvent evt) {
                omssaButtonMouseEntered(evt);
            }
            public void mouseExited(java.awt.event.MouseEvent evt) {
                omssaButtonMouseExited(evt);
            }
        });
        omssaButton.addActionListener(new java.awt.event.ActionListener() {
            public void actionPerformed(java.awt.event.ActionEvent evt) {
                omssaButtonActionPerformed(evt);
            }
        });

        msgfSettingsButton.setIcon(new javax.swing.ImageIcon(getClass().getResource("/icons/edit_gray.png"))); // NOI18N
        msgfSettingsButton.setToolTipText("Edit MS-GF+ Advanced Settings");
        msgfSettingsButton.setBorder(null);
        msgfSettingsButton.setBorderPainted(false);
        msgfSettingsButton.setContentAreaFilled(false);
        msgfSettingsButton.setEnabled(false);
        msgfSettingsButton.setRolloverIcon(new javax.swing.ImageIcon(getClass().getResource("/icons/edit.png"))); // NOI18N
        msgfSettingsButton.addMouseListener(new java.awt.event.MouseAdapter() {
            public void mouseEntered(java.awt.event.MouseEvent evt) {
                msgfSettingsButtonMouseEntered(evt);
            }
            public void mouseExited(java.awt.event.MouseEvent evt) {
                msgfSettingsButtonMouseExited(evt);
            }
        });
        msgfSettingsButton.addActionListener(new java.awt.event.ActionListener() {
            public void actionPerformed(java.awt.event.ActionEvent evt) {
                msgfSettingsButtonActionPerformed(evt);
            }
        });

        enableTideJCheckBox.setToolTipText("Enable Tide");
        enableTideJCheckBox.setEnabled(false);
        enableTideJCheckBox.addActionListener(new java.awt.event.ActionListener() {
            public void actionPerformed(java.awt.event.ActionEvent evt) {
                enableTideJCheckBoxActionPerformed(evt);
            }
        });

        msAmandaSettingsButton.setIcon(new javax.swing.ImageIcon(getClass().getResource("/icons/edit_gray.png"))); // NOI18N
        msAmandaSettingsButton.setToolTipText("Edit MS Amanda Advanced Settings");
        msAmandaSettingsButton.setBorder(null);
        msAmandaSettingsButton.setBorderPainted(false);
        msAmandaSettingsButton.setContentAreaFilled(false);
        msAmandaSettingsButton.setEnabled(false);
        msAmandaSettingsButton.setRolloverIcon(new javax.swing.ImageIcon(getClass().getResource("/icons/edit.png"))); // NOI18N
        msAmandaSettingsButton.addMouseListener(new java.awt.event.MouseAdapter() {
            public void mouseEntered(java.awt.event.MouseEvent evt) {
                msAmandaSettingsButtonMouseEntered(evt);
            }
            public void mouseExited(java.awt.event.MouseEvent evt) {
                msAmandaSettingsButtonMouseExited(evt);
            }
        });
        msAmandaSettingsButton.addActionListener(new java.awt.event.ActionListener() {
            public void actionPerformed(java.awt.event.ActionEvent evt) {
                msAmandaSettingsButtonActionPerformed(evt);
            }
        });

        myrimatchSupportButton.setIcon(new javax.swing.ImageIcon(getClass().getResource("/icons/windows_and_linux_gray.png"))); // NOI18N
        myrimatchSupportButton.setToolTipText("Supported on Windows and Linux");
        myrimatchSupportButton.setBorderPainted(false);
        myrimatchSupportButton.setContentAreaFilled(false);

        myriMatchLinkLabel.setText("<html>MyriMatch Search Algorithm - <a href=\"http://htmlpreview.github.io/?https://github.com/ProteoWizard/pwiz/blob/master/pwiz_tools/Bumbershoot/myrimatch/doc/index.html\">MyriMatch web page</a></html> ");
        myriMatchLinkLabel.setToolTipText("Open the MyriMatch web page");
        myriMatchLinkLabel.setEnabled(false);
        myriMatchLinkLabel.addMouseListener(new java.awt.event.MouseAdapter() {
            public void mouseEntered(java.awt.event.MouseEvent evt) {
                myriMatchLinkLabelMouseEntered(evt);
            }
            public void mouseExited(java.awt.event.MouseEvent evt) {
                myriMatchLinkLabelMouseExited(evt);
            }
            public void mouseReleased(java.awt.event.MouseEvent evt) {
                myriMatchLinkLabelMouseReleased(evt);
            }
        });

        andromedaLinkLabel.setText("<html>Andromeda Search Algorithm - <a href=\"http://coxdocs.org/doku.php?id=maxquant:andromeda:start\">Andromeda web page</a></html> ");
        andromedaLinkLabel.setToolTipText("Open the Andromeda web page");
        andromedaLinkLabel.setEnabled(false);
        andromedaLinkLabel.addMouseListener(new java.awt.event.MouseAdapter() {
            public void mouseClicked(java.awt.event.MouseEvent evt) {
                andromedaLinkLabelMouseClicked(evt);
            }
            public void mouseEntered(java.awt.event.MouseEvent evt) {
                andromedaLinkLabelMouseEntered(evt);
            }
            public void mouseExited(java.awt.event.MouseEvent evt) {
                andromedaLinkLabelMouseExited(evt);
            }
        });

        andromedaButton.setFont(new java.awt.Font("Segoe UI", 1, 15)); // NOI18N
        andromedaButton.setText("Andromeda");
        andromedaButton.setToolTipText("Enable Andromeda");
        andromedaButton.setBorder(null);
        andromedaButton.setBorderPainted(false);
        andromedaButton.setContentAreaFilled(false);
        andromedaButton.setEnabled(false);
        andromedaButton.setHorizontalAlignment(javax.swing.SwingConstants.LEFT);
        andromedaButton.addMouseListener(new java.awt.event.MouseAdapter() {
            public void mouseEntered(java.awt.event.MouseEvent evt) {
                andromedaButtonMouseEntered(evt);
            }
            public void mouseExited(java.awt.event.MouseEvent evt) {
                andromedaButtonMouseExited(evt);
            }
        });
        andromedaButton.addActionListener(new java.awt.event.ActionListener() {
            public void actionPerformed(java.awt.event.ActionEvent evt) {
                andromedaButtonActionPerformed(evt);
            }
        });

        tideLinkLabel.setText("<html>Tide Search Algorithm - <a href=https://cruxtoolkit.sourceforge.net\">Tide web page</a></html> ");
        tideLinkLabel.setToolTipText("Open the Tide web page");
        tideLinkLabel.setEnabled(false);
        tideLinkLabel.addMouseListener(new java.awt.event.MouseAdapter() {
            public void mouseClicked(java.awt.event.MouseEvent evt) {
                tideLinkLabelMouseClicked(evt);
            }
            public void mouseEntered(java.awt.event.MouseEvent evt) {
                tideLinkLabelMouseEntered(evt);
            }
            public void mouseExited(java.awt.event.MouseEvent evt) {
                tideLinkLabelMouseExited(evt);
            }
        });

        xtandemSettingsButton.setIcon(new javax.swing.ImageIcon(getClass().getResource("/icons/edit_gray.png"))); // NOI18N
        xtandemSettingsButton.setToolTipText("Edit X!Tandem Advanced Settings");
        xtandemSettingsButton.setBorder(null);
        xtandemSettingsButton.setBorderPainted(false);
        xtandemSettingsButton.setContentAreaFilled(false);
        xtandemSettingsButton.setEnabled(false);
        xtandemSettingsButton.setRolloverIcon(new javax.swing.ImageIcon(getClass().getResource("/icons/edit.png"))); // NOI18N
        xtandemSettingsButton.addMouseListener(new java.awt.event.MouseAdapter() {
            public void mouseEntered(java.awt.event.MouseEvent evt) {
                xtandemSettingsButtonMouseEntered(evt);
            }
            public void mouseExited(java.awt.event.MouseEvent evt) {
                xtandemSettingsButtonMouseExited(evt);
            }
        });
        xtandemSettingsButton.addActionListener(new java.awt.event.ActionListener() {
            public void actionPerformed(java.awt.event.ActionEvent evt) {
                xtandemSettingsButtonActionPerformed(evt);
            }
        });

        tideButton.setFont(new java.awt.Font("Segoe UI", 1, 15)); // NOI18N
        tideButton.setText("Tide");
        tideButton.setToolTipText("Enable Tide");
        tideButton.setBorder(null);
        tideButton.setBorderPainted(false);
        tideButton.setContentAreaFilled(false);
        tideButton.setEnabled(false);
        tideButton.setHorizontalAlignment(javax.swing.SwingConstants.LEFT);
        tideButton.addMouseListener(new java.awt.event.MouseAdapter() {
            public void mouseEntered(java.awt.event.MouseEvent evt) {
                tideButtonMouseEntered(evt);
            }
            public void mouseExited(java.awt.event.MouseEvent evt) {
                tideButtonMouseExited(evt);
            }
        });
        tideButton.addActionListener(new java.awt.event.ActionListener() {
            public void actionPerformed(java.awt.event.ActionEvent evt) {
                tideButtonActionPerformed(evt);
            }
        });

        msgfSupportButton.setIcon(new javax.swing.ImageIcon(getClass().getResource("/icons/all_platforms_gray.png"))); // NOI18N
        msgfSupportButton.setToolTipText("Supported on Windows, Mac and Linux");
        msgfSupportButton.setBorderPainted(false);
        msgfSupportButton.setContentAreaFilled(false);

        enableCometJCheckBox.setToolTipText("Enable Comet");
        enableCometJCheckBox.setEnabled(false);
        enableCometJCheckBox.addActionListener(new java.awt.event.ActionListener() {
            public void actionPerformed(java.awt.event.ActionEvent evt) {
                enableCometJCheckBoxActionPerformed(evt);
            }
        });

        cometLinkLabel.setText("<html>Comet Search Algorithm - <a href=http://comet-ms.sourceforge.net\">Comet web page</a></html> ");
        cometLinkLabel.setToolTipText("Open the Comet web page");
        cometLinkLabel.setEnabled(false);
        cometLinkLabel.addMouseListener(new java.awt.event.MouseAdapter() {
            public void mouseClicked(java.awt.event.MouseEvent evt) {
                cometLinkLabelMouseClicked(evt);
            }
            public void mouseEntered(java.awt.event.MouseEvent evt) {
                cometLinkLabelMouseEntered(evt);
            }
            public void mouseExited(java.awt.event.MouseEvent evt) {
                cometLinkLabelMouseExited(evt);
            }
        });

        enableMyriMatchJCheckBox.setToolTipText("Enable MyriMatch");
        enableMyriMatchJCheckBox.setEnabled(false);
        enableMyriMatchJCheckBox.addActionListener(new java.awt.event.ActionListener() {
            public void actionPerformed(java.awt.event.ActionEvent evt) {
                enableMyriMatchJCheckBoxActionPerformed(evt);
            }
        });

        omssaSupportButton.setIcon(new javax.swing.ImageIcon(getClass().getResource("/icons/all_platforms_gray.png"))); // NOI18N
        omssaSupportButton.setToolTipText("Supported on Windows, Mac and Linux");
        omssaSupportButton.setBorderPainted(false);
        omssaSupportButton.setContentAreaFilled(false);

        enableMsAmandaJCheckBox.setToolTipText("Enable MS Amanda");
        enableMsAmandaJCheckBox.setEnabled(false);
        enableMsAmandaJCheckBox.addActionListener(new java.awt.event.ActionListener() {
            public void actionPerformed(java.awt.event.ActionEvent evt) {
                enableMsAmandaJCheckBoxActionPerformed(evt);
            }
        });

        xtandemLinkLabel.setText("<html>X! Tandem Search Algorithm - <a href=\"https://www.thegpm.org/tandem\">X! Tandem web page</a></html>\n");
        xtandemLinkLabel.setToolTipText("Open the X! Tandem web page");
        xtandemLinkLabel.setEnabled(false);
        xtandemLinkLabel.addMouseListener(new java.awt.event.MouseAdapter() {
            public void mouseClicked(java.awt.event.MouseEvent evt) {
                xtandemLinkLabelMouseClicked(evt);
            }
            public void mouseEntered(java.awt.event.MouseEvent evt) {
                xtandemLinkLabelMouseEntered(evt);
            }
            public void mouseExited(java.awt.event.MouseEvent evt) {
                xtandemLinkLabelMouseExited(evt);
            }
        });

        xtandemSupportButton.setIcon(new javax.swing.ImageIcon(getClass().getResource("/icons/all_platforms_gray.png"))); // NOI18N
        xtandemSupportButton.setToolTipText("Supported on Windows, Mac and Linux");
        xtandemSupportButton.setBorderPainted(false);
        xtandemSupportButton.setContentAreaFilled(false);

        myriMatchSettingsButton.setIcon(new javax.swing.ImageIcon(getClass().getResource("/icons/edit_gray.png"))); // NOI18N
        myriMatchSettingsButton.setToolTipText("Edit MyriMatch Advanced Settings");
        myriMatchSettingsButton.setBorder(null);
        myriMatchSettingsButton.setBorderPainted(false);
        myriMatchSettingsButton.setContentAreaFilled(false);
        myriMatchSettingsButton.setEnabled(false);
        myriMatchSettingsButton.setRolloverIcon(new javax.swing.ImageIcon(getClass().getResource("/icons/edit.png"))); // NOI18N
        myriMatchSettingsButton.addMouseListener(new java.awt.event.MouseAdapter() {
            public void mouseEntered(java.awt.event.MouseEvent evt) {
                myriMatchSettingsButtonMouseEntered(evt);
            }
            public void mouseExited(java.awt.event.MouseEvent evt) {
                myriMatchSettingsButtonMouseExited(evt);
            }
        });
        myriMatchSettingsButton.addActionListener(new java.awt.event.ActionListener() {
            public void actionPerformed(java.awt.event.ActionEvent evt) {
                myriMatchSettingsButtonActionPerformed(evt);
            }
        });

        enableMsgfJCheckBox.setToolTipText("Enable MS-GF+");
        enableMsgfJCheckBox.setEnabled(false);
        enableMsgfJCheckBox.addActionListener(new java.awt.event.ActionListener() {
            public void actionPerformed(java.awt.event.ActionEvent evt) {
                enableMsgfJCheckBoxActionPerformed(evt);
            }
        });

        xtandemButton.setFont(new java.awt.Font("Segoe UI", 1, 15)); // NOI18N
        xtandemButton.setText("X! Tandem");
        xtandemButton.setToolTipText("Enable X!Tandem");
        xtandemButton.setBorder(null);
        xtandemButton.setBorderPainted(false);
        xtandemButton.setContentAreaFilled(false);
        xtandemButton.setEnabled(false);
        xtandemButton.setHorizontalAlignment(javax.swing.SwingConstants.LEFT);
        xtandemButton.addMouseListener(new java.awt.event.MouseAdapter() {
            public void mouseEntered(java.awt.event.MouseEvent evt) {
                xtandemButtonMouseEntered(evt);
            }
            public void mouseExited(java.awt.event.MouseEvent evt) {
                xtandemButtonMouseExited(evt);
            }
        });
        xtandemButton.addActionListener(new java.awt.event.ActionListener() {
            public void actionPerformed(java.awt.event.ActionEvent evt) {
                xtandemButtonActionPerformed(evt);
            }
        });

        msAmandaSupportButton.setIcon(new javax.swing.ImageIcon(getClass().getResource("/icons/all_platforms_gray.png"))); // NOI18N
        msAmandaSupportButton.setToolTipText("Supported on Windows, Mac and Linux");
        msAmandaSupportButton.setBorderPainted(false);
        msAmandaSupportButton.setContentAreaFilled(false);

        omssaLinkLabel.setText("<html>OMSSA Search Algorithm - <a href=\"https://www.ncbi.nlm.nih.gov/pubmed/15473683\">OMSSA web page</a></html> ");
        omssaLinkLabel.setToolTipText("Open the OMSSA web page");
        omssaLinkLabel.setEnabled(false);
        omssaLinkLabel.addMouseListener(new java.awt.event.MouseAdapter() {
            public void mouseClicked(java.awt.event.MouseEvent evt) {
                omssaLinkLabelMouseClicked(evt);
            }
            public void mouseEntered(java.awt.event.MouseEvent evt) {
                omssaLinkLabelMouseEntered(evt);
            }
            public void mouseExited(java.awt.event.MouseEvent evt) {
                omssaLinkLabelMouseExited(evt);
            }
        });

        myriMatchButton.setFont(new java.awt.Font("Segoe UI", 1, 15)); // NOI18N
        myriMatchButton.setText("MyriMatch");
        myriMatchButton.setToolTipText("Enable MyriMatch");
        myriMatchButton.setBorder(null);
        myriMatchButton.setBorderPainted(false);
        myriMatchButton.setContentAreaFilled(false);
        myriMatchButton.setEnabled(false);
        myriMatchButton.setHorizontalAlignment(javax.swing.SwingConstants.LEFT);
        myriMatchButton.addMouseListener(new java.awt.event.MouseAdapter() {
            public void mouseEntered(java.awt.event.MouseEvent evt) {
                myriMatchButtonMouseEntered(evt);
            }
            public void mouseExited(java.awt.event.MouseEvent evt) {
                myriMatchButtonMouseExited(evt);
            }
        });
        myriMatchButton.addActionListener(new java.awt.event.ActionListener() {
            public void actionPerformed(java.awt.event.ActionEvent evt) {
                myriMatchButtonActionPerformed(evt);
            }
        });

        andromedaSupportButton.setIcon(new javax.swing.ImageIcon(getClass().getResource("/icons/windows_only_gray.png"))); // NOI18N
        andromedaSupportButton.setToolTipText("Supported on Windows");
        andromedaSupportButton.setBorderPainted(false);
        andromedaSupportButton.setContentAreaFilled(false);

        msAmandaLinkLabel.setText("<html>MS Amanda Search Algorithm - <a href=\"https://ms.imp.ac.at/?goto=msamanda\">MS Amanda web page</a></html> ");
        msAmandaLinkLabel.setToolTipText("Open the MS Amanda web page");
        msAmandaLinkLabel.setEnabled(false);
        msAmandaLinkLabel.addMouseListener(new java.awt.event.MouseAdapter() {
            public void mouseClicked(java.awt.event.MouseEvent evt) {
                msAmandaLinkLabelMouseClicked(evt);
            }
            public void mouseEntered(java.awt.event.MouseEvent evt) {
                msAmandaLinkLabelMouseEntered(evt);
            }
            public void mouseExited(java.awt.event.MouseEvent evt) {
                msAmandaLinkLabelMouseExited(evt);
            }
        });

        enableXTandemJCheckBox.setToolTipText("Enable X!Tandem");
        enableXTandemJCheckBox.setEnabled(false);
        enableXTandemJCheckBox.addActionListener(new java.awt.event.ActionListener() {
            public void actionPerformed(java.awt.event.ActionEvent evt) {
                enableXTandemJCheckBoxActionPerformed(evt);
            }
        });

        cometSettingsButton.setIcon(new javax.swing.ImageIcon(getClass().getResource("/icons/edit_gray.png"))); // NOI18N
        cometSettingsButton.setToolTipText("Edit Comet Advanced Settings");
        cometSettingsButton.setBorder(null);
        cometSettingsButton.setBorderPainted(false);
        cometSettingsButton.setContentAreaFilled(false);
        cometSettingsButton.setEnabled(false);
        cometSettingsButton.setRolloverIcon(new javax.swing.ImageIcon(getClass().getResource("/icons/edit.png"))); // NOI18N
        cometSettingsButton.addMouseListener(new java.awt.event.MouseAdapter() {
            public void mouseEntered(java.awt.event.MouseEvent evt) {
                cometSettingsButtonMouseEntered(evt);
            }
            public void mouseExited(java.awt.event.MouseEvent evt) {
                cometSettingsButtonMouseExited(evt);
            }
        });
        cometSettingsButton.addActionListener(new java.awt.event.ActionListener() {
            public void actionPerformed(java.awt.event.ActionEvent evt) {
                cometSettingsButtonActionPerformed(evt);
            }
        });

        msAmandaButton.setFont(new java.awt.Font("Segoe UI", 1, 15)); // NOI18N
        msAmandaButton.setText("MS Amanda");
        msAmandaButton.setToolTipText("Enable MS Amanda");
        msAmandaButton.setBorder(null);
        msAmandaButton.setBorderPainted(false);
        msAmandaButton.setContentAreaFilled(false);
        msAmandaButton.setEnabled(false);
        msAmandaButton.setHorizontalAlignment(javax.swing.SwingConstants.LEFT);
        msAmandaButton.addMouseListener(new java.awt.event.MouseAdapter() {
            public void mouseEntered(java.awt.event.MouseEvent evt) {
                msAmandaButtonMouseEntered(evt);
            }
            public void mouseExited(java.awt.event.MouseEvent evt) {
                msAmandaButtonMouseExited(evt);
            }
        });
        msAmandaButton.addActionListener(new java.awt.event.ActionListener() {
            public void actionPerformed(java.awt.event.ActionEvent evt) {
                msAmandaButtonActionPerformed(evt);
            }
        });

        andromedaSettingsButton.setIcon(new javax.swing.ImageIcon(getClass().getResource("/icons/edit_gray.png"))); // NOI18N
        andromedaSettingsButton.setToolTipText("Edit Andromeda Advanced Settings");
        andromedaSettingsButton.setBorder(null);
        andromedaSettingsButton.setBorderPainted(false);
        andromedaSettingsButton.setContentAreaFilled(false);
        andromedaSettingsButton.setEnabled(false);
        andromedaSettingsButton.setRolloverIcon(new javax.swing.ImageIcon(getClass().getResource("/icons/edit.png"))); // NOI18N
        andromedaSettingsButton.addMouseListener(new java.awt.event.MouseAdapter() {
            public void mouseEntered(java.awt.event.MouseEvent evt) {
                andromedaSettingsButtonMouseEntered(evt);
            }
            public void mouseExited(java.awt.event.MouseEvent evt) {
                andromedaSettingsButtonMouseExited(evt);
            }
        });
        andromedaSettingsButton.addActionListener(new java.awt.event.ActionListener() {
            public void actionPerformed(java.awt.event.ActionEvent evt) {
                andromedaSettingsButtonActionPerformed(evt);
            }
        });

        omssaSettingsButton.setIcon(new javax.swing.ImageIcon(getClass().getResource("/icons/edit_gray.png"))); // NOI18N
        omssaSettingsButton.setToolTipText("Edit OMSSA Advanced Settings");
        omssaSettingsButton.setBorder(null);
        omssaSettingsButton.setBorderPainted(false);
        omssaSettingsButton.setContentAreaFilled(false);
        omssaSettingsButton.setEnabled(false);
        omssaSettingsButton.setRolloverIcon(new javax.swing.ImageIcon(getClass().getResource("/icons/edit.png"))); // NOI18N
        omssaSettingsButton.addMouseListener(new java.awt.event.MouseAdapter() {
            public void mouseEntered(java.awt.event.MouseEvent evt) {
                omssaSettingsButtonMouseEntered(evt);
            }
            public void mouseExited(java.awt.event.MouseEvent evt) {
                omssaSettingsButtonMouseExited(evt);
            }
        });
        omssaSettingsButton.addActionListener(new java.awt.event.ActionListener() {
            public void actionPerformed(java.awt.event.ActionEvent evt) {
                omssaSettingsButtonActionPerformed(evt);
            }
        });

        enableAndromedaJCheckBox.setToolTipText("Enable Andromeda");
        enableAndromedaJCheckBox.setEnabled(false);
        enableAndromedaJCheckBox.addActionListener(new java.awt.event.ActionListener() {
            public void actionPerformed(java.awt.event.ActionEvent evt) {
                enableAndromedaJCheckBoxActionPerformed(evt);
            }
        });

        tideSettingsButton.setIcon(new javax.swing.ImageIcon(getClass().getResource("/icons/edit_gray.png"))); // NOI18N
        tideSettingsButton.setToolTipText("Edit Tide Advanced Settings");
        tideSettingsButton.setBorder(null);
        tideSettingsButton.setBorderPainted(false);
        tideSettingsButton.setContentAreaFilled(false);
        tideSettingsButton.setEnabled(false);
        tideSettingsButton.setRolloverIcon(new javax.swing.ImageIcon(getClass().getResource("/icons/edit.png"))); // NOI18N
        tideSettingsButton.addMouseListener(new java.awt.event.MouseAdapter() {
            public void mouseEntered(java.awt.event.MouseEvent evt) {
                tideSettingsButtonMouseEntered(evt);
            }
            public void mouseExited(java.awt.event.MouseEvent evt) {
                tideSettingsButtonMouseExited(evt);
            }
        });
        tideSettingsButton.addActionListener(new java.awt.event.ActionListener() {
            public void actionPerformed(java.awt.event.ActionEvent evt) {
                tideSettingsButtonActionPerformed(evt);
            }
        });

        msgfLinkLabel.setText("<html>MS-GF+ Search Algorithm - <a href=\"https://github.com/MSGFPlus/msgfplus\">MS-GF+ web page</a></html> ");
        msgfLinkLabel.setToolTipText("Open the MS-GF+ web page");
        msgfLinkLabel.setEnabled(false);
        msgfLinkLabel.addMouseListener(new java.awt.event.MouseAdapter() {
            public void mouseClicked(java.awt.event.MouseEvent evt) {
                msgfLinkLabelMouseClicked(evt);
            }
            public void mouseEntered(java.awt.event.MouseEvent evt) {
                msgfLinkLabelMouseEntered(evt);
            }
            public void mouseExited(java.awt.event.MouseEvent evt) {
                msgfLinkLabelMouseExited(evt);
            }
        });

        tideSupportButton.setIcon(new javax.swing.ImageIcon(getClass().getResource("/icons/all_platforms_gray.png"))); // NOI18N
        tideSupportButton.setToolTipText("Supported on Windows, Mac and Linux");
        tideSupportButton.setBorderPainted(false);
        tideSupportButton.setContentAreaFilled(false);

        cometSupportButton.setIcon(new javax.swing.ImageIcon(getClass().getResource("/icons/windows_and_linux_gray.png"))); // NOI18N
        cometSupportButton.setToolTipText("Supported on Windows and Linux");
        cometSupportButton.setBorderPainted(false);
        cometSupportButton.setContentAreaFilled(false);

        msgfButton.setFont(new java.awt.Font("Segoe UI", 1, 15)); // NOI18N
        msgfButton.setText("MS-GF+");
        msgfButton.setToolTipText("Enable MS-GF+");
        msgfButton.setBorder(null);
        msgfButton.setBorderPainted(false);
        msgfButton.setContentAreaFilled(false);
        msgfButton.setEnabled(false);
        msgfButton.setHorizontalAlignment(javax.swing.SwingConstants.LEFT);
        msgfButton.addMouseListener(new java.awt.event.MouseAdapter() {
            public void mouseEntered(java.awt.event.MouseEvent evt) {
                msgfButtonMouseEntered(evt);
            }
            public void mouseExited(java.awt.event.MouseEvent evt) {
                msgfButtonMouseExited(evt);
            }
        });
        msgfButton.addActionListener(new java.awt.event.ActionListener() {
            public void actionPerformed(java.awt.event.ActionEvent evt) {
                msgfButtonActionPerformed(evt);
            }
        });

        enableOmssaJCheckBox.setToolTipText("Enable OMSSA");
        enableOmssaJCheckBox.setEnabled(false);
        enableOmssaJCheckBox.addActionListener(new java.awt.event.ActionListener() {
            public void actionPerformed(java.awt.event.ActionEvent evt) {
                enableOmssaJCheckBoxActionPerformed(evt);
            }
        });

        cometButton.setFont(new java.awt.Font("Segoe UI", 1, 15)); // NOI18N
        cometButton.setText("Comet");
        cometButton.setToolTipText("Enable Comet");
        cometButton.setBorder(null);
        cometButton.setBorderPainted(false);
        cometButton.setContentAreaFilled(false);
        cometButton.setEnabled(false);
        cometButton.setHorizontalAlignment(javax.swing.SwingConstants.LEFT);
        cometButton.addMouseListener(new java.awt.event.MouseAdapter() {
            public void mouseEntered(java.awt.event.MouseEvent evt) {
                cometButtonMouseEntered(evt);
            }
            public void mouseExited(java.awt.event.MouseEvent evt) {
                cometButtonMouseExited(evt);
            }
        });
        cometButton.addActionListener(new java.awt.event.ActionListener() {
            public void actionPerformed(java.awt.event.ActionEvent evt) {
                cometButtonActionPerformed(evt);
            }
        });

        javax.swing.GroupLayout searchEnginesPanelLayout = new javax.swing.GroupLayout(searchEnginesPanel);
        searchEnginesPanel.setLayout(searchEnginesPanelLayout);
        searchEnginesPanelLayout.setHorizontalGroup(
            searchEnginesPanelLayout.createParallelGroup(javax.swing.GroupLayout.Alignment.LEADING)
            .addGroup(searchEnginesPanelLayout.createSequentialGroup()
                .addGap(14, 14, 14)
                .addGroup(searchEnginesPanelLayout.createParallelGroup(javax.swing.GroupLayout.Alignment.TRAILING)
                    .addComponent(enableXTandemJCheckBox)
                    .addComponent(enableMyriMatchJCheckBox)
                    .addComponent(enableMsAmandaJCheckBox)
                    .addComponent(enableMsgfJCheckBox)
                    .addComponent(enableOmssaJCheckBox)
                    .addComponent(enableCometJCheckBox)
                    .addComponent(enableTideJCheckBox)
                    .addComponent(enableAndromedaJCheckBox))
                .addGap(61, 61, 61)
                .addGroup(searchEnginesPanelLayout.createParallelGroup(javax.swing.GroupLayout.Alignment.LEADING)
                    .addComponent(xtandemButton, javax.swing.GroupLayout.PREFERRED_SIZE, 140, javax.swing.GroupLayout.PREFERRED_SIZE)
                    .addComponent(myriMatchButton, javax.swing.GroupLayout.PREFERRED_SIZE, 140, javax.swing.GroupLayout.PREFERRED_SIZE)
                    .addComponent(msAmandaButton, javax.swing.GroupLayout.PREFERRED_SIZE, 140, javax.swing.GroupLayout.PREFERRED_SIZE)
                    .addComponent(msgfButton, javax.swing.GroupLayout.PREFERRED_SIZE, 140, javax.swing.GroupLayout.PREFERRED_SIZE)
                    .addComponent(omssaButton, javax.swing.GroupLayout.PREFERRED_SIZE, 140, javax.swing.GroupLayout.PREFERRED_SIZE)
                    .addComponent(cometButton, javax.swing.GroupLayout.PREFERRED_SIZE, 140, javax.swing.GroupLayout.PREFERRED_SIZE)
                    .addComponent(tideButton, javax.swing.GroupLayout.PREFERRED_SIZE, 140, javax.swing.GroupLayout.PREFERRED_SIZE)
                    .addComponent(andromedaButton, javax.swing.GroupLayout.PREFERRED_SIZE, 140, javax.swing.GroupLayout.PREFERRED_SIZE))
                .addPreferredGap(javax.swing.LayoutStyle.ComponentPlacement.RELATED)
                .addGroup(searchEnginesPanelLayout.createParallelGroup(javax.swing.GroupLayout.Alignment.LEADING)
                    .addComponent(tideSupportButton)
                    .addComponent(xtandemSupportButton)
                    .addComponent(myrimatchSupportButton)
                    .addComponent(msAmandaSupportButton)
                    .addComponent(msgfSupportButton)
                    .addComponent(cometSupportButton)
                    .addComponent(omssaSupportButton)
                    .addComponent(andromedaSupportButton))
                .addGap(34, 34, 34)
                .addGroup(searchEnginesPanelLayout.createParallelGroup(javax.swing.GroupLayout.Alignment.LEADING)
                    .addComponent(xtandemLinkLabel, javax.swing.GroupLayout.PREFERRED_SIZE, javax.swing.GroupLayout.DEFAULT_SIZE, javax.swing.GroupLayout.PREFERRED_SIZE)
                    .addComponent(msAmandaLinkLabel, javax.swing.GroupLayout.PREFERRED_SIZE, javax.swing.GroupLayout.DEFAULT_SIZE, javax.swing.GroupLayout.PREFERRED_SIZE)
                    .addComponent(myriMatchLinkLabel, javax.swing.GroupLayout.PREFERRED_SIZE, javax.swing.GroupLayout.DEFAULT_SIZE, javax.swing.GroupLayout.PREFERRED_SIZE)
                    .addComponent(msgfLinkLabel, javax.swing.GroupLayout.PREFERRED_SIZE, javax.swing.GroupLayout.DEFAULT_SIZE, javax.swing.GroupLayout.PREFERRED_SIZE)
                    .addComponent(omssaLinkLabel, javax.swing.GroupLayout.PREFERRED_SIZE, javax.swing.GroupLayout.DEFAULT_SIZE, javax.swing.GroupLayout.PREFERRED_SIZE)
                    .addComponent(cometLinkLabel, javax.swing.GroupLayout.PREFERRED_SIZE, javax.swing.GroupLayout.DEFAULT_SIZE, javax.swing.GroupLayout.PREFERRED_SIZE)
                    .addComponent(tideLinkLabel, javax.swing.GroupLayout.PREFERRED_SIZE, javax.swing.GroupLayout.DEFAULT_SIZE, javax.swing.GroupLayout.PREFERRED_SIZE)
                    .addComponent(andromedaLinkLabel, javax.swing.GroupLayout.PREFERRED_SIZE, javax.swing.GroupLayout.DEFAULT_SIZE, javax.swing.GroupLayout.PREFERRED_SIZE))
                .addPreferredGap(javax.swing.LayoutStyle.ComponentPlacement.RELATED, javax.swing.GroupLayout.DEFAULT_SIZE, Short.MAX_VALUE)
                .addGroup(searchEnginesPanelLayout.createParallelGroup(javax.swing.GroupLayout.Alignment.CENTER)
                    .addComponent(msAmandaSettingsButton, javax.swing.GroupLayout.PREFERRED_SIZE, 22, javax.swing.GroupLayout.PREFERRED_SIZE)
                    .addComponent(myriMatchSettingsButton, javax.swing.GroupLayout.PREFERRED_SIZE, 22, javax.swing.GroupLayout.PREFERRED_SIZE)
                    .addComponent(omssaSettingsButton, javax.swing.GroupLayout.PREFERRED_SIZE, 22, javax.swing.GroupLayout.PREFERRED_SIZE)
                    .addComponent(xtandemSettingsButton, javax.swing.GroupLayout.PREFERRED_SIZE, 25, javax.swing.GroupLayout.PREFERRED_SIZE)
                    .addComponent(msgfSettingsButton, javax.swing.GroupLayout.PREFERRED_SIZE, 25, javax.swing.GroupLayout.PREFERRED_SIZE)
                    .addComponent(cometSettingsButton, javax.swing.GroupLayout.PREFERRED_SIZE, 22, javax.swing.GroupLayout.PREFERRED_SIZE)
                    .addComponent(tideSettingsButton, javax.swing.GroupLayout.PREFERRED_SIZE, 22, javax.swing.GroupLayout.PREFERRED_SIZE)
                    .addComponent(andromedaSettingsButton))
                .addGap(10, 10, 10))
        );

        searchEnginesPanelLayout.linkSize(javax.swing.SwingConstants.HORIZONTAL, new java.awt.Component[] {andromedaButton, cometButton, msAmandaButton, msgfButton, myriMatchButton, omssaButton, tideButton, xtandemButton});

        searchEnginesPanelLayout.linkSize(javax.swing.SwingConstants.HORIZONTAL, new java.awt.Component[] {andromedaSettingsButton, cometSettingsButton, msAmandaSettingsButton, msgfSettingsButton, myriMatchSettingsButton, omssaSettingsButton, tideSettingsButton, xtandemSettingsButton});

        searchEnginesPanelLayout.setVerticalGroup(
            searchEnginesPanelLayout.createParallelGroup(javax.swing.GroupLayout.Alignment.LEADING)
            .addGroup(searchEnginesPanelLayout.createSequentialGroup()
                .addGap(0, 0, 0)
                .addGroup(searchEnginesPanelLayout.createParallelGroup(javax.swing.GroupLayout.Alignment.CENTER)
                    .addComponent(enableXTandemJCheckBox)
                    .addComponent(xtandemButton, javax.swing.GroupLayout.PREFERRED_SIZE, 25, javax.swing.GroupLayout.PREFERRED_SIZE)
                    .addComponent(xtandemSupportButton)
                    .addComponent(xtandemLinkLabel, javax.swing.GroupLayout.PREFERRED_SIZE, javax.swing.GroupLayout.DEFAULT_SIZE, javax.swing.GroupLayout.PREFERRED_SIZE)
                    .addComponent(xtandemSettingsButton, javax.swing.GroupLayout.PREFERRED_SIZE, 25, javax.swing.GroupLayout.PREFERRED_SIZE))
                .addGap(0, 0, 0)
                .addGroup(searchEnginesPanelLayout.createParallelGroup(javax.swing.GroupLayout.Alignment.CENTER)
                    .addComponent(enableMyriMatchJCheckBox)
                    .addComponent(myriMatchButton, javax.swing.GroupLayout.PREFERRED_SIZE, 25, javax.swing.GroupLayout.PREFERRED_SIZE)
                    .addComponent(myrimatchSupportButton)
                    .addComponent(myriMatchLinkLabel, javax.swing.GroupLayout.PREFERRED_SIZE, javax.swing.GroupLayout.DEFAULT_SIZE, javax.swing.GroupLayout.PREFERRED_SIZE)
                    .addComponent(myriMatchSettingsButton, javax.swing.GroupLayout.PREFERRED_SIZE, 25, javax.swing.GroupLayout.PREFERRED_SIZE))
                .addGap(0, 0, 0)
                .addGroup(searchEnginesPanelLayout.createParallelGroup(javax.swing.GroupLayout.Alignment.CENTER)
                    .addComponent(enableMsAmandaJCheckBox)
                    .addComponent(msAmandaButton, javax.swing.GroupLayout.PREFERRED_SIZE, 25, javax.swing.GroupLayout.PREFERRED_SIZE)
                    .addComponent(msAmandaLinkLabel, javax.swing.GroupLayout.PREFERRED_SIZE, javax.swing.GroupLayout.DEFAULT_SIZE, javax.swing.GroupLayout.PREFERRED_SIZE)
                    .addComponent(msAmandaSettingsButton, javax.swing.GroupLayout.PREFERRED_SIZE, 25, javax.swing.GroupLayout.PREFERRED_SIZE)
                    .addComponent(msAmandaSupportButton))
                .addGap(0, 0, 0)
                .addGroup(searchEnginesPanelLayout.createParallelGroup(javax.swing.GroupLayout.Alignment.CENTER)
                    .addComponent(enableMsgfJCheckBox)
                    .addComponent(msgfButton, javax.swing.GroupLayout.PREFERRED_SIZE, 25, javax.swing.GroupLayout.PREFERRED_SIZE)
                    .addComponent(msgfLinkLabel, javax.swing.GroupLayout.PREFERRED_SIZE, javax.swing.GroupLayout.DEFAULT_SIZE, javax.swing.GroupLayout.PREFERRED_SIZE)
                    .addComponent(msgfSettingsButton, javax.swing.GroupLayout.PREFERRED_SIZE, 25, javax.swing.GroupLayout.PREFERRED_SIZE)
                    .addComponent(msgfSupportButton))
                .addGap(0, 0, 0)
                .addGroup(searchEnginesPanelLayout.createParallelGroup(javax.swing.GroupLayout.Alignment.CENTER)
                    .addComponent(enableOmssaJCheckBox)
                    .addComponent(omssaButton, javax.swing.GroupLayout.PREFERRED_SIZE, 25, javax.swing.GroupLayout.PREFERRED_SIZE)
                    .addComponent(omssaLinkLabel, javax.swing.GroupLayout.PREFERRED_SIZE, javax.swing.GroupLayout.DEFAULT_SIZE, javax.swing.GroupLayout.PREFERRED_SIZE)
                    .addComponent(omssaSettingsButton, javax.swing.GroupLayout.PREFERRED_SIZE, 25, javax.swing.GroupLayout.PREFERRED_SIZE)
                    .addComponent(omssaSupportButton))
                .addGap(0, 0, 0)
                .addGroup(searchEnginesPanelLayout.createParallelGroup(javax.swing.GroupLayout.Alignment.CENTER)
                    .addComponent(enableCometJCheckBox)
                    .addComponent(cometButton, javax.swing.GroupLayout.PREFERRED_SIZE, 25, javax.swing.GroupLayout.PREFERRED_SIZE)
                    .addComponent(cometLinkLabel, javax.swing.GroupLayout.PREFERRED_SIZE, javax.swing.GroupLayout.DEFAULT_SIZE, javax.swing.GroupLayout.PREFERRED_SIZE)
                    .addComponent(cometSettingsButton, javax.swing.GroupLayout.PREFERRED_SIZE, 25, javax.swing.GroupLayout.PREFERRED_SIZE)
                    .addComponent(cometSupportButton))
                .addGap(0, 0, 0)
                .addGroup(searchEnginesPanelLayout.createParallelGroup(javax.swing.GroupLayout.Alignment.CENTER)
                    .addComponent(enableTideJCheckBox)
                    .addComponent(tideButton, javax.swing.GroupLayout.PREFERRED_SIZE, 25, javax.swing.GroupLayout.PREFERRED_SIZE)
                    .addComponent(tideLinkLabel, javax.swing.GroupLayout.PREFERRED_SIZE, javax.swing.GroupLayout.DEFAULT_SIZE, javax.swing.GroupLayout.PREFERRED_SIZE)
                    .addComponent(tideSettingsButton, javax.swing.GroupLayout.PREFERRED_SIZE, 25, javax.swing.GroupLayout.PREFERRED_SIZE)
                    .addComponent(tideSupportButton))
                .addGap(0, 0, 0)
                .addGroup(searchEnginesPanelLayout.createParallelGroup(javax.swing.GroupLayout.Alignment.CENTER)
                    .addComponent(enableAndromedaJCheckBox)
                    .addComponent(andromedaButton, javax.swing.GroupLayout.PREFERRED_SIZE, 25, javax.swing.GroupLayout.PREFERRED_SIZE)
                    .addComponent(andromedaSupportButton)
                    .addComponent(andromedaLinkLabel, javax.swing.GroupLayout.PREFERRED_SIZE, javax.swing.GroupLayout.DEFAULT_SIZE, javax.swing.GroupLayout.PREFERRED_SIZE)
                    .addComponent(andromedaSettingsButton))
                .addGap(0, 0, 0))
        );

        searchEnginesPanelLayout.linkSize(javax.swing.SwingConstants.VERTICAL, new java.awt.Component[] {andromedaButton, cometButton, msAmandaButton, msgfButton, myriMatchButton, omssaButton, tideButton, xtandemButton});

        searchEnginesPanelLayout.linkSize(javax.swing.SwingConstants.VERTICAL, new java.awt.Component[] {andromedaSettingsButton, cometSettingsButton, msAmandaSettingsButton, msgfSettingsButton, myriMatchSettingsButton, omssaSettingsButton, tideSettingsButton, xtandemSettingsButton});

        searchEnginesScrollPane.setViewportView(searchEnginesPanel);

        javax.swing.GroupLayout searchEnginesLocationPanelLayout = new javax.swing.GroupLayout(searchEnginesLocationPanel);
        searchEnginesLocationPanel.setLayout(searchEnginesLocationPanelLayout);
        searchEnginesLocationPanelLayout.setHorizontalGroup(
            searchEnginesLocationPanelLayout.createParallelGroup(javax.swing.GroupLayout.Alignment.LEADING)
            .addGroup(searchEnginesLocationPanelLayout.createSequentialGroup()
                .addGap(21, 21, 21)
                .addComponent(searchEnginesScrollPane)
                .addGap(25, 25, 25))
        );
        searchEnginesLocationPanelLayout.setVerticalGroup(
            searchEnginesLocationPanelLayout.createParallelGroup(javax.swing.GroupLayout.Alignment.LEADING)
            .addGroup(searchEnginesLocationPanelLayout.createSequentialGroup()
                .addGap(0, 0, 0)
                .addComponent(searchEnginesScrollPane, javax.swing.GroupLayout.DEFAULT_SIZE, 259, Short.MAX_VALUE))
        );

        inputFilesPanel.setBorder(javax.swing.BorderFactory.createTitledBorder("Input & Output"));
        inputFilesPanel.setOpaque(false);

        spectraFilesLabel.setForeground(new java.awt.Color(255, 0, 0));
        spectraFilesLabel.setText("Spectrum File(s)");

        clearSpectraButton.setText("Clear");
        clearSpectraButton.addActionListener(new java.awt.event.ActionListener() {
            public void actionPerformed(java.awt.event.ActionEvent evt) {
                clearSpectraButtonActionPerformed(evt);
            }
        });

        addSpectraButton.setText("Add");
        addSpectraButton.addActionListener(new java.awt.event.ActionListener() {
            public void actionPerformed(java.awt.event.ActionEvent evt) {
                addSpectraButtonActionPerformed(evt);
            }
        });

        spectraFilesTxt.setEditable(false);
        spectraFilesTxt.setHorizontalAlignment(javax.swing.JTextField.CENTER);
        spectraFilesTxt.addMouseListener(new java.awt.event.MouseAdapter() {
            public void mouseClicked(java.awt.event.MouseEvent evt) {
                spectraFilesTxtMouseClicked(evt);
            }
        });

        searchSettingsLbl.setForeground(new java.awt.Color(255, 0, 0));
        searchSettingsLbl.setText("Search Settings");

        editSettingsButton.setText("Edit");
        editSettingsButton.setEnabled(false);
        editSettingsButton.addActionListener(new java.awt.event.ActionListener() {
            public void actionPerformed(java.awt.event.ActionEvent evt) {
                editSettingsButtonActionPerformed(evt);
            }
        });

        addSettingsButton.setText("Add");
        addSettingsButton.addActionListener(new java.awt.event.ActionListener() {
            public void actionPerformed(java.awt.event.ActionEvent evt) {
                addSettingsButtonActionPerformed(evt);
            }
        });

        resultFolderLbl.setForeground(new java.awt.Color(255, 0, 0));
        resultFolderLbl.setText("Output Folder");

        outputFolderTxt.setEditable(false);
        outputFolderTxt.setHorizontalAlignment(javax.swing.JTextField.CENTER);

        editResultFolderButton.setText("Edit");
        editResultFolderButton.addActionListener(new java.awt.event.ActionListener() {
            public void actionPerformed(java.awt.event.ActionEvent evt) {
                editResultFolderButtonActionPerformed(evt);
            }
        });

        settingsComboBox.setMaximumRowCount(16);
        settingsComboBox.setModel(new javax.swing.DefaultComboBoxModel(new String[] { "-- Select --" }));
        settingsComboBox.addActionListener(new java.awt.event.ActionListener() {
            public void actionPerformed(java.awt.event.ActionEvent evt) {
                settingsComboBoxActionPerformed(evt);
            }
        });

        databaseSettingsLbl.setForeground(new java.awt.Color(255, 0, 0));
        databaseSettingsLbl.setText("Database File");

        databaseFileTxt.setEditable(false);
        databaseFileTxt.setHorizontalAlignment(javax.swing.JTextField.CENTER);
        databaseFileTxt.setText("Not yet implemented...");

        editDatabaseDetailsButton.setText("Edit");
        editDatabaseDetailsButton.addActionListener(new java.awt.event.ActionListener() {
            public void actionPerformed(java.awt.event.ActionEvent evt) {
                editDatabaseDetailsButtonActionPerformed(evt);
            }
        });

        javax.swing.GroupLayout inputFilesPanelLayout = new javax.swing.GroupLayout(inputFilesPanel);
        inputFilesPanel.setLayout(inputFilesPanelLayout);
        inputFilesPanelLayout.setHorizontalGroup(
            inputFilesPanelLayout.createParallelGroup(javax.swing.GroupLayout.Alignment.LEADING)
            .addGroup(inputFilesPanelLayout.createSequentialGroup()
                .addContainerGap()
                .addGroup(inputFilesPanelLayout.createParallelGroup(javax.swing.GroupLayout.Alignment.LEADING)
                    .addGroup(javax.swing.GroupLayout.Alignment.TRAILING, inputFilesPanelLayout.createSequentialGroup()
                        .addComponent(spectraFilesLabel, javax.swing.GroupLayout.PREFERRED_SIZE, 100, javax.swing.GroupLayout.PREFERRED_SIZE)
                        .addPreferredGap(javax.swing.LayoutStyle.ComponentPlacement.RELATED)
                        .addComponent(spectraFilesTxt))
                    .addGroup(inputFilesPanelLayout.createSequentialGroup()
                        .addGroup(inputFilesPanelLayout.createParallelGroup(javax.swing.GroupLayout.Alignment.LEADING)
                            .addComponent(searchSettingsLbl, javax.swing.GroupLayout.PREFERRED_SIZE, 100, javax.swing.GroupLayout.PREFERRED_SIZE)
                            .addComponent(resultFolderLbl, javax.swing.GroupLayout.PREFERRED_SIZE, 100, javax.swing.GroupLayout.PREFERRED_SIZE)
                            .addComponent(databaseSettingsLbl, javax.swing.GroupLayout.PREFERRED_SIZE, 100, javax.swing.GroupLayout.PREFERRED_SIZE))
                        .addPreferredGap(javax.swing.LayoutStyle.ComponentPlacement.RELATED)
                        .addGroup(inputFilesPanelLayout.createParallelGroup(javax.swing.GroupLayout.Alignment.LEADING)
                            .addComponent(settingsComboBox, 0, javax.swing.GroupLayout.DEFAULT_SIZE, Short.MAX_VALUE)
                            .addComponent(outputFolderTxt, javax.swing.GroupLayout.DEFAULT_SIZE, 651, Short.MAX_VALUE)
                            .addComponent(databaseFileTxt, javax.swing.GroupLayout.Alignment.TRAILING))))
                .addGap(10, 10, 10)
                .addGroup(inputFilesPanelLayout.createParallelGroup(javax.swing.GroupLayout.Alignment.LEADING)
                    .addComponent(editResultFolderButton, javax.swing.GroupLayout.DEFAULT_SIZE, 56, Short.MAX_VALUE)
                    .addComponent(addSettingsButton, javax.swing.GroupLayout.DEFAULT_SIZE, javax.swing.GroupLayout.DEFAULT_SIZE, Short.MAX_VALUE)
                    .addComponent(editDatabaseDetailsButton)
                    .addComponent(addSpectraButton, javax.swing.GroupLayout.PREFERRED_SIZE, 51, javax.swing.GroupLayout.PREFERRED_SIZE))
                .addPreferredGap(javax.swing.LayoutStyle.ComponentPlacement.RELATED)
                .addGroup(inputFilesPanelLayout.createParallelGroup(javax.swing.GroupLayout.Alignment.LEADING)
                    .addComponent(clearSpectraButton, javax.swing.GroupLayout.Alignment.TRAILING, javax.swing.GroupLayout.DEFAULT_SIZE, 68, Short.MAX_VALUE)
                    .addComponent(editSettingsButton, javax.swing.GroupLayout.Alignment.TRAILING))
                .addContainerGap())
        );

        inputFilesPanelLayout.linkSize(javax.swing.SwingConstants.HORIZONTAL, new java.awt.Component[] {addSettingsButton, addSpectraButton, clearSpectraButton, editDatabaseDetailsButton, editResultFolderButton, editSettingsButton});

        inputFilesPanelLayout.linkSize(javax.swing.SwingConstants.HORIZONTAL, new java.awt.Component[] {resultFolderLbl, searchSettingsLbl, spectraFilesLabel});

        inputFilesPanelLayout.setVerticalGroup(
            inputFilesPanelLayout.createParallelGroup(javax.swing.GroupLayout.Alignment.LEADING)
            .addGroup(inputFilesPanelLayout.createSequentialGroup()
                .addGap(2, 2, 2)
                .addGroup(inputFilesPanelLayout.createParallelGroup(javax.swing.GroupLayout.Alignment.BASELINE)
                    .addComponent(spectraFilesLabel)
                    .addComponent(spectraFilesTxt, javax.swing.GroupLayout.PREFERRED_SIZE, javax.swing.GroupLayout.DEFAULT_SIZE, javax.swing.GroupLayout.PREFERRED_SIZE)
                    .addComponent(clearSpectraButton)
                    .addComponent(addSpectraButton))
                .addPreferredGap(javax.swing.LayoutStyle.ComponentPlacement.RELATED)
                .addGroup(inputFilesPanelLayout.createParallelGroup(javax.swing.GroupLayout.Alignment.BASELINE)
                    .addComponent(databaseSettingsLbl)
                    .addComponent(databaseFileTxt, javax.swing.GroupLayout.PREFERRED_SIZE, javax.swing.GroupLayout.DEFAULT_SIZE, javax.swing.GroupLayout.PREFERRED_SIZE)
                    .addComponent(editDatabaseDetailsButton))
                .addPreferredGap(javax.swing.LayoutStyle.ComponentPlacement.RELATED)
                .addGroup(inputFilesPanelLayout.createParallelGroup(javax.swing.GroupLayout.Alignment.BASELINE)
                    .addComponent(searchSettingsLbl)
                    .addComponent(addSettingsButton)
                    .addComponent(settingsComboBox, javax.swing.GroupLayout.PREFERRED_SIZE, javax.swing.GroupLayout.DEFAULT_SIZE, javax.swing.GroupLayout.PREFERRED_SIZE)
                    .addComponent(editSettingsButton))
                .addGap(2, 2, 2)
                .addGroup(inputFilesPanelLayout.createParallelGroup(javax.swing.GroupLayout.Alignment.BASELINE)
                    .addComponent(resultFolderLbl)
                    .addComponent(editResultFolderButton)
                    .addComponent(outputFolderTxt, javax.swing.GroupLayout.PREFERRED_SIZE, javax.swing.GroupLayout.DEFAULT_SIZE, javax.swing.GroupLayout.PREFERRED_SIZE))
                .addContainerGap(javax.swing.GroupLayout.DEFAULT_SIZE, Short.MAX_VALUE))
        );

        inputFilesPanelLayout.linkSize(javax.swing.SwingConstants.VERTICAL, new java.awt.Component[] {addSettingsButton, addSpectraButton, clearSpectraButton, editResultFolderButton, editSettingsButton});

        searchButton.setBackground(new java.awt.Color(0, 153, 0));
        searchButton.setFont(searchButton.getFont().deriveFont(searchButton.getFont().getStyle() | java.awt.Font.BOLD));
        searchButton.setForeground(new java.awt.Color(255, 255, 255));
        searchButton.setText("Start the Search!");
        searchButton.setToolTipText("Click here to start the search");
        searchButton.setEnabled(false);
        searchButton.addActionListener(new java.awt.event.ActionListener() {
            public void actionPerformed(java.awt.event.ActionEvent evt) {
                searchButtonActionPerformed(evt);
            }
        });

        aboutButton.setIcon(new javax.swing.ImageIcon(getClass().getResource("/icons/searchgui_shadow.png"))); // NOI18N
        aboutButton.setToolTipText("Open the SearchGUI web page");
        aboutButton.setBorder(null);
        aboutButton.setBorderPainted(false);
        aboutButton.setContentAreaFilled(false);
        aboutButton.addMouseListener(new java.awt.event.MouseAdapter() {
            public void mouseEntered(java.awt.event.MouseEvent evt) {
                aboutButtonMouseEntered(evt);
            }
            public void mouseExited(java.awt.event.MouseEvent evt) {
                aboutButtonMouseExited(evt);
            }
        });
        aboutButton.addActionListener(new java.awt.event.ActionListener() {
            public void actionPerformed(java.awt.event.ActionEvent evt) {
                aboutButtonActionPerformed(evt);
            }
        });

        searchGUIPublicationLabel.setText("<html>Please cite SearchGUI as <a href=\"http://www.ncbi.nlm.nih.gov/pubmed/29774740\">Barsnes and Vaudel: J Proteome Res. 2018 Jul 6;17(7):2552-5 </a>.</html>");
        searchGUIPublicationLabel.setToolTipText("Open the SearchGUI publication");
        searchGUIPublicationLabel.addMouseListener(new java.awt.event.MouseAdapter() {
            public void mouseClicked(java.awt.event.MouseEvent evt) {
                searchGUIPublicationLabelMouseClicked(evt);
            }
            public void mouseEntered(java.awt.event.MouseEvent evt) {
                searchGUIPublicationLabelMouseEntered(evt);
            }
            public void mouseExited(java.awt.event.MouseEvent evt) {
                searchGUIPublicationLabelMouseExited(evt);
            }
        });

        postProcessingPanel.setBorder(javax.swing.BorderFactory.createTitledBorder("Post Processing"));
        postProcessingPanel.setOpaque(false);
        postProcessingPanel.setPreferredSize(new java.awt.Dimension(785, 83));

        peptideShakerCheckBox.setToolTipText("Enable PeptideShaker");
        peptideShakerCheckBox.setEnabled(false);
        peptideShakerCheckBox.setIconTextGap(15);
        peptideShakerCheckBox.addActionListener(new java.awt.event.ActionListener() {
            public void actionPerformed(java.awt.event.ActionEvent evt) {
                peptideShakerCheckBoxActionPerformed(evt);
            }
        });

        peptideShakerLabel.setText("<html>PeptideShaker - <a href=\"https://compomics.github.io/projects/peptide-shaker.html\">Visualize the results in PeptideShaker</a></html>");
        peptideShakerLabel.setToolTipText("Open the PeptideShaker web page");
        peptideShakerLabel.setEnabled(false);
        peptideShakerLabel.addMouseListener(new java.awt.event.MouseAdapter() {
            public void mouseClicked(java.awt.event.MouseEvent evt) {
                peptideShakerLabelMouseClicked(evt);
            }
            public void mouseEntered(java.awt.event.MouseEvent evt) {
                peptideShakerLabelMouseEntered(evt);
            }
            public void mouseExited(java.awt.event.MouseEvent evt) {
                peptideShakerLabelMouseExited(evt);
            }
        });

        peptideShakerButton.setFont(new java.awt.Font("Segoe UI", 1, 15)); // NOI18N
        peptideShakerButton.setText("PeptideShaker");
        peptideShakerButton.setToolTipText("Enable PeptideShaker");
        peptideShakerButton.setBorder(null);
        peptideShakerButton.setBorderPainted(false);
        peptideShakerButton.setContentAreaFilled(false);
        peptideShakerButton.setEnabled(false);
        peptideShakerButton.setHorizontalAlignment(javax.swing.SwingConstants.LEFT);
        peptideShakerButton.addMouseListener(new java.awt.event.MouseAdapter() {
            public void mouseEntered(java.awt.event.MouseEvent evt) {
                peptideShakerButtonMouseEntered(evt);
            }
            public void mouseExited(java.awt.event.MouseEvent evt) {
                peptideShakerButtonMouseExited(evt);
            }
        });
        peptideShakerButton.addActionListener(new java.awt.event.ActionListener() {
            public void actionPerformed(java.awt.event.ActionEvent evt) {
                peptideShakerButtonActionPerformed(evt);
            }
        });

        peptideShakerSettingsButton.setIcon(new javax.swing.ImageIcon(getClass().getResource("/icons/edit_gray.png"))); // NOI18N
        peptideShakerSettingsButton.setToolTipText("Edit PeptideShaker Settings");
        peptideShakerSettingsButton.setBorder(null);
        peptideShakerSettingsButton.setBorderPainted(false);
        peptideShakerSettingsButton.setContentAreaFilled(false);
        peptideShakerSettingsButton.setEnabled(false);
        peptideShakerSettingsButton.setRolloverIcon(new javax.swing.ImageIcon(getClass().getResource("/icons/edit.png"))); // NOI18N
        peptideShakerSettingsButton.addMouseListener(new java.awt.event.MouseAdapter() {
            public void mouseEntered(java.awt.event.MouseEvent evt) {
                peptideShakerSettingsButtonMouseEntered(evt);
            }
            public void mouseExited(java.awt.event.MouseEvent evt) {
                peptideShakerSettingsButtonMouseExited(evt);
            }
        });
        peptideShakerSettingsButton.addActionListener(new java.awt.event.ActionListener() {
            public void actionPerformed(java.awt.event.ActionEvent evt) {
                peptideShakerSettingsButtonActionPerformed(evt);
            }
        });

        peptideShakerSupportButton.setIcon(new javax.swing.ImageIcon(getClass().getResource("/icons/all_platforms_gray.png"))); // NOI18N
        peptideShakerSupportButton.setToolTipText("Supported on Windows, Mac and Linux");
        peptideShakerSupportButton.setBorderPainted(false);
        peptideShakerSupportButton.setContentAreaFilled(false);

        javax.swing.GroupLayout postProcessingPanelLayout = new javax.swing.GroupLayout(postProcessingPanel);
        postProcessingPanel.setLayout(postProcessingPanelLayout);
        postProcessingPanelLayout.setHorizontalGroup(
            postProcessingPanelLayout.createParallelGroup(javax.swing.GroupLayout.Alignment.LEADING)
            .addGroup(postProcessingPanelLayout.createSequentialGroup()
                .addGap(35, 35, 35)
                .addComponent(peptideShakerCheckBox)
                .addGap(60, 60, 60)
                .addComponent(peptideShakerButton, javax.swing.GroupLayout.PREFERRED_SIZE, 140, javax.swing.GroupLayout.PREFERRED_SIZE)
                .addPreferredGap(javax.swing.LayoutStyle.ComponentPlacement.RELATED)
                .addComponent(peptideShakerSupportButton)
                .addGap(34, 34, 34)
                .addComponent(peptideShakerLabel, javax.swing.GroupLayout.PREFERRED_SIZE, javax.swing.GroupLayout.DEFAULT_SIZE, javax.swing.GroupLayout.PREFERRED_SIZE)
                .addPreferredGap(javax.swing.LayoutStyle.ComponentPlacement.RELATED, javax.swing.GroupLayout.DEFAULT_SIZE, Short.MAX_VALUE)
                .addComponent(peptideShakerSettingsButton)
                .addGap(39, 39, 39))
        );
        postProcessingPanelLayout.setVerticalGroup(
            postProcessingPanelLayout.createParallelGroup(javax.swing.GroupLayout.Alignment.LEADING)
            .addGroup(postProcessingPanelLayout.createSequentialGroup()
                .addGap(0, 0, 0)
                .addGroup(postProcessingPanelLayout.createParallelGroup(javax.swing.GroupLayout.Alignment.CENTER)
                    .addComponent(peptideShakerCheckBox)
                    .addComponent(peptideShakerButton, javax.swing.GroupLayout.PREFERRED_SIZE, 25, javax.swing.GroupLayout.PREFERRED_SIZE)
                    .addComponent(peptideShakerLabel, javax.swing.GroupLayout.PREFERRED_SIZE, javax.swing.GroupLayout.DEFAULT_SIZE, javax.swing.GroupLayout.PREFERRED_SIZE)
                    .addComponent(peptideShakerSettingsButton)
                    .addComponent(peptideShakerSupportButton)))
        );

        preProcessingPanel.setBorder(javax.swing.BorderFactory.createTitledBorder("Pre Processing"));
        preProcessingPanel.setOpaque(false);

        msconvertCheckBox.setToolTipText("Enable msconvert");
        msconvertCheckBox.setEnabled(false);
        msconvertCheckBox.setIconTextGap(15);
        msconvertCheckBox.addActionListener(new java.awt.event.ActionListener() {
            public void actionPerformed(java.awt.event.ActionEvent evt) {
                msconvertCheckBoxActionPerformed(evt);
            }
        });

        msconvertLabel.setText("<html>MSConvert File Conversion - <a href=\"http://proteowizard.sourceforge.net/downloads.shtml\">ProteoWizard web page</a></html>");
        msconvertLabel.setToolTipText("Open the ProteoWizard web page");
        msconvertLabel.setEnabled(false);
        msconvertLabel.addMouseListener(new java.awt.event.MouseAdapter() {
            public void mouseClicked(java.awt.event.MouseEvent evt) {
                msconvertLabelMouseClicked(evt);
            }
            public void mouseEntered(java.awt.event.MouseEvent evt) {
                msconvertLabelMouseEntered(evt);
            }
            public void mouseExited(java.awt.event.MouseEvent evt) {
                msconvertLabelMouseExited(evt);
            }
        });

        msconvertButton.setFont(new java.awt.Font("Segoe UI", 1, 15)); // NOI18N
        msconvertButton.setText("MSConvert");
        msconvertButton.setBorder(null);
        msconvertButton.setBorderPainted(false);
        msconvertButton.setContentAreaFilled(false);
        msconvertButton.setEnabled(false);
        msconvertButton.setHorizontalAlignment(javax.swing.SwingConstants.LEFT);

        msconvertSettingsButton.setIcon(new javax.swing.ImageIcon(getClass().getResource("/icons/edit_gray.png"))); // NOI18N
        msconvertSettingsButton.setToolTipText("Edit MSConvert Settings");
        msconvertSettingsButton.setBorder(null);
        msconvertSettingsButton.setBorderPainted(false);
        msconvertSettingsButton.setContentAreaFilled(false);
        msconvertSettingsButton.setEnabled(false);
        msconvertSettingsButton.setRolloverIcon(new javax.swing.ImageIcon(getClass().getResource("/icons/edit.png"))); // NOI18N
        msconvertSettingsButton.addMouseListener(new java.awt.event.MouseAdapter() {
            public void mouseEntered(java.awt.event.MouseEvent evt) {
                msconvertSettingsButtonMouseEntered(evt);
            }
            public void mouseExited(java.awt.event.MouseEvent evt) {
                msconvertSettingsButtonMouseExited(evt);
            }
        });
        msconvertSettingsButton.addActionListener(new java.awt.event.ActionListener() {
            public void actionPerformed(java.awt.event.ActionEvent evt) {
                msconvertSettingsButtonActionPerformed(evt);
            }
        });

        msconvertSupportButton.setIcon(new javax.swing.ImageIcon(getClass().getResource("/icons/all_platforms_gray.png"))); // NOI18N
        msconvertSupportButton.setToolTipText("<html>\nSupported on Windows, Mac and Linux<br>\nVendor raw file conversion requires Windows\n</html>");
        msconvertSupportButton.setBorderPainted(false);
        msconvertSupportButton.setContentAreaFilled(false);

        javax.swing.GroupLayout preProcessingPanelLayout = new javax.swing.GroupLayout(preProcessingPanel);
        preProcessingPanel.setLayout(preProcessingPanelLayout);
        preProcessingPanelLayout.setHorizontalGroup(
            preProcessingPanelLayout.createParallelGroup(javax.swing.GroupLayout.Alignment.LEADING)
            .addGroup(preProcessingPanelLayout.createSequentialGroup()
                .addGap(35, 35, 35)
                .addComponent(msconvertCheckBox)
                .addGap(60, 60, 60)
                .addComponent(msconvertButton, javax.swing.GroupLayout.PREFERRED_SIZE, 140, javax.swing.GroupLayout.PREFERRED_SIZE)
                .addPreferredGap(javax.swing.LayoutStyle.ComponentPlacement.RELATED)
                .addComponent(msconvertSupportButton)
                .addGap(34, 34, 34)
                .addComponent(msconvertLabel, javax.swing.GroupLayout.PREFERRED_SIZE, javax.swing.GroupLayout.DEFAULT_SIZE, javax.swing.GroupLayout.PREFERRED_SIZE)
                .addPreferredGap(javax.swing.LayoutStyle.ComponentPlacement.RELATED, javax.swing.GroupLayout.DEFAULT_SIZE, Short.MAX_VALUE)
                .addComponent(msconvertSettingsButton)
                .addGap(39, 39, 39))
        );
        preProcessingPanelLayout.setVerticalGroup(
            preProcessingPanelLayout.createParallelGroup(javax.swing.GroupLayout.Alignment.LEADING)
            .addGroup(preProcessingPanelLayout.createSequentialGroup()
                .addGap(0, 0, 0)
                .addGroup(preProcessingPanelLayout.createParallelGroup(javax.swing.GroupLayout.Alignment.CENTER)
                    .addComponent(msconvertCheckBox)
                    .addComponent(msconvertButton, javax.swing.GroupLayout.PREFERRED_SIZE, 25, javax.swing.GroupLayout.PREFERRED_SIZE)
                    .addComponent(msconvertLabel, javax.swing.GroupLayout.PREFERRED_SIZE, javax.swing.GroupLayout.DEFAULT_SIZE, javax.swing.GroupLayout.PREFERRED_SIZE)
                    .addComponent(msconvertSettingsButton)
                    .addComponent(msconvertSupportButton))
                .addGap(0, 0, 0))
        );

        deNovoPanel.setBorder(javax.swing.BorderFactory.createTitledBorder("De Novo Algorithms"));
        deNovoPanel.setOpaque(false);

        enableNovorJCheckBox.setToolTipText("Enable Novor");
        enableNovorJCheckBox.setEnabled(false);
        enableNovorJCheckBox.addActionListener(new java.awt.event.ActionListener() {
            public void actionPerformed(java.awt.event.ActionEvent evt) {
                enableNovorJCheckBoxActionPerformed(evt);
            }
        });

        novorButton.setFont(new java.awt.Font("Segoe UI", 1, 15)); // NOI18N
        novorButton.setText("Novor");
        novorButton.setToolTipText("Enable Novor");
        novorButton.setBorder(null);
        novorButton.setBorderPainted(false);
        novorButton.setContentAreaFilled(false);
        novorButton.setEnabled(false);
        novorButton.setHorizontalAlignment(javax.swing.SwingConstants.LEFT);
        novorButton.addMouseListener(new java.awt.event.MouseAdapter() {
            public void mouseEntered(java.awt.event.MouseEvent evt) {
                novorButtonMouseEntered(evt);
            }
            public void mouseExited(java.awt.event.MouseEvent evt) {
                novorButtonMouseExited(evt);
            }
        });
        novorButton.addActionListener(new java.awt.event.ActionListener() {
            public void actionPerformed(java.awt.event.ActionEvent evt) {
                novorButtonActionPerformed(evt);
            }
        });

        novorSupportButton.setIcon(new javax.swing.ImageIcon(getClass().getResource("/icons/all_platforms_gray.png"))); // NOI18N
        novorSupportButton.setToolTipText("Supported on Windows, Mac and Linux");
        novorSupportButton.setBorderPainted(false);
        novorSupportButton.setContentAreaFilled(false);

        novorLinkLabel.setText("<html>Novor De Novo Peptide Sequencing - <a href=\"https://rapidnovor.com\">Novor web page</a></html> ");
        novorLinkLabel.setToolTipText("Open the Novor web page");
        novorLinkLabel.setEnabled(false);
        novorLinkLabel.addMouseListener(new java.awt.event.MouseAdapter() {
            public void mouseClicked(java.awt.event.MouseEvent evt) {
                novorLinkLabelMouseClicked(evt);
            }
            public void mouseEntered(java.awt.event.MouseEvent evt) {
                novorLinkLabelMouseEntered(evt);
            }
            public void mouseExited(java.awt.event.MouseEvent evt) {
                novorLinkLabelMouseExited(evt);
            }
        });

        novorSettingsButton.setIcon(new javax.swing.ImageIcon(getClass().getResource("/icons/edit_gray.png"))); // NOI18N
        novorSettingsButton.setToolTipText("Edit Novor Advanced Settings");
        novorSettingsButton.setBorder(null);
        novorSettingsButton.setBorderPainted(false);
        novorSettingsButton.setContentAreaFilled(false);
        novorSettingsButton.setEnabled(false);
        novorSettingsButton.setRolloverIcon(new javax.swing.ImageIcon(getClass().getResource("/icons/edit.png"))); // NOI18N
        novorSettingsButton.addMouseListener(new java.awt.event.MouseAdapter() {
            public void mouseEntered(java.awt.event.MouseEvent evt) {
                novorSettingsButtonMouseEntered(evt);
            }
            public void mouseExited(java.awt.event.MouseEvent evt) {
                novorSettingsButtonMouseExited(evt);
            }
        });
        novorSettingsButton.addActionListener(new java.awt.event.ActionListener() {
            public void actionPerformed(java.awt.event.ActionEvent evt) {
                novorSettingsButtonActionPerformed(evt);
            }
        });

        enableDirecTagJCheckBox.setToolTipText("Enable DirecTag");
        enableDirecTagJCheckBox.setEnabled(false);
        enableDirecTagJCheckBox.addActionListener(new java.awt.event.ActionListener() {
            public void actionPerformed(java.awt.event.ActionEvent evt) {
                enableDirecTagJCheckBoxActionPerformed(evt);
            }
        });

        direcTagButton.setFont(new java.awt.Font("Segoe UI", 1, 15)); // NOI18N
        direcTagButton.setText("DirecTag");
        direcTagButton.setToolTipText("Enable DirecTag");
        direcTagButton.setBorder(null);
        direcTagButton.setBorderPainted(false);
        direcTagButton.setContentAreaFilled(false);
        direcTagButton.setEnabled(false);
        direcTagButton.setHorizontalAlignment(javax.swing.SwingConstants.LEFT);
        direcTagButton.addMouseListener(new java.awt.event.MouseAdapter() {
            public void mouseEntered(java.awt.event.MouseEvent evt) {
                direcTagButtonMouseEntered(evt);
            }
            public void mouseExited(java.awt.event.MouseEvent evt) {
                direcTagButtonMouseExited(evt);
            }
        });
        direcTagButton.addActionListener(new java.awt.event.ActionListener() {
            public void actionPerformed(java.awt.event.ActionEvent evt) {
                direcTagButtonActionPerformed(evt);
            }
        });

        direcTagSupportButton.setIcon(new javax.swing.ImageIcon(getClass().getResource("/icons/windows_and_linux_gray.png"))); // NOI18N
        direcTagSupportButton.setToolTipText("Supported on Windows and Linux");
        direcTagSupportButton.setBorderPainted(false);
        direcTagSupportButton.setContentAreaFilled(false);

        direcTagLinkLabel.setText("<html>DirecTag MS/MS Sequence Tagging - <a href=\"http://fenchurch.mc.vanderbilt.edu/bumbershoot/directag/\">DirecTag web page</a></html> ");
        direcTagLinkLabel.setToolTipText("Open the DirecTag web page");
        direcTagLinkLabel.setEnabled(false);
        direcTagLinkLabel.addMouseListener(new java.awt.event.MouseAdapter() {
            public void mouseClicked(java.awt.event.MouseEvent evt) {
                direcTagLinkLabelMouseClicked(evt);
            }
            public void mouseEntered(java.awt.event.MouseEvent evt) {
                direcTagLinkLabelMouseEntered(evt);
            }
            public void mouseExited(java.awt.event.MouseEvent evt) {
                direcTagLinkLabelMouseExited(evt);
            }
        });

        direcTagSettingsButton.setIcon(new javax.swing.ImageIcon(getClass().getResource("/icons/edit_gray.png"))); // NOI18N
        direcTagSettingsButton.setToolTipText("Edit DirecTag Advanced Settings");
        direcTagSettingsButton.setBorder(null);
        direcTagSettingsButton.setBorderPainted(false);
        direcTagSettingsButton.setContentAreaFilled(false);
        direcTagSettingsButton.setEnabled(false);
        direcTagSettingsButton.setRolloverIcon(new javax.swing.ImageIcon(getClass().getResource("/icons/edit.png"))); // NOI18N
        direcTagSettingsButton.addMouseListener(new java.awt.event.MouseAdapter() {
            public void mouseEntered(java.awt.event.MouseEvent evt) {
                direcTagSettingsButtonMouseEntered(evt);
            }
            public void mouseExited(java.awt.event.MouseEvent evt) {
                direcTagSettingsButtonMouseExited(evt);
            }
        });
        direcTagSettingsButton.addActionListener(new java.awt.event.ActionListener() {
            public void actionPerformed(java.awt.event.ActionEvent evt) {
                direcTagSettingsButtonActionPerformed(evt);
            }
        });

        javax.swing.GroupLayout deNovoPanelLayout = new javax.swing.GroupLayout(deNovoPanel);
        deNovoPanel.setLayout(deNovoPanelLayout);
        deNovoPanelLayout.setHorizontalGroup(
            deNovoPanelLayout.createParallelGroup(javax.swing.GroupLayout.Alignment.LEADING)
            .addGroup(deNovoPanelLayout.createSequentialGroup()
                .addGap(35, 35, 35)
                .addGroup(deNovoPanelLayout.createParallelGroup(javax.swing.GroupLayout.Alignment.TRAILING)
                    .addComponent(enableNovorJCheckBox)
                    .addComponent(enableDirecTagJCheckBox))
                .addGap(60, 60, 60)
                .addGroup(deNovoPanelLayout.createParallelGroup(javax.swing.GroupLayout.Alignment.LEADING)
                    .addComponent(novorButton, javax.swing.GroupLayout.PREFERRED_SIZE, 140, javax.swing.GroupLayout.PREFERRED_SIZE)
                    .addComponent(direcTagButton, javax.swing.GroupLayout.PREFERRED_SIZE, 140, javax.swing.GroupLayout.PREFERRED_SIZE))
                .addPreferredGap(javax.swing.LayoutStyle.ComponentPlacement.RELATED)
                .addGroup(deNovoPanelLayout.createParallelGroup(javax.swing.GroupLayout.Alignment.LEADING)
                    .addComponent(novorSupportButton)
                    .addComponent(direcTagSupportButton))
                .addGap(35, 35, 35)
                .addGroup(deNovoPanelLayout.createParallelGroup(javax.swing.GroupLayout.Alignment.LEADING)
                    .addComponent(direcTagLinkLabel, javax.swing.GroupLayout.PREFERRED_SIZE, javax.swing.GroupLayout.DEFAULT_SIZE, javax.swing.GroupLayout.PREFERRED_SIZE)
                    .addComponent(novorLinkLabel, javax.swing.GroupLayout.PREFERRED_SIZE, javax.swing.GroupLayout.DEFAULT_SIZE, javax.swing.GroupLayout.PREFERRED_SIZE))
                .addPreferredGap(javax.swing.LayoutStyle.ComponentPlacement.RELATED, javax.swing.GroupLayout.DEFAULT_SIZE, Short.MAX_VALUE)
                .addGroup(deNovoPanelLayout.createParallelGroup(javax.swing.GroupLayout.Alignment.CENTER)
                    .addComponent(novorSettingsButton, javax.swing.GroupLayout.PREFERRED_SIZE, 22, javax.swing.GroupLayout.PREFERRED_SIZE)
                    .addComponent(direcTagSettingsButton, javax.swing.GroupLayout.PREFERRED_SIZE, 22, javax.swing.GroupLayout.PREFERRED_SIZE))
                .addGap(37, 37, 37))
        );
        deNovoPanelLayout.setVerticalGroup(
            deNovoPanelLayout.createParallelGroup(javax.swing.GroupLayout.Alignment.LEADING)
            .addGroup(deNovoPanelLayout.createSequentialGroup()
                .addGap(0, 0, 0)
                .addGroup(deNovoPanelLayout.createParallelGroup(javax.swing.GroupLayout.Alignment.CENTER)
                    .addComponent(enableNovorJCheckBox)
                    .addComponent(novorButton, javax.swing.GroupLayout.PREFERRED_SIZE, 25, javax.swing.GroupLayout.PREFERRED_SIZE)
                    .addComponent(novorLinkLabel, javax.swing.GroupLayout.PREFERRED_SIZE, javax.swing.GroupLayout.DEFAULT_SIZE, javax.swing.GroupLayout.PREFERRED_SIZE)
                    .addComponent(novorSettingsButton, javax.swing.GroupLayout.PREFERRED_SIZE, 25, javax.swing.GroupLayout.PREFERRED_SIZE)
                    .addComponent(novorSupportButton))
                .addGap(0, 0, 0)
                .addGroup(deNovoPanelLayout.createParallelGroup(javax.swing.GroupLayout.Alignment.CENTER)
                    .addComponent(enableDirecTagJCheckBox)
                    .addComponent(direcTagButton, javax.swing.GroupLayout.PREFERRED_SIZE, 25, javax.swing.GroupLayout.PREFERRED_SIZE)
                    .addComponent(direcTagLinkLabel, javax.swing.GroupLayout.PREFERRED_SIZE, javax.swing.GroupLayout.DEFAULT_SIZE, javax.swing.GroupLayout.PREFERRED_SIZE)
                    .addComponent(direcTagSettingsButton, javax.swing.GroupLayout.PREFERRED_SIZE, 25, javax.swing.GroupLayout.PREFERRED_SIZE)
                    .addComponent(direcTagSupportButton))
                .addGap(0, 0, 0))
        );

        javax.swing.GroupLayout taskEditorPanelLayout = new javax.swing.GroupLayout(taskEditorPanel);
        taskEditorPanel.setLayout(taskEditorPanelLayout);
        taskEditorPanelLayout.setHorizontalGroup(
            taskEditorPanelLayout.createParallelGroup(javax.swing.GroupLayout.Alignment.LEADING)
            .addGroup(taskEditorPanelLayout.createSequentialGroup()
                .addContainerGap()
                .addGroup(taskEditorPanelLayout.createParallelGroup(javax.swing.GroupLayout.Alignment.LEADING)
                    .addComponent(searchEnginesLocationPanel, javax.swing.GroupLayout.DEFAULT_SIZE, javax.swing.GroupLayout.DEFAULT_SIZE, Short.MAX_VALUE)
                    .addComponent(postProcessingPanel, javax.swing.GroupLayout.DEFAULT_SIZE, 949, Short.MAX_VALUE)
                    .addComponent(inputFilesPanel, javax.swing.GroupLayout.DEFAULT_SIZE, javax.swing.GroupLayout.DEFAULT_SIZE, Short.MAX_VALUE)
                    .addGroup(javax.swing.GroupLayout.Alignment.TRAILING, taskEditorPanelLayout.createSequentialGroup()
                        .addComponent(aboutButton)
                        .addGap(46, 46, 46)
                        .addComponent(searchGUIPublicationLabel)
                        .addPreferredGap(javax.swing.LayoutStyle.ComponentPlacement.UNRELATED)
                        .addComponent(searchButton, javax.swing.GroupLayout.PREFERRED_SIZE, 154, javax.swing.GroupLayout.PREFERRED_SIZE)
                        .addGap(12, 12, 12))
                    .addComponent(preProcessingPanel, javax.swing.GroupLayout.DEFAULT_SIZE, javax.swing.GroupLayout.DEFAULT_SIZE, Short.MAX_VALUE)
                    .addComponent(deNovoPanel, javax.swing.GroupLayout.DEFAULT_SIZE, javax.swing.GroupLayout.DEFAULT_SIZE, Short.MAX_VALUE))
                .addContainerGap())
        );
        taskEditorPanelLayout.setVerticalGroup(
            taskEditorPanelLayout.createParallelGroup(javax.swing.GroupLayout.Alignment.LEADING)
            .addGroup(taskEditorPanelLayout.createSequentialGroup()
                .addContainerGap()
                .addComponent(inputFilesPanel, javax.swing.GroupLayout.PREFERRED_SIZE, javax.swing.GroupLayout.DEFAULT_SIZE, javax.swing.GroupLayout.PREFERRED_SIZE)
                .addPreferredGap(javax.swing.LayoutStyle.ComponentPlacement.RELATED)
                .addComponent(preProcessingPanel, javax.swing.GroupLayout.PREFERRED_SIZE, javax.swing.GroupLayout.DEFAULT_SIZE, javax.swing.GroupLayout.PREFERRED_SIZE)
                .addPreferredGap(javax.swing.LayoutStyle.ComponentPlacement.RELATED)
                .addComponent(searchEnginesLocationPanel, javax.swing.GroupLayout.DEFAULT_SIZE, javax.swing.GroupLayout.DEFAULT_SIZE, Short.MAX_VALUE)
                .addPreferredGap(javax.swing.LayoutStyle.ComponentPlacement.RELATED)
                .addComponent(deNovoPanel, javax.swing.GroupLayout.PREFERRED_SIZE, javax.swing.GroupLayout.DEFAULT_SIZE, javax.swing.GroupLayout.PREFERRED_SIZE)
                .addPreferredGap(javax.swing.LayoutStyle.ComponentPlacement.RELATED)
                .addComponent(postProcessingPanel, javax.swing.GroupLayout.PREFERRED_SIZE, 73, javax.swing.GroupLayout.PREFERRED_SIZE)
                .addPreferredGap(javax.swing.LayoutStyle.ComponentPlacement.RELATED)
                .addGroup(taskEditorPanelLayout.createParallelGroup(javax.swing.GroupLayout.Alignment.CENTER)
                    .addComponent(aboutButton)
                    .addComponent(searchGUIPublicationLabel, javax.swing.GroupLayout.PREFERRED_SIZE, javax.swing.GroupLayout.DEFAULT_SIZE, javax.swing.GroupLayout.PREFERRED_SIZE)
                    .addComponent(searchButton, javax.swing.GroupLayout.PREFERRED_SIZE, 53, javax.swing.GroupLayout.PREFERRED_SIZE))
                .addGap(5, 5, 5))
        );

        taskEditorPanelLayout.linkSize(javax.swing.SwingConstants.VERTICAL, new java.awt.Component[] {postProcessingPanel, preProcessingPanel});

        fileMenu.setText("File");

        exitMenuItem.setMnemonic('x');
        exitMenuItem.setText("Exit");
        exitMenuItem.addActionListener(new java.awt.event.ActionListener() {
            public void actionPerformed(java.awt.event.ActionEvent evt) {
                exitMenuItemActionPerformed(evt);
            }
        });
        fileMenu.add(exitMenuItem);

        menuBar.add(fileMenu);

        editMenu.setText("Edit");

        advancedSettingsMenuItem.setMnemonic('A');
        advancedSettingsMenuItem.setText("Advanced Settings");
        advancedSettingsMenuItem.addActionListener(new java.awt.event.ActionListener() {
            public void actionPerformed(java.awt.event.ActionEvent evt) {
                advancedSettingsMenuItemActionPerformed(evt);
            }
        });
        editMenu.add(advancedSettingsMenuItem);

        processingMenuItem.setMnemonic('R');
        processingMenuItem.setText("Processing Settings");
        processingMenuItem.addActionListener(new java.awt.event.ActionListener() {
            public void actionPerformed(java.awt.event.ActionEvent evt) {
                processingMenuItemActionPerformed(evt);
            }
        });
        editMenu.add(processingMenuItem);
        editMenu.add(jSeparator1);

        editModificationsEditMenuItem.setMnemonic('M');
        editModificationsEditMenuItem.setText("Modifications");
        editModificationsEditMenuItem.addActionListener(new java.awt.event.ActionListener() {
            public void actionPerformed(java.awt.event.ActionEvent evt) {
                editModificationsEditMenuItemActionPerformed(evt);
            }
        });
        editMenu.add(editModificationsEditMenuItem);

        editSearchEngineLocationsMenuItem.setMnemonic('S');
        editSearchEngineLocationsMenuItem.setText("Software Locations");
        editSearchEngineLocationsMenuItem.addActionListener(new java.awt.event.ActionListener() {
            public void actionPerformed(java.awt.event.ActionEvent evt) {
                editSearchEngineLocationsMenuItemActionPerformed(evt);
            }
        });
        editMenu.add(editSearchEngineLocationsMenuItem);

        editIdSettingsFilesMenuItem.setMnemonic('I');
        editIdSettingsFilesMenuItem.setText("Identification Settings");
        editIdSettingsFilesMenuItem.addActionListener(new java.awt.event.ActionListener() {
            public void actionPerformed(java.awt.event.ActionEvent evt) {
                editIdSettingsFilesMenuItemActionPerformed(evt);
            }
        });
        editMenu.add(editIdSettingsFilesMenuItem);
        editMenu.add(jSeparator2);

        javaSettingsJMenuItem.setMnemonic('J');
        javaSettingsJMenuItem.setText("Java Settings");
        javaSettingsJMenuItem.addActionListener(new java.awt.event.ActionListener() {
            public void actionPerformed(java.awt.event.ActionEvent evt) {
                javaSettingsJMenuItemActionPerformed(evt);
            }
        });
        editMenu.add(javaSettingsJMenuItem);

        resourceSettingsMenuItem.setMnemonic('E');
        resourceSettingsMenuItem.setText("Resource Settings");
        resourceSettingsMenuItem.setToolTipText("Set paths to resource folders");
        resourceSettingsMenuItem.addActionListener(new java.awt.event.ActionListener() {
            public void actionPerformed(java.awt.event.ActionEvent evt) {
                resourceSettingsMenuItemActionPerformed(evt);
            }
        });
        editMenu.add(resourceSettingsMenuItem);

        privacyMenuItem.setMnemonic('P');
        privacyMenuItem.setText("Privacy Settings");
        privacyMenuItem.addActionListener(new java.awt.event.ActionListener() {
            public void actionPerformed(java.awt.event.ActionEvent evt) {
                privacyMenuItemActionPerformed(evt);
            }
        });
        editMenu.add(privacyMenuItem);

        menuBar.add(editMenu);

        helpMenu.setText("Help");

        helpMenuItem.setAccelerator(javax.swing.KeyStroke.getKeyStroke(java.awt.event.KeyEvent.VK_F1, 0));
        helpMenuItem.setMnemonic('H');
        helpMenuItem.setText("Help");
        helpMenuItem.addActionListener(new java.awt.event.ActionListener() {
            public void actionPerformed(java.awt.event.ActionEvent evt) {
                helpMenuItemActionPerformed(evt);
            }
        });
        helpMenu.add(helpMenuItem);
        helpMenu.add(jSeparator17);

        logReportMenu.setMnemonic('B');
        logReportMenu.setText("Bug Report");
        logReportMenu.addActionListener(new java.awt.event.ActionListener() {
            public void actionPerformed(java.awt.event.ActionEvent evt) {
                logReportMenuActionPerformed(evt);
            }
        });
        helpMenu.add(logReportMenu);
        helpMenu.add(jSeparator16);

        aboutMenuItem.setMnemonic('A');
        aboutMenuItem.setText("About");
        aboutMenuItem.addActionListener(new java.awt.event.ActionListener() {
            public void actionPerformed(java.awt.event.ActionEvent evt) {
                aboutMenuItemActionPerformed(evt);
            }
        });
        helpMenu.add(aboutMenuItem);

        menuBar.add(helpMenu);

        setJMenuBar(menuBar);

        javax.swing.GroupLayout layout = new javax.swing.GroupLayout(getContentPane());
        getContentPane().setLayout(layout);
        layout.setHorizontalGroup(
            layout.createParallelGroup(javax.swing.GroupLayout.Alignment.LEADING)
            .addComponent(taskEditorPanel, javax.swing.GroupLayout.Alignment.TRAILING, javax.swing.GroupLayout.DEFAULT_SIZE, javax.swing.GroupLayout.DEFAULT_SIZE, Short.MAX_VALUE)
        );
        layout.setVerticalGroup(
            layout.createParallelGroup(javax.swing.GroupLayout.Alignment.LEADING)
            .addComponent(taskEditorPanel, javax.swing.GroupLayout.DEFAULT_SIZE, javax.swing.GroupLayout.DEFAULT_SIZE, Short.MAX_VALUE)
        );

        pack();
    }// </editor-fold>//GEN-END:initComponents

    /**
     * Clear the list of spectra.
     *
     * @param evt the action event
     */
    private void clearSpectraButtonActionPerformed(java.awt.event.ActionEvent evt) {//GEN-FIRST:event_clearSpectraButtonActionPerformed
        mgfFiles.clear();
        rawFiles.clear();

        enableMsConvertPanel();

        spectraFilesTxt.setText("");
        validateInput(false);
    }//GEN-LAST:event_clearSpectraButtonActionPerformed

    /**
     * Opens a file chooser for the user to add spectra.
     *
     * @param evt the action event
     */
    private void addSpectraButtonActionPerformed(java.awt.event.ActionEvent evt) {//GEN-FIRST:event_addSpectraButtonActionPerformed

        // First check whether a file has already been selected.
        // If so, start from that file's parent.
        File startLocation = new File(lastSelectedFolder.getLastSelectedFolder());
        if (mgfFiles.size() > 0) {
            File temp = mgfFiles.get(0);
            startLocation = temp.getParentFile();
        }

        JFileChooser fc = new JFileChooser(startLocation); // @TODO: implement a getUserSelectedFiles method in the Util class?
        FileFilter filter = new FileFilter() {
            @Override
            public boolean accept(File myFile) {
                String lowercaseName = myFile.getName().toLowerCase();
                for (MsFormat tempFormat : MsFormat.values()) {
                    if (lowercaseName.endsWith(tempFormat.fileNameEnding)) {
                        return true;
                    }
                }
                return myFile.isDirectory();
            }

            @Override
            public String getDescription() {
                String description = "MS Files (";
                for (MsFormat tempFormat : MsFormat.values()) {
                    if (tempFormat.index > 0) {
                        description += ", ";
                    }
                    description += tempFormat.fileNameEnding;
                }
                description += ")";
                return description;
            }
        };
        fc.setFileFilter(filter);
        fc.setFileSelectionMode(JFileChooser.FILES_AND_DIRECTORIES);
        fc.setMultiSelectionEnabled(true);
        int result = fc.showOpenDialog(this);

        if (result == JFileChooser.APPROVE_OPTION) {

            progressDialog = new ProgressDialogX(this,
                    Toolkit.getDefaultToolkit().getImage(getClass().getResource("/icons/searchgui.gif")),
                    Toolkit.getDefaultToolkit().getImage(getClass().getResource("/icons/searchgui-orange.gif")),
                    true);
            progressDialog.setPrimaryProgressCounterIndeterminate(true);
            progressDialog.setTitle("Validating File(s). Please Wait...");

            final SearchGUI finalRef = this;
            final JFileChooser finalJFileChooser = fc;

            new Thread(new Runnable() {
                public void run() {
                    try {
                        progressDialog.setVisible(true);
                    } catch (IndexOutOfBoundsException e) {
                        // ignore
                    }
                }
            }, "ProgressDialog").start();

            new Thread("ValidateMgfThread") {
                @Override
                public void run() {

                    validSpectrumTitles = true;
                    ArrayList<File> tempMgfFiles = new ArrayList<>();
                    ArrayList<File> tempRawFiles = new ArrayList<>();

                    // get the mgf files
                    for (File newFile : finalJFileChooser.getSelectedFiles()) {
                        if (newFile.isDirectory()) {
                            File[] tempFiles = newFile.listFiles();
                            for (File file : tempFiles) {
                                String lowercaseName = file.getName().toLowerCase();
                                if (lowercaseName.endsWith(MsFormat.mgf.fileNameEnding)) {
                                    tempMgfFiles.add(file);
                                } else {
                                    for (MsFormat tempFormat : MsFormat.values()) {
                                        if (lowercaseName.endsWith(tempFormat.fileNameEnding)) {
                                            tempRawFiles.add(file);
                                        }
                                    }
                                }
                            }
                            lastSelectedFolder.setLastSelectedFolder(newFile.getAbsolutePath());
                        } else {
                            String lowercaseName = newFile.getName().toLowerCase();
                            if (lowercaseName.endsWith(MsFormat.mgf.fileNameEnding)) {
                                tempMgfFiles.add(newFile);
                            } else {
                                for (MsFormat tempFormat : MsFormat.values()) {
                                    if (lowercaseName.endsWith(tempFormat.fileNameEnding)) {
                                        tempRawFiles.add(newFile);
                                    }
                                }
                            }
                            lastSelectedFolder.setLastSelectedFolder(newFile.getParent());
                        }
                    }

                    // if wiff files are used, check if the related wiff.scan is present
                    for (File tempRawfile : tempRawFiles) {
                        if (tempRawfile.getName().endsWith(MsFormat.wiff.fileNameEnding)) {

                            String wiffScanFilePath = tempRawfile.getAbsolutePath() + ".scan";

                            if (!new File(wiffScanFilePath).exists()) {
                                JOptionPane.showMessageDialog(finalRef,
                                        "Could not find the related .wiff.scan file for " + tempRawfile.getName() + "."
                                        + "\nPlease put it in the same folder as the wiff file.", "Missing Scan File", JOptionPane.INFORMATION_MESSAGE);
                            } else {
                                rawFiles.add(tempRawfile);
                            }
                        } else {
                            rawFiles.add(tempRawfile);
                        }
                    }

                    // iterate the mgf files and validate them
                    int fileCounter = 0;
                    for (File mgfFile : tempMgfFiles) {

                        progressDialog.setTitle("Validating Spectrum Files. Please Wait... (" + ++fileCounter + "/" + tempMgfFiles.size() + ")");
                        validSpectrumTitles = validateMgfFile(mgfFile, progressDialog);
                        if (validSpectrumTitles) {
                            mgfFiles.add(mgfFile);
                            lastSelectedFolder.setLastSelectedFolder(mgfFile.getAbsolutePath());
                        }

                        if (progressDialog.isRunCanceled()) {
                            mgfFiles.clear();
                            progressDialog.setRunFinished();
                            return;
                        }
                    }

                    if (!validSpectrumTitles) {
                        mgfFiles.clear();
                        progressDialog.setRunFinished();
                        return;
                    }

                    // check for duplicate mgf file names
                    if (!verifyMgfFilesNames()) {
                        mgfFiles.clear();
                        spectraFilesTxt.setText("");
                        validateInput(false);
                        progressDialog.setRunFinished();
                        return;
                    }

                    progressDialog.setRunFinished();

                    // check if we found any valid mgf files
                    if (mgfFiles.isEmpty() && rawFiles.isEmpty()) {
                        JOptionPane.showMessageDialog(finalRef, "The selection contained no valid spectrum files.", "No Spectrum Files", JOptionPane.INFORMATION_MESSAGE);
                        return;
                    }

                    // check if proteowizard is installed in case raw files were selected
                    checkProteoWizard();

                    // verify the sizes of the mgf files
                    if (utilitiesUserParameters.checkMgfSize()) {
                        verifyMgfFilesSize();
                    }

                    int nFiles = mgfFiles.size() + rawFiles.size();
                    spectraFilesTxt.setText(nFiles + " file(s) selected");
                    msconvertCheckBox.setSelected(!rawFiles.isEmpty());

                    enableMsConvertPanel();

                    validateInput(false);
                }
            }.start();
        }
    }//GEN-LAST:event_addSpectraButtonActionPerformed

    /**
     * Opens a file chooser where the user can select the output folder.
     *
     * @param evt the action event
     */
    private void editResultFolderButtonActionPerformed(java.awt.event.ActionEvent evt) {//GEN-FIRST:event_editResultFolderButtonActionPerformed

        // First check whether a file has already been selected.
        // If so, start from that file's parent.
        File startLocation = new File(lastSelectedFolder.getLastSelectedFolder());
        if (outputFolderTxt.getText() != null && new File(outputFolderTxt.getText()).exists()) {
            File temp = new File(outputFolderTxt.getText());
            if (temp.isDirectory()) {
                startLocation = temp;
            } else {
                startLocation = temp.getParentFile();
            }
        }

        JFileChooser fc = new JFileChooser(startLocation);
        fc.setFileSelectionMode(JFileChooser.DIRECTORIES_ONLY);
        fc.setMultiSelectionEnabled(false);

        int result = fc.showOpenDialog(this);

        if (result == JFileChooser.APPROVE_OPTION) {

            File tempDir = fc.getSelectedFile();

            if (!tempDir.exists()) {
                int value = JOptionPane.showConfirmDialog(this, "The folder \'" + tempDir.getAbsolutePath() + "\' does not exist.\n"
                        + "Do you want to create it?", "Create Folder?", JOptionPane.YES_NO_OPTION);
                if (value == JOptionPane.NO_OPTION) {
                    return;
                } else { // yes option selected
                    boolean success = tempDir.mkdir();

                    if (!success) {
                        JOptionPane.showMessageDialog(this, "Failed to create the folder. Please create it manually and then select it.",
                                "File Error", JOptionPane.INFORMATION_MESSAGE);
                        return;
                    }
                }
            }

            outputFolder = fc.getSelectedFile();
            outputFolderTxt.setText(outputFolder.getAbsolutePath());
            if (outputFolderTxt.getText().length() > 70) {
                outputFolderTxt.setHorizontalAlignment(JTextField.LEADING);
            } else {
                outputFolderTxt.setHorizontalAlignment(JTextField.CENTER);
            }

            // set the peptideshaker output file
            searchHandler.setPeptideShakerFile(new File(outputFolder, "PeptideShaker_output.cpsx"));

            lastSelectedFolder.setLastSelectedFolder(outputFolder.getAbsolutePath());
            validateInput(false);
        }
    }//GEN-LAST:event_editResultFolderButtonActionPerformed

    /**
     * Start the search.
     *
     * @param evt the action event
     */
    private void searchButtonActionPerformed(java.awt.event.ActionEvent evt) {//GEN-FIRST:event_searchButtonActionPerformed

        if (!validateSearchEngines(true)) {
            return;
        }

        // validate the msconvert output format
        if (!rawFiles.isEmpty() && msConvertParameters.getMsFormat() != MsFormat.mgf) {
            JOptionPane.showMessageDialog(this,
                    "Mgf is the only spectrum format compatible with SearchGUI.\n\n"
                    + "Please change the output format for msconvert.",
                    "Output Format Error", JOptionPane.WARNING_MESSAGE);
            return;
        }

        SearchParameters searchParameters = identificationParameters.getSearchParameters();

        // check if the file paths for xtandem are xml compatible
        if (enableXTandemJCheckBox.isSelected()) {
            for (File tempFile : mgfFiles) {
                if (tempFile.getAbsolutePath().contains("&")) {
                    JOptionPane.showMessageDialog(this,
                            "Spectrum files with \'&\' in the file path (" + tempFile.getAbsolutePath() + ")\n"
                            + "are not allowed in X!Tandem. Please rename of remove the file.", "Spectrum File Error", JOptionPane.WARNING_MESSAGE);
                    return;
                }
            }
            for (File tempFile : rawFiles) {
                if (tempFile.getAbsolutePath().contains("&")) {
                    JOptionPane.showMessageDialog(this,
                            "Spectrum files with \'&\' in the file path (" + tempFile.getAbsolutePath() + ")\n"
                            + "are not allowed in X!Tandem. Please rename of remove the file.", "Spectrum File Error", JOptionPane.WARNING_MESSAGE);
                    return;
                }
            }

            if (outputFolder.getAbsolutePath().contains("&")) {
                JOptionPane.showMessageDialog(this,
                        "Output folders with \'&\' in the file path (" + outputFolder.getAbsolutePath() + ")\n"
                        + "are not allowed in X!Tandem. Please rename of replace the folder.", "Output Folder Error", JOptionPane.WARNING_MESSAGE);
                return;
            }

            if (searchParameters.getFastaFile().contains("&")) {
                JOptionPane.showMessageDialog(this,
                        "Database files with \'&\' in the file path (" + searchParameters.getFastaFile() + ")\n"
                        + "are not allowed in X!Tandem. Please rename of replace the database.", "Database File Error", JOptionPane.WARNING_MESSAGE);
                return;
            }
        }

        // check if the fasta file name is not too long for ms amanda
        if (enableMsAmandaJCheckBox.isSelected()) {
            if (Util.removeExtension(Util.getFileName(searchParameters.getFastaFile())).length() > MsAmandaParameters.MAX_MS_AMANDA_FASTA_FILE_NAME_LENGTH) {
                JOptionPane.showMessageDialog(this,
                        "Database files names longer than " + MsAmandaParameters.MAX_MS_AMANDA_FASTA_FILE_NAME_LENGTH + " characters are not allowed in MS Amanda.\n"
                        + "Please rename of replace the database.", "Database File Error", JOptionPane.WARNING_MESSAGE);
                return;
            }
        }

        // check if there are not too many PTMs for OMSSA
        if (enableOmssaJCheckBox.isSelected() && searchParameters.getModificationParameters().getAllModifications().size() > 30) {
            JOptionPane.showMessageDialog(this,
                    "OMSSA cannot be operated with >30 modifications.", "Unsupported parameters", JOptionPane.WARNING_MESSAGE);
            return;
        }

        // check if there are less than 10 ptms (variable and fixed) for novor
        if (enableNovorJCheckBox.isSelected()) {
            if ((searchParameters.getModificationParameters().getFixedModifications().size() + searchParameters.getModificationParameters().getVariableModifications().size()) > 10) {
                JOptionPane.showMessageDialog(this, "Maximum ten modifications are allowed when running Novor.\n"
                        + "Please remove some of the modifications or disable Novor.", "Parameters Error", JOptionPane.WARNING_MESSAGE);
                return;
            }
        }

        // check if all ptms are valid for DirecTag
        if (enableDirecTagJCheckBox.isSelected()) {

            boolean terminalModificationsSelected = searchParameters.getModificationParameters().getAllModifications().stream()
                    .map(modName -> modificationFactory.getModification(modName))
                    .anyMatch(modification -> modification.getModificationType() != ModificationType.modaa);

            if (terminalModificationsSelected) {
                int option = JOptionPane.showConfirmDialog(this,
                        "Terminal modifications are not supported for DirecTag and will be ignored.\n"
                        + "Do you still want to continue?", "Parameters Error", JOptionPane.YES_NO_OPTION, JOptionPane.WARNING_MESSAGE);
                if (option == JOptionPane.NO_OPTION) {
                    return;
                }
            }
        }

        // check output formats
        OmssaParameters omssaParameters = (OmssaParameters) searchParameters.getIdentificationAlgorithmParameter(Advocate.omssa.getIndex());
        MyriMatchParameters myriMatchParameters = (MyriMatchParameters) searchParameters.getIdentificationAlgorithmParameter(Advocate.myriMatch.getIndex());
        TideParameters tideParameters = (TideParameters) searchParameters.getIdentificationAlgorithmParameter(Advocate.tide.getIndex());
        CometParameters cometParameters = (CometParameters) searchParameters.getIdentificationAlgorithmParameter(Advocate.comet.getIndex());
        MsAmandaParameters msAmandaParameters = (MsAmandaParameters) searchParameters.getIdentificationAlgorithmParameter(Advocate.msAmanda.getIndex());

        if (peptideShakerCheckBox.isSelected() && enableOmssaJCheckBox.isSelected() && !omssaParameters.getSelectedOutput().equals("OMX")) {
            JOptionPane.showMessageDialog(this, JOptionEditorPane.getJOptionEditorPane(
                    "The selected OMSSA output format is not compatible with <a href=\"https://compomics.github.io/projects/peptide-shaker.html\">PeptideShaker</a>. Please change to the<br>"
                    + "OMSSA OMX format in the Advanced Parameters, or disable OMSSA or <a href=\"https://compomics.github.io/projects/peptide-shaker.html\">PeptideShaker</a>."),
                    "Format Warning", JOptionPane.WARNING_MESSAGE);
            return;
        } else if (peptideShakerCheckBox.isSelected() && enableMyriMatchJCheckBox.isSelected() && myriMatchParameters.getOutputFormat().equals("pepXML")) {
            JOptionPane.showMessageDialog(this, JOptionEditorPane.getJOptionEditorPane(
                    "The selected MyriMatch output format is not compatible with <a href=\"https://compomics.github.io/projects/peptide-shaker.html\">PeptideShaker</a>. Please change to<br>"
                    + "mzIdentML in the Advanced Parameters, or disable MyriMatch or <a href=\"https://compomics.github.io/projects/peptide-shaker.html\">PeptideShaker</a>."),
                    "Format Warning", JOptionPane.WARNING_MESSAGE);
            return;
        } else if (peptideShakerCheckBox.isSelected() && enableTideJCheckBox.isSelected() && !tideParameters.getTextOutput()) {
            JOptionPane.showMessageDialog(this, JOptionEditorPane.getJOptionEditorPane(
                    "The selected Tide output format is not compatible with <a href=\"https://compomics.github.io/projects/peptide-shaker.html\">PeptideShaker</a>. Please change to<br>"
                    + "Tide text output in the Advanced Parameters, or disable Tide or <a href=\"https://compomics.github.io/projects/peptide-shaker.html\">PeptideShaker</a>."),
                    "Format Warning", JOptionPane.WARNING_MESSAGE);
            return;
        } else if (peptideShakerCheckBox.isSelected() && enableCometJCheckBox.isSelected() && cometParameters.getSelectedOutputFormat() != CometParameters.CometOutputFormat.PepXML) {
            JOptionPane.showMessageDialog(this, JOptionEditorPane.getJOptionEditorPane(
                    "The selected Comet output format is not compatible with <a href=\"https://compomics.github.io/projects/peptide-shaker.html\">PeptideShaker</a>. Please change to<br>"
                    + "Comet PepXML output in the Advanced Parameters, or disable Comet or <a href=\"https://compomics.github.io/projects/peptide-shaker.html\">PeptideShaker</a>."),
                    "Format Warning", JOptionPane.WARNING_MESSAGE);
            return;
        } else {
            // check if the output files already exist
            boolean fileFound = false;

            ArrayList<File> spectrumFiles = new ArrayList<>(mgfFiles);
            spectrumFiles.addAll(rawFiles);
            for (File spectrumFile : spectrumFiles) {

                String spectrumFileName = spectrumFile.getName();

                if (searchHandler.isOmssaEnabled()) {
                    File omssaOutputFile = new File(outputFolder, SearchHandler.getOMSSAFileName(spectrumFileName, omssaParameters));
                    if (omssaOutputFile.exists()) {
                        fileFound = true;
                        break;
                    }
                }

                if (searchHandler.isXtandemEnabled() && utilitiesUserParameters.renameXTandemFile()
                        && !searchHandler.getXTandemFiles(outputFolder, spectrumFileName).isEmpty()) {
                    fileFound = true;
                    break;
                }

                if (searchHandler.isMsgfEnabled()) {
                    File msgfOutputFile = new File(outputFolder, SearchHandler.getMsgfFileName(spectrumFileName));
                    if (msgfOutputFile.exists()) {
                        fileFound = true;
                        break;
                    }
                }

                if (searchHandler.isMsAmandaEnabled()) {
                    File msAmandaOutputFile = new File(outputFolder, SearchHandler.getMsAmandaFileName(spectrumFileName, msAmandaParameters));
                    if (msAmandaOutputFile.exists()) {
                        fileFound = true;
                        break;
                    }
                }

                if (searchHandler.isMyriMatchEnabled()) {
                    File myriMatchOutputFile = new File(outputFolder, SearchHandler.getMyriMatchFileName(spectrumFileName, myriMatchParameters));
                    if (myriMatchOutputFile.exists()) {
                        fileFound = true;
                        break;
                    }
                }

                if (searchHandler.isCometEnabled()) {
                    File cometOutputFile = new File(outputFolder, SearchHandler.getCometFileName(spectrumFileName, cometParameters));
                    if (cometOutputFile.exists()) {
                        fileFound = true;
                        break;
                    }
                }

                if (searchHandler.isTideEnabled()) {
                    File tideOutputFile = new File(outputFolder, SearchHandler.getTideFileName(spectrumFileName, tideParameters));
                    if (tideOutputFile.exists()) {
                        fileFound = true;
                        break;
                    }
                }

                if (searchHandler.isAndromedaEnabled()) {
                    File andromedaOutputFile = new File(outputFolder, SearchHandler.getAndromedaFileName(spectrumFileName));
                    if (andromedaOutputFile.exists()) {
                        fileFound = true;
                        break;
                    }
                }
            }

            searchHandler.setOutputTimeStamp(SearchHandler.getOutputDate());

            OutputParameters outputOption = utilitiesUserParameters.getSearchGuiOutputParameters();

            if (outputOption == OutputParameters.grouped) {
                File outputFile = SearchHandler.getDefaultOutputFile(outputFolder, utilitiesUserParameters.isIncludeDateInOutputName());
                if (outputFile.exists()) {
                    fileFound = true;
                }
            } else if (outputOption == OutputParameters.algorithm) {

                if (searchHandler.isOmssaEnabled()) {
                    File outputFile = SearchHandler.getDefaultOutputFile(outputFolder, Advocate.omssa.getName(), utilitiesUserParameters.isIncludeDateInOutputName());
                    if (outputFile.exists()) {
                        fileFound = true;
                    }
                }

                if (searchHandler.isXtandemEnabled()) {
                    File outputFile = SearchHandler.getDefaultOutputFile(outputFolder, Advocate.xtandem.getName(), utilitiesUserParameters.isIncludeDateInOutputName());
                    if (outputFile.exists()) {
                        fileFound = true;
                    }
                }

                if (searchHandler.isMsgfEnabled()) {
                    File outputFile = SearchHandler.getDefaultOutputFile(outputFolder, Advocate.msgf.getName(), utilitiesUserParameters.isIncludeDateInOutputName());
                    if (outputFile.exists()) {
                        fileFound = true;
                    }
                }

                if (searchHandler.isMsAmandaEnabled()) {
                    File outputFile = SearchHandler.getDefaultOutputFile(outputFolder, Advocate.msAmanda.getName(), utilitiesUserParameters.isIncludeDateInOutputName());
                    if (outputFile.exists()) {
                        fileFound = true;
                    }
                }

                if (searchHandler.isMyriMatchEnabled()) {
                    File outputFile = SearchHandler.getDefaultOutputFile(outputFolder, Advocate.myriMatch.getName(), utilitiesUserParameters.isIncludeDateInOutputName());
                    if (outputFile.exists()) {
                        fileFound = true;
                    }
                }
            } else if (outputOption == OutputParameters.run) {
                for (File spectrumFile : spectrumFiles) {
                    String runName = Util.removeExtension(spectrumFile.getName());
                    File outputFile = SearchHandler.getDefaultOutputFile(outputFolder, runName, utilitiesUserParameters.isIncludeDateInOutputName());
                    if (outputFile.exists()) {
                        fileFound = true;
                        break;
                    }
                }
            }

            if (fileFound) {

                int outcome = JOptionPane.showConfirmDialog(this,
                        "Existing output files found.\nOverwrite?", "Overwrite Files?",
                        JOptionPane.YES_NO_OPTION);

                if (outcome != JOptionPane.YES_OPTION) {

                    return;

                }
            }

            // check if the xtandem files can be renamed
            if (searchHandler.isXtandemEnabled() && utilitiesUserParameters.renameXTandemFile()) {
                for (File spectrumFile : spectrumFiles) {
                    String spectrumFileName = spectrumFile.getName();

                    ArrayList<File> tempFiles = searchHandler.getXTandemFiles(outputFolder, spectrumFileName);

                    for (File tempSpectrumFile : tempFiles) {
                        if (!tempSpectrumFile.delete()) {
                            JOptionPane.showMessageDialog(this,
                                    new String[]{"Impossible to overwrite " + tempSpectrumFile.getName() + ". Please delete the file and retry."},
                                    "X!Tandem File", JOptionPane.WARNING_MESSAGE);
                            return;
                        }
                    }
                }
            }
        }

        saveConfigurationFile(); // save the search engine locations and ptms used
        searchHandler.setIdentificationParameters(identificationParameters);
        searchHandler.setIdentificationParametersFile(identificationParametersFile);
        searchHandler.setProcessingParameters(processingParameters);
        searchHandler.setMgfFiles(mgfFiles);
        searchHandler.setRawFiles(rawFiles);
        searchHandler.setResultsFolder(outputFolder);
        searchHandler.setPeptideShakerEnabled(peptideShakerCheckBox.isSelected());
        searchHandler.setMsConvertParameters(msConvertParameters); //@TODO: check that proteowizard in installed?

        // incrementing the counter for a new SearchGUI start
        if (utilitiesUserParameters.isAutoUpdate()) {
            Util.sendGAUpdate("UA-36198780-2", "startrun-gui", "searchgui-" + (new eu.isas.searchgui.utilities.Properties().getVersion()));
        }

        startSearch();
    }//GEN-LAST:event_searchButtonActionPerformed

    /**
     * Changes the cursor into a hand cursor.
     *
     * @param evt the mouse event
     */
    private void aboutButtonMouseEntered(java.awt.event.MouseEvent evt) {//GEN-FIRST:event_aboutButtonMouseEntered
        this.setCursor(new java.awt.Cursor(java.awt.Cursor.HAND_CURSOR));
    }//GEN-LAST:event_aboutButtonMouseEntered

    /**
     * Changes the cursor back to the default cursor.
     *
     * @param evt the mouse event
     */
    private void aboutButtonMouseExited(java.awt.event.MouseEvent evt) {//GEN-FIRST:event_aboutButtonMouseExited
        this.setCursor(new java.awt.Cursor(java.awt.Cursor.DEFAULT_CURSOR));
    }//GEN-LAST:event_aboutButtonMouseExited

    /**
     * Open the SearchGUI web page.
     *
     * @param evt the action event
     */
    private void aboutButtonActionPerformed(java.awt.event.ActionEvent evt) {//GEN-FIRST:event_aboutButtonActionPerformed
        this.setCursor(new java.awt.Cursor(java.awt.Cursor.WAIT_CURSOR));
        BareBonesBrowserLaunch.openURL("https://compomics.github.io/projects/searchgui.html");
        this.setCursor(new java.awt.Cursor(java.awt.Cursor.DEFAULT_CURSOR));
    }//GEN-LAST:event_aboutButtonActionPerformed

    /**
     * Open the ParametersDialog.
     *
     * @param evt the action event
     */
    private void editSettingsButtonActionPerformed(java.awt.event.ActionEvent evt) {//GEN-FIRST:event_editSettingsButtonActionPerformed
        editIdentificationParameters();
    }//GEN-LAST:event_editSettingsButtonActionPerformed

    /**
     * Load search settings from a file.
     *
     * @param evt the action event
     */
    private void addSettingsButtonActionPerformed(java.awt.event.ActionEvent evt) {//GEN-FIRST:event_addSettingsButtonActionPerformed

        IdentificationParametersEditionDialog identificationParametersEditionDialog = new IdentificationParametersEditionDialog(
                this, null, Toolkit.getDefaultToolkit().getImage(getClass().getResource("/icons/searchgui.gif")),
                Toolkit.getDefaultToolkit().getImage(getClass().getResource("/icons/searchgui-orange.gif")), lastSelectedFolder, true);

        if (!identificationParametersEditionDialog.isCanceled()) {
            IdentificationParameters tempIdentificationParameters = identificationParametersEditionDialog.getIdentificationParameters();
            identificationParametersFile = IdentificationParametersFactory.getIdentificationParametersFile(tempIdentificationParameters.getName());
            setIdentificationParameters(tempIdentificationParameters);
        }
    }//GEN-LAST:event_addSettingsButtonActionPerformed

    /**
     * Open the ModificationsDialog.
     *
     * @param evt the action event
     */
    private void editModificationsMenuItemActionPerformed(java.awt.event.ActionEvent evt) {//GEN-FIRST:event_editModificationsMenuItemActionPerformed
        new ModificationsDialog(this, true);
    }//GEN-LAST:event_editModificationsMenuItemActionPerformed

    /**
     * Close the tool.
     *
     * @param evt the action event
     */
    private void exitMenuItemActionPerformed(java.awt.event.ActionEvent evt) {//GEN-FIRST:event_exitMenuItemActionPerformed
        // @TODO: how to close???
        saveConfigurationFile();
        deleteTempFolders();
        System.exit(0);
    }//GEN-LAST:event_exitMenuItemActionPerformed

    /**
     * Open the advanced settings dialog.
     *
     * @param evt the action event
     */
    private void advancedSettingsMenuItemActionPerformed(java.awt.event.ActionEvent evt) {//GEN-FIRST:event_advancedSettingsMenuItemActionPerformed
        new AdvancedParametersDialog(this, true);
        utilitiesUserParameters = UtilitiesUserParameters.loadUserParameters();
    }//GEN-LAST:event_advancedSettingsMenuItemActionPerformed

    /**
     * Open the help dialog.
     *
     * @param evt the action event
     */
    private void helpMenuItemActionPerformed(java.awt.event.ActionEvent evt) {//GEN-FIRST:event_helpMenuItemActionPerformed
        new HelpDialog(this, getClass().getResource("/helpFiles/SearchGUI.html"),
                Toolkit.getDefaultToolkit().getImage(getClass().getResource("/icons/help.GIF")),
                Toolkit.getDefaultToolkit().getImage(getClass().getResource("/icons/searchgui.gif")),
                "SearchGUI - Help", 500, 50);
    }//GEN-LAST:event_helpMenuItemActionPerformed

    /**
     * Open the about dialog.
     *
     * @param evt the action event
     */
    private void aboutMenuItemActionPerformed(java.awt.event.ActionEvent evt) {//GEN-FIRST:event_aboutMenuItemActionPerformed
        new HelpDialog(this, getClass().getResource("/helpFiles/AboutSearchGUI.html"),
                Toolkit.getDefaultToolkit().getImage(getClass().getResource("/icons/help.GIF")),
                Toolkit.getDefaultToolkit().getImage(getClass().getResource("/icons/searchgui.gif")),
                "About SearchGUI", 500, 50);
    }//GEN-LAST:event_aboutMenuItemActionPerformed

    /**
     * Open the BugReport dialog.
     *
     * @param evt the action event
     */
    private void logReportMenuActionPerformed(java.awt.event.ActionEvent evt) {//GEN-FIRST:event_logReportMenuActionPerformed
        new BugReport(this, lastSelectedFolder, "SearchGUI", "searchgui",
                new eu.isas.searchgui.utilities.Properties().getVersion(),
                "peptide-shaker", "PeptideShaker",
                new File(getJarFilePath() + "/resources/SearchGUI.log"));
    }//GEN-LAST:event_logReportMenuActionPerformed

    /**
     * Open the Modifications dialog.
     *
     * @param evt the action event
     */
    private void editModificationsEditMenuItemActionPerformed(java.awt.event.ActionEvent evt) {//GEN-FIRST:event_editModificationsEditMenuItemActionPerformed
        new ModificationsDialog(this, true);
    }//GEN-LAST:event_editModificationsEditMenuItemActionPerformed

    /**
     * Open the dialog for editing the search engines settings.
     *
     * @param evt the action event
     */
    private void editSearchEngineLocationsMenuItemActionPerformed(java.awt.event.ActionEvent evt) {//GEN-FIRST:event_editSearchEngineLocationsMenuItemActionPerformed
        new SoftwareLocationDialog(this, true);
    }//GEN-LAST:event_editSearchEngineLocationsMenuItemActionPerformed

    /**
     * Change the cursor to a hand cursor.
     *
     * @param evt the mouse event
     */
    private void omssaButtonMouseEntered(java.awt.event.MouseEvent evt) {//GEN-FIRST:event_omssaButtonMouseEntered
        this.setCursor(new java.awt.Cursor(java.awt.Cursor.HAND_CURSOR));
    }//GEN-LAST:event_omssaButtonMouseEntered

    /**
     * Change the cursor back to the default cursor.
     *
     * @param evt the mouse event
     */
    private void omssaButtonMouseExited(java.awt.event.MouseEvent evt) {//GEN-FIRST:event_omssaButtonMouseExited
        this.setCursor(new java.awt.Cursor(java.awt.Cursor.DEFAULT_CURSOR));
    }//GEN-LAST:event_omssaButtonMouseExited

    /**
     * Enable/disable OMSSA.
     *
     * @param evt the action event
     */
    private void omssaButtonActionPerformed(java.awt.event.ActionEvent evt) {//GEN-FIRST:event_omssaButtonActionPerformed
        enableOmssaJCheckBox.setSelected(!enableOmssaJCheckBox.isSelected());
        enableOmssaJCheckBoxActionPerformed(null);
    }//GEN-LAST:event_omssaButtonActionPerformed

    /**
     * Change the cursor to a hand cursor.
     *
     * @param evt the mouse event
     */
    private void xtandemButtonMouseEntered(java.awt.event.MouseEvent evt) {//GEN-FIRST:event_xtandemButtonMouseEntered
        this.setCursor(new java.awt.Cursor(java.awt.Cursor.HAND_CURSOR));
    }//GEN-LAST:event_xtandemButtonMouseEntered

    /**
     * Change the cursor back to the default cursor.
     *
     * @param evt the mouse event
     */
    private void xtandemButtonMouseExited(java.awt.event.MouseEvent evt) {//GEN-FIRST:event_xtandemButtonMouseExited
        this.setCursor(new java.awt.Cursor(java.awt.Cursor.DEFAULT_CURSOR));
    }//GEN-LAST:event_xtandemButtonMouseExited

    /**
     * Enable/disable XTandem.
     *
     * @param evt the action event
     */
    private void xtandemButtonActionPerformed(java.awt.event.ActionEvent evt) {//GEN-FIRST:event_xtandemButtonActionPerformed
        enableXTandemJCheckBox.setSelected(!enableXTandemJCheckBox.isSelected());
        enableXTandemJCheckBoxActionPerformed(null);
    }//GEN-LAST:event_xtandemButtonActionPerformed

    /**
     * Change the cursor to a hand cursor.
     *
     * @param evt the mouse event
     */
    private void xtandemLinkLabelMouseEntered(java.awt.event.MouseEvent evt) {//GEN-FIRST:event_xtandemLinkLabelMouseEntered
        this.setCursor(new java.awt.Cursor(java.awt.Cursor.HAND_CURSOR));
    }//GEN-LAST:event_xtandemLinkLabelMouseEntered

    /**
     * Change the cursor back to the default cursor.
     *
     * @param evt the mouse event
     */
    private void xtandemLinkLabelMouseExited(java.awt.event.MouseEvent evt) {//GEN-FIRST:event_xtandemLinkLabelMouseExited
        this.setCursor(new java.awt.Cursor(java.awt.Cursor.DEFAULT_CURSOR));
    }//GEN-LAST:event_xtandemLinkLabelMouseExited

    /**
     * Open the XTandem web page.
     *
     * @param evt the mouse event
     */
    private void xtandemLinkLabelMouseClicked(java.awt.event.MouseEvent evt) {//GEN-FIRST:event_xtandemLinkLabelMouseClicked
        this.setCursor(new java.awt.Cursor(java.awt.Cursor.WAIT_CURSOR));
        BareBonesBrowserLaunch.openURL("https://www.thegpm.org/tandem/");
        this.setCursor(new java.awt.Cursor(java.awt.Cursor.DEFAULT_CURSOR));
    }//GEN-LAST:event_xtandemLinkLabelMouseClicked

    /**
     * Change the cursor to a hand cursor.
     *
     * @param evt the mouse event
     */
    private void omssaLinkLabelMouseEntered(java.awt.event.MouseEvent evt) {//GEN-FIRST:event_omssaLinkLabelMouseEntered
        this.setCursor(new java.awt.Cursor(java.awt.Cursor.HAND_CURSOR));
    }//GEN-LAST:event_omssaLinkLabelMouseEntered

    /**
     * Change the cursor back to the default cursor.
     *
     * @param evt the mouse event
     */
    private void omssaLinkLabelMouseExited(java.awt.event.MouseEvent evt) {//GEN-FIRST:event_omssaLinkLabelMouseExited
        this.setCursor(new java.awt.Cursor(java.awt.Cursor.DEFAULT_CURSOR));
    }//GEN-LAST:event_omssaLinkLabelMouseExited

    /**
     * Open the OMSSA web page.
     *
     * @param evt the mouse event
     */
    private void omssaLinkLabelMouseClicked(java.awt.event.MouseEvent evt) {//GEN-FIRST:event_omssaLinkLabelMouseClicked
        this.setCursor(new java.awt.Cursor(java.awt.Cursor.WAIT_CURSOR));
        BareBonesBrowserLaunch.openURL("https://www.ncbi.nlm.nih.gov/pubmed/15473683");
        this.setCursor(new java.awt.Cursor(java.awt.Cursor.DEFAULT_CURSOR));
    }//GEN-LAST:event_omssaLinkLabelMouseClicked

    /**
     * Set OMSSA enabled.
     *
     * @param evt the action event
     */
    private void enableOmssaJCheckBoxActionPerformed(java.awt.event.ActionEvent evt) {//GEN-FIRST:event_enableOmssaJCheckBoxActionPerformed
        searchHandler.setOmssaEnabled(enableOmssaJCheckBox.isSelected());
        if (enableOmssaJCheckBox.isSelected()) {
            boolean valid = validateSearchEngineInstallation(Advocate.omssa, searchHandler.getOmssaLocation(), true);
            if (!valid) {
                new SoftwareLocationDialog(this, true);
            }
        }
        validateInput(false);
    }//GEN-LAST:event_enableOmssaJCheckBoxActionPerformed

    /**
     * Set X!Tandem enabled.
     *
     * @param evt the action event
     */
    private void enableXTandemJCheckBoxActionPerformed(java.awt.event.ActionEvent evt) {//GEN-FIRST:event_enableXTandemJCheckBoxActionPerformed
        searchHandler.setXtandemEnabled(enableXTandemJCheckBox.isSelected());
        if (enableXTandemJCheckBox.isSelected()) {
            boolean valid = validateSearchEngineInstallation(Advocate.xtandem, searchHandler.getXtandemLocation(), true);
            if (!valid) {
                new SoftwareLocationDialog(this, true);
            }
        }
        validateInput(false);
    }//GEN-LAST:event_enableXTandemJCheckBoxActionPerformed

    /**
     * Change the cursor to a hand cursor.
     *
     * @param evt the mouse event
     */
    private void peptideShakerButtonMouseEntered(java.awt.event.MouseEvent evt) {//GEN-FIRST:event_peptideShakerButtonMouseEntered
        this.setCursor(new java.awt.Cursor(java.awt.Cursor.HAND_CURSOR));
    }//GEN-LAST:event_peptideShakerButtonMouseEntered

    /**
     * Change the cursor back to the default cursor.
     *
     * @param evt the mouse event
     */
    private void peptideShakerButtonMouseExited(java.awt.event.MouseEvent evt) {//GEN-FIRST:event_peptideShakerButtonMouseExited
        this.setCursor(new java.awt.Cursor(java.awt.Cursor.DEFAULT_CURSOR));
    }//GEN-LAST:event_peptideShakerButtonMouseExited

    /**
     * Enable/disable PeptideShaker.
     *
     * @param evt the action event
     */
    private void peptideShakerButtonActionPerformed(java.awt.event.ActionEvent evt) {//GEN-FIRST:event_peptideShakerButtonActionPerformed
        peptideShakerCheckBox.setSelected(!peptideShakerCheckBox.isSelected());
        peptideShakerCheckBoxActionPerformed(null);
    }//GEN-LAST:event_peptideShakerButtonActionPerformed

    /**
     * Open the PeptideShaker web page.
     *
     * @param evt the mouse event
     */
    private void peptideShakerLabelMouseClicked(java.awt.event.MouseEvent evt) {//GEN-FIRST:event_peptideShakerLabelMouseClicked
        this.setCursor(new java.awt.Cursor(java.awt.Cursor.WAIT_CURSOR));
        BareBonesBrowserLaunch.openURL("https://compomics.github.io/projects/peptide-shaker.html");
        this.setCursor(new java.awt.Cursor(java.awt.Cursor.DEFAULT_CURSOR));
    }//GEN-LAST:event_peptideShakerLabelMouseClicked

    /**
     * Change the cursor to a hand cursor.
     *
     * @param evt the mouse event
     */
    private void peptideShakerLabelMouseEntered(java.awt.event.MouseEvent evt) {//GEN-FIRST:event_peptideShakerLabelMouseEntered
        this.setCursor(new java.awt.Cursor(java.awt.Cursor.HAND_CURSOR));
    }//GEN-LAST:event_peptideShakerLabelMouseEntered

    /**
     * Change the cursor back to the default cursor.
     *
     * @param evt the mouse event
     */
    private void peptideShakerLabelMouseExited(java.awt.event.MouseEvent evt) {//GEN-FIRST:event_peptideShakerLabelMouseExited
        this.setCursor(new java.awt.Cursor(java.awt.Cursor.DEFAULT_CURSOR));
    }//GEN-LAST:event_peptideShakerLabelMouseExited

    /**
     * Change the cursor back to the default cursor.
     *
     * @param evt the mouse event
     */
    private void searchGUIPublicationLabelMouseExited(java.awt.event.MouseEvent evt) {//GEN-FIRST:event_searchGUIPublicationLabelMouseExited
        this.setCursor(new java.awt.Cursor(java.awt.Cursor.DEFAULT_CURSOR));
    }//GEN-LAST:event_searchGUIPublicationLabelMouseExited

    /**
     * Change the cursor to a hand cursor.
     *
     * @param evt the mouse event
     */
    private void searchGUIPublicationLabelMouseEntered(java.awt.event.MouseEvent evt) {//GEN-FIRST:event_searchGUIPublicationLabelMouseEntered
        this.setCursor(new java.awt.Cursor(java.awt.Cursor.HAND_CURSOR));
    }//GEN-LAST:event_searchGUIPublicationLabelMouseEntered

    /**
     * Open the SearchGUI publication.
     *
     * @param evt the mouse event
     */
    private void searchGUIPublicationLabelMouseClicked(java.awt.event.MouseEvent evt) {//GEN-FIRST:event_searchGUIPublicationLabelMouseClicked
        this.setCursor(new java.awt.Cursor(java.awt.Cursor.WAIT_CURSOR));
        BareBonesBrowserLaunch.openURL("https://www.ncbi.nlm.nih.gov/pubmed/29774740");
        this.setCursor(new java.awt.Cursor(java.awt.Cursor.DEFAULT_CURSOR));
    }//GEN-LAST:event_searchGUIPublicationLabelMouseClicked

    /**
     * Change the cursor to a hand cursor.
     *
     * @param evt the mouse event
     */
    private void reporterButtonMouseEntered(java.awt.event.MouseEvent evt) {//GEN-FIRST:event_reporterButtonMouseEntered
        this.setCursor(new java.awt.Cursor(java.awt.Cursor.HAND_CURSOR));
    }//GEN-LAST:event_reporterButtonMouseEntered

    /**
     * Change the cursor back to the default cursor.
     *
     * @param evt the mouse event
     */
    private void reporterButtonMouseExited(java.awt.event.MouseEvent evt) {//GEN-FIRST:event_reporterButtonMouseExited
        this.setCursor(new java.awt.Cursor(java.awt.Cursor.DEFAULT_CURSOR));
    }//GEN-LAST:event_reporterButtonMouseExited

    /**
     * Open the Reporter web page.
     *
     * @param evt the action event
     */
    private void reporterButtonActionPerformed(java.awt.event.ActionEvent evt) {//GEN-FIRST:event_reporterButtonActionPerformed
        this.setCursor(new java.awt.Cursor(java.awt.Cursor.WAIT_CURSOR));
        BareBonesBrowserLaunch.openURL("https://compomics.github.io/projects/reporter.html");
        this.setCursor(new java.awt.Cursor(java.awt.Cursor.DEFAULT_CURSOR));
    }//GEN-LAST:event_reporterButtonActionPerformed

    /**
     * Open the Reporter web page.
     *
     * @param evt the mouse event
     */
    private void reporterLabelMouseClicked(java.awt.event.MouseEvent evt) {//GEN-FIRST:event_reporterLabelMouseClicked
        this.setCursor(new java.awt.Cursor(java.awt.Cursor.WAIT_CURSOR));
        BareBonesBrowserLaunch.openURL("https://compomics.github.io/projects/reporter.html");
        this.setCursor(new java.awt.Cursor(java.awt.Cursor.DEFAULT_CURSOR));
    }//GEN-LAST:event_reporterLabelMouseClicked

    /**
     * Change the cursor back to the default cursor.
     *
     * @param evt the mouse event
     */
    private void reporterLabelMouseEntered(java.awt.event.MouseEvent evt) {//GEN-FIRST:event_reporterLabelMouseEntered
        this.setCursor(new java.awt.Cursor(java.awt.Cursor.HAND_CURSOR));
    }//GEN-LAST:event_reporterLabelMouseEntered

    /**
     * Change the cursor to a hand cursor.
     *
     * @param evt the mouse event
     */
    private void reporterLabelMouseExited(java.awt.event.MouseEvent evt) {//GEN-FIRST:event_reporterLabelMouseExited
        this.setCursor(new java.awt.Cursor(java.awt.Cursor.DEFAULT_CURSOR));
    }//GEN-LAST:event_reporterLabelMouseExited

    /**
     * Change the cursor back to the default cursor.
     *
     * @param evt the mouse event
     */
    private void editReporterSettingsLabelMouseEntered(java.awt.event.MouseEvent evt) {//GEN-FIRST:event_editReporterSettingsLabelMouseEntered
        this.setCursor(new java.awt.Cursor(java.awt.Cursor.HAND_CURSOR));
    }//GEN-LAST:event_editReporterSettingsLabelMouseEntered

    /**
     * Change the cursor to a hand cursor.
     *
     * @param evt the mouse event
     */
    private void editReporterSettingsLabelMouseExited(java.awt.event.MouseEvent evt) {//GEN-FIRST:event_editReporterSettingsLabelMouseExited
        this.setCursor(new java.awt.Cursor(java.awt.Cursor.DEFAULT_CURSOR));
    }//GEN-LAST:event_editReporterSettingsLabelMouseExited

    /**
     * Open the Reporter settings dialog.
     *
     * @param evt the mouse event
     */
    private void editReporterSettingsLabelMouseClicked(java.awt.event.MouseEvent evt) {//GEN-FIRST:event_editReporterSettingsLabelMouseClicked
        JOptionPane.showMessageDialog(this, "Not yet implemented...", "Not Implemented", JOptionPane.WARNING_MESSAGE);
        // @TODO: implement me!!
    }//GEN-LAST:event_editReporterSettingsLabelMouseClicked

    /**
     * Open the PeptideShaker settings dialog.
     *
     * @param evt the action event
     */
    private void peptideShakerCheckBoxActionPerformed(java.awt.event.ActionEvent evt) {//GEN-FIRST:event_peptideShakerCheckBoxActionPerformed
        openPeptideShakerParameters(false);
    }//GEN-LAST:event_peptideShakerCheckBoxActionPerformed

    /**
     * Open the Java settings dialog.
     *
     * @param evt the action event
     */
    private void javaSettingsJMenuItemActionPerformed(java.awt.event.ActionEvent evt) {//GEN-FIRST:event_javaSettingsJMenuItemActionPerformed
        new JavaParametersDialog(this, this, null, "SearchGUI", true);
    }//GEN-LAST:event_javaSettingsJMenuItemActionPerformed

    /**
     * Close the tool.
     *
     * @param evt the window event
     */
    private void formWindowClosing(java.awt.event.WindowEvent evt) {//GEN-FIRST:event_formWindowClosing
        exitMenuItemActionPerformed(null);
    }//GEN-LAST:event_formWindowClosing

    /**
     * Display the list of selected spectrum files.
     *
     * @param evt the mouse event
     */
    private void spectraFilesTxtMouseClicked(java.awt.event.MouseEvent evt) {//GEN-FIRST:event_spectraFilesTxtMouseClicked
        if (!mgfFiles.isEmpty() || !rawFiles.isEmpty()) {
            ArrayList<File> spectrumFiles = new ArrayList<>(mgfFiles);
            spectrumFiles.addAll(rawFiles);
            FileDisplayDialog fileDisplayDialog = new FileDisplayDialog(this, spectrumFiles, true);
            if (!fileDisplayDialog.canceled()) {
                spectrumFiles = fileDisplayDialog.getSelectedFiles();
                spectraFilesTxt.setText(spectrumFiles.size() + " file(s) selected");
                mgfFiles.clear();
                rawFiles.clear();
                for (File file : spectrumFiles) {
                    if (file.getName().toLowerCase().endsWith("mgf")) {
                        mgfFiles.add(file);
                    } else {
                        rawFiles.add(file);
                    }
                }
                msconvertCheckBox.setSelected(!rawFiles.isEmpty());
                validateInput(false);
            }
        }
    }//GEN-LAST:event_spectraFilesTxtMouseClicked

    /**
     * Change the cursor to a hand cursor.
     *
     * @param evt the mouse event
     */
    private void omssaSettingsButtonMouseEntered(java.awt.event.MouseEvent evt) {//GEN-FIRST:event_omssaSettingsButtonMouseEntered
        setCursor(new java.awt.Cursor(java.awt.Cursor.HAND_CURSOR));
    }//GEN-LAST:event_omssaSettingsButtonMouseEntered

    /**
     * Change the cursor back to the default cursor.
     *
     * @param evt the mouse event
     */
    private void omssaSettingsButtonMouseExited(java.awt.event.MouseEvent evt) {//GEN-FIRST:event_omssaSettingsButtonMouseExited
        setCursor(new java.awt.Cursor(java.awt.Cursor.DEFAULT_CURSOR));
    }//GEN-LAST:event_omssaSettingsButtonMouseExited

    /**
     * Change the cursor to a hand cursor.
     *
     * @param evt the mouse event
     */
    private void xtandemSettingsButtonMouseEntered(java.awt.event.MouseEvent evt) {//GEN-FIRST:event_xtandemSettingsButtonMouseEntered
        this.setCursor(new java.awt.Cursor(java.awt.Cursor.HAND_CURSOR));
    }//GEN-LAST:event_xtandemSettingsButtonMouseEntered

    /**
     * Change the cursor back to the default cursor.
     *
     * @param evt the mouse event
     */
    private void xtandemSettingsButtonMouseExited(java.awt.event.MouseEvent evt) {//GEN-FIRST:event_xtandemSettingsButtonMouseExited
        setCursor(new java.awt.Cursor(java.awt.Cursor.DEFAULT_CURSOR));
    }//GEN-LAST:event_xtandemSettingsButtonMouseExited

    /**
     * Change the cursor to a hand cursor.
     *
     * @param evt the mouse event
     */
    private void peptideShakerSettingsButtonMouseEntered(java.awt.event.MouseEvent evt) {//GEN-FIRST:event_peptideShakerSettingsButtonMouseEntered
        this.setCursor(new java.awt.Cursor(java.awt.Cursor.HAND_CURSOR));
    }//GEN-LAST:event_peptideShakerSettingsButtonMouseEntered

    /**
     * Change the cursor back to the default cursor.
     *
     * @param evt the mouse event
     */
    private void peptideShakerSettingsButtonMouseExited(java.awt.event.MouseEvent evt) {//GEN-FIRST:event_peptideShakerSettingsButtonMouseExited
        this.setCursor(new java.awt.Cursor(java.awt.Cursor.DEFAULT_CURSOR));
    }//GEN-LAST:event_peptideShakerSettingsButtonMouseExited

    /**
     * Set MS-GF+ enabled.
     *
     * @param evt the action event
     */
    private void enableMsgfJCheckBoxActionPerformed(java.awt.event.ActionEvent evt) {//GEN-FIRST:event_enableMsgfJCheckBoxActionPerformed
        searchHandler.setMsgfEnabled(enableMsgfJCheckBox.isSelected());
        if (enableMsgfJCheckBox.isSelected()) {
            boolean valid = validateSearchEngineInstallation(Advocate.msgf, searchHandler.getMsgfLocation(), true);
            if (!valid) {
                new SoftwareLocationDialog(this, true);
            }
        }
        validateInput(false);
    }//GEN-LAST:event_enableMsgfJCheckBoxActionPerformed

    /**
     * Change the cursor to a hand cursor.
     *
     * @param evt the mouse event
     */
    private void msgfButtonMouseEntered(java.awt.event.MouseEvent evt) {//GEN-FIRST:event_msgfButtonMouseEntered
        this.setCursor(new java.awt.Cursor(java.awt.Cursor.HAND_CURSOR));
    }//GEN-LAST:event_msgfButtonMouseEntered

    /**
     * Change the cursor back to the default cursor.
     *
     * @param evt the mouse event
     */
    private void msgfButtonMouseExited(java.awt.event.MouseEvent evt) {//GEN-FIRST:event_msgfButtonMouseExited
        this.setCursor(new java.awt.Cursor(java.awt.Cursor.DEFAULT_CURSOR));
    }//GEN-LAST:event_msgfButtonMouseExited

    /**
     * Enable/disable MS-GF+.
     *
     * @param evt the action event
     */
    private void msgfButtonActionPerformed(java.awt.event.ActionEvent evt) {//GEN-FIRST:event_msgfButtonActionPerformed
        enableMsgfJCheckBox.setSelected(!enableMsgfJCheckBox.isSelected());
        enableMsgfJCheckBoxActionPerformed(null);
    }//GEN-LAST:event_msgfButtonActionPerformed

    /**
     * Open the MS-GF+ web page.
     *
     * @param evt the mouse event
     */
    private void msgfLinkLabelMouseClicked(java.awt.event.MouseEvent evt) {//GEN-FIRST:event_msgfLinkLabelMouseClicked
        this.setCursor(new java.awt.Cursor(java.awt.Cursor.WAIT_CURSOR));
        BareBonesBrowserLaunch.openURL("https://github.com/MSGFPlus/msgfplus");
        this.setCursor(new java.awt.Cursor(java.awt.Cursor.DEFAULT_CURSOR));
    }//GEN-LAST:event_msgfLinkLabelMouseClicked

    /**
     * Change the cursor to a hand cursor.
     *
     * @param evt the mouse event
     */
    private void msgfLinkLabelMouseEntered(java.awt.event.MouseEvent evt) {//GEN-FIRST:event_msgfLinkLabelMouseEntered
        this.setCursor(new java.awt.Cursor(java.awt.Cursor.HAND_CURSOR));
    }//GEN-LAST:event_msgfLinkLabelMouseEntered

    /**
     * Change the cursor back to the default cursor.
     *
     * @param evt the mouse event
     */
    private void msgfLinkLabelMouseExited(java.awt.event.MouseEvent evt) {//GEN-FIRST:event_msgfLinkLabelMouseExited
        this.setCursor(new java.awt.Cursor(java.awt.Cursor.DEFAULT_CURSOR));
    }//GEN-LAST:event_msgfLinkLabelMouseExited

    /**
     * Change the cursor to a hand cursor.
     *
     * @param evt the mouse event
     */
    private void msgfSettingsButtonMouseEntered(java.awt.event.MouseEvent evt) {//GEN-FIRST:event_msgfSettingsButtonMouseEntered
        this.setCursor(new java.awt.Cursor(java.awt.Cursor.HAND_CURSOR));
    }//GEN-LAST:event_msgfSettingsButtonMouseEntered

    /**
     * Change the cursor back to the default cursor.
     *
     * @param evt the mouse event
     */
    private void msgfSettingsButtonMouseExited(java.awt.event.MouseEvent evt) {//GEN-FIRST:event_msgfSettingsButtonMouseExited
        this.setCursor(new java.awt.Cursor(java.awt.Cursor.DEFAULT_CURSOR));
    }//GEN-LAST:event_msgfSettingsButtonMouseExited

    /**
     * Set MS Amanda enabled.
     *
     * @param evt the action event
     */
    private void enableMsAmandaJCheckBoxActionPerformed(java.awt.event.ActionEvent evt) {//GEN-FIRST:event_enableMsAmandaJCheckBoxActionPerformed
        searchHandler.setMsAmandaEnabled(enableMsAmandaJCheckBox.isSelected());
        if (enableMsAmandaJCheckBox.isSelected()) {
            boolean valid = validateSearchEngineInstallation(Advocate.msAmanda, searchHandler.getMsAmandaLocation(), true);
            if (!valid) {
                new SoftwareLocationDialog(this, true);
            }
        }
        validateInput(false);
    }//GEN-LAST:event_enableMsAmandaJCheckBoxActionPerformed

    /**
     * Change the cursor to a hand cursor.
     *
     * @param evt the mouse event
     */
    private void msAmandaButtonMouseEntered(java.awt.event.MouseEvent evt) {//GEN-FIRST:event_msAmandaButtonMouseEntered
        this.setCursor(new java.awt.Cursor(java.awt.Cursor.HAND_CURSOR));
    }//GEN-LAST:event_msAmandaButtonMouseEntered

    /**
     * Change the cursor back to the default cursor.
     *
     * @param evt the mouse event
     */
    private void msAmandaButtonMouseExited(java.awt.event.MouseEvent evt) {//GEN-FIRST:event_msAmandaButtonMouseExited
        this.setCursor(new java.awt.Cursor(java.awt.Cursor.DEFAULT_CURSOR));
    }//GEN-LAST:event_msAmandaButtonMouseExited

    /**
     * Enable/disable OMSSA.
     *
     * @param evt the action event
     */
    private void msAmandaButtonActionPerformed(java.awt.event.ActionEvent evt) {//GEN-FIRST:event_msAmandaButtonActionPerformed
        enableMsAmandaJCheckBox.setSelected(!enableMsAmandaJCheckBox.isSelected());
        enableMsAmandaJCheckBoxActionPerformed(null);
    }//GEN-LAST:event_msAmandaButtonActionPerformed

    /**
     * Open the MS Amanda web page.
     *
     * @param evt the mouse event
     */
    private void msAmandaLinkLabelMouseClicked(java.awt.event.MouseEvent evt) {//GEN-FIRST:event_msAmandaLinkLabelMouseClicked
        this.setCursor(new java.awt.Cursor(java.awt.Cursor.WAIT_CURSOR));
        BareBonesBrowserLaunch.openURL("https://ms.imp.ac.at/?goto=msamanda");
        this.setCursor(new java.awt.Cursor(java.awt.Cursor.DEFAULT_CURSOR));
    }//GEN-LAST:event_msAmandaLinkLabelMouseClicked

    /**
     * Change the cursor to a hand cursor.
     *
     * @param evt the mouse event
     */
    private void msAmandaLinkLabelMouseEntered(java.awt.event.MouseEvent evt) {//GEN-FIRST:event_msAmandaLinkLabelMouseEntered
        this.setCursor(new java.awt.Cursor(java.awt.Cursor.HAND_CURSOR));
    }//GEN-LAST:event_msAmandaLinkLabelMouseEntered

    /**
     * Change the cursor back to the default cursor.
     *
     * @param evt the mouse event
     */
    private void msAmandaLinkLabelMouseExited(java.awt.event.MouseEvent evt) {//GEN-FIRST:event_msAmandaLinkLabelMouseExited
        this.setCursor(new java.awt.Cursor(java.awt.Cursor.DEFAULT_CURSOR));
    }//GEN-LAST:event_msAmandaLinkLabelMouseExited

    /**
     * Change the cursor to a hand cursor.
     *
     * @param evt the mouse event
     */
    private void msAmandaSettingsButtonMouseEntered(java.awt.event.MouseEvent evt) {//GEN-FIRST:event_msAmandaSettingsButtonMouseEntered
        this.setCursor(new java.awt.Cursor(java.awt.Cursor.HAND_CURSOR));
    }//GEN-LAST:event_msAmandaSettingsButtonMouseEntered

    /**
     * Change the cursor back to the default cursor.
     *
     * @param evt the mouse event
     */
    private void msAmandaSettingsButtonMouseExited(java.awt.event.MouseEvent evt) {//GEN-FIRST:event_msAmandaSettingsButtonMouseExited
        this.setCursor(new java.awt.Cursor(java.awt.Cursor.DEFAULT_CURSOR));
    }//GEN-LAST:event_msAmandaSettingsButtonMouseExited

    /**
     * Open the PrivacyParametersDialog.
     *
     * @param evt the action event
     */
    private void privacyMenuItemActionPerformed(java.awt.event.ActionEvent evt) {//GEN-FIRST:event_privacyMenuItemActionPerformed
        new PrivacyParametersDialog(this, Toolkit.getDefaultToolkit().getImage(getClass().getResource("/icons/searchgui.gif")));
    }//GEN-LAST:event_privacyMenuItemActionPerformed

    /**
     * Set MyriMatch enabled.
     *
     * @param evt the action event
     */
    private void enableMyriMatchJCheckBoxActionPerformed(java.awt.event.ActionEvent evt) {//GEN-FIRST:event_enableMyriMatchJCheckBoxActionPerformed
        searchHandler.setMyriMatchEnabled(enableMyriMatchJCheckBox.isSelected());
        if (enableMyriMatchJCheckBox.isSelected()) {
            boolean valid = validateSearchEngineInstallation(Advocate.myriMatch, searchHandler.getMyriMatchLocation(), true);
            if (!valid) {
                new SoftwareLocationDialog(this, true);
            }
        }
        validateInput(false);
    }//GEN-LAST:event_enableMyriMatchJCheckBoxActionPerformed

    /**
     * Change the cursor to a hand cursor.
     *
     * @param evt the mouse event
     */
    private void myriMatchButtonMouseEntered(java.awt.event.MouseEvent evt) {//GEN-FIRST:event_myriMatchButtonMouseEntered
        this.setCursor(new java.awt.Cursor(java.awt.Cursor.HAND_CURSOR));
    }//GEN-LAST:event_myriMatchButtonMouseEntered

    /**
     * Change the cursor back to the default cursor.
     *
     * @param evt the mouse event
     */
    private void myriMatchButtonMouseExited(java.awt.event.MouseEvent evt) {//GEN-FIRST:event_myriMatchButtonMouseExited
        this.setCursor(new java.awt.Cursor(java.awt.Cursor.DEFAULT_CURSOR));
    }//GEN-LAST:event_myriMatchButtonMouseExited

    /**
     * Enable/disable MyriMatch.
     *
     * @param evt the action event
     */
    private void myriMatchButtonActionPerformed(java.awt.event.ActionEvent evt) {//GEN-FIRST:event_myriMatchButtonActionPerformed
        enableMyriMatchJCheckBox.setSelected(!enableMyriMatchJCheckBox.isSelected());
        enableMyriMatchJCheckBoxActionPerformed(null);
    }//GEN-LAST:event_myriMatchButtonActionPerformed

    /**
     * Change the cursor to a hand cursor.
     *
     * @param evt the mouse event
     */
    private void myriMatchLinkLabelMouseEntered(java.awt.event.MouseEvent evt) {//GEN-FIRST:event_myriMatchLinkLabelMouseEntered
        this.setCursor(new java.awt.Cursor(java.awt.Cursor.HAND_CURSOR));
    }//GEN-LAST:event_myriMatchLinkLabelMouseEntered

    /**
     * Change the cursor back to the default cursor.
     *
     * @param evt the mouse event
     */
    private void myriMatchLinkLabelMouseExited(java.awt.event.MouseEvent evt) {//GEN-FIRST:event_myriMatchLinkLabelMouseExited
        this.setCursor(new java.awt.Cursor(java.awt.Cursor.DEFAULT_CURSOR));
    }//GEN-LAST:event_myriMatchLinkLabelMouseExited

    /**
     * Change the cursor to a hand cursor.
     *
     * @param evt the mouse event
     */
    private void myriMatchSettingsButtonMouseEntered(java.awt.event.MouseEvent evt) {//GEN-FIRST:event_myriMatchSettingsButtonMouseEntered
        this.setCursor(new java.awt.Cursor(java.awt.Cursor.HAND_CURSOR));
    }//GEN-LAST:event_myriMatchSettingsButtonMouseEntered

    /**
     * Change the cursor back to the default cursor.
     *
     * @param evt the mouse event
     */
    private void myriMatchSettingsButtonMouseExited(java.awt.event.MouseEvent evt) {//GEN-FIRST:event_myriMatchSettingsButtonMouseExited
        this.setCursor(new java.awt.Cursor(java.awt.Cursor.DEFAULT_CURSOR));
    }//GEN-LAST:event_myriMatchSettingsButtonMouseExited

    /**
     * Set Comet enabled.
     *
     * @param evt the action event
     */
    private void enableCometJCheckBoxActionPerformed(java.awt.event.ActionEvent evt) {//GEN-FIRST:event_enableCometJCheckBoxActionPerformed
        searchHandler.setCometEnabled(enableCometJCheckBox.isSelected());
        if (enableCometJCheckBox.isSelected()) {
            boolean valid = validateSearchEngineInstallation(Advocate.comet, searchHandler.getCometLocation(), true);
            if (!valid) {
                new SoftwareLocationDialog(this, true);
            }
        }
        validateInput(false);
    }//GEN-LAST:event_enableCometJCheckBoxActionPerformed

    /**
     * Change the cursor to a hand cursor.
     *
     * @param evt the mouse event
     */
    private void cometButtonMouseEntered(java.awt.event.MouseEvent evt) {//GEN-FIRST:event_cometButtonMouseEntered
        this.setCursor(new java.awt.Cursor(java.awt.Cursor.HAND_CURSOR));
    }//GEN-LAST:event_cometButtonMouseEntered

    /**
     * Change the cursor back to the default cursor.
     *
     * @param evt the mouse event
     */
    private void cometButtonMouseExited(java.awt.event.MouseEvent evt) {//GEN-FIRST:event_cometButtonMouseExited
        this.setCursor(new java.awt.Cursor(java.awt.Cursor.DEFAULT_CURSOR));
    }//GEN-LAST:event_cometButtonMouseExited

    /**
     * Enable/disable Comet.
     *
     * @param evt the action event
     */
    private void cometButtonActionPerformed(java.awt.event.ActionEvent evt) {//GEN-FIRST:event_cometButtonActionPerformed
        enableCometJCheckBox.setSelected(!enableCometJCheckBox.isSelected());
        enableCometJCheckBoxActionPerformed(null);
    }//GEN-LAST:event_cometButtonActionPerformed

    /**
     * Open the Comet web page.
     *
     * @param evt the mouse event
     */
    private void cometLinkLabelMouseClicked(java.awt.event.MouseEvent evt) {//GEN-FIRST:event_cometLinkLabelMouseClicked
        this.setCursor(new java.awt.Cursor(java.awt.Cursor.WAIT_CURSOR));
        BareBonesBrowserLaunch.openURL("http://comet-ms.sourceforge.net");
        this.setCursor(new java.awt.Cursor(java.awt.Cursor.DEFAULT_CURSOR));
    }//GEN-LAST:event_cometLinkLabelMouseClicked

    /**
     * Change the cursor to a hand cursor.
     *
     * @param evt the mouse event
     */
    private void cometLinkLabelMouseEntered(java.awt.event.MouseEvent evt) {//GEN-FIRST:event_cometLinkLabelMouseEntered
        this.setCursor(new java.awt.Cursor(java.awt.Cursor.HAND_CURSOR));
    }//GEN-LAST:event_cometLinkLabelMouseEntered

    /**
     * Change the cursor back to the default cursor.
     *
     * @param evt the mouse event
     */
    private void cometLinkLabelMouseExited(java.awt.event.MouseEvent evt) {//GEN-FIRST:event_cometLinkLabelMouseExited
        this.setCursor(new java.awt.Cursor(java.awt.Cursor.DEFAULT_CURSOR));
    }//GEN-LAST:event_cometLinkLabelMouseExited

    /**
     * Change the cursor to a hand cursor.
     *
     * @param evt the mouse event
     */
    private void cometSettingsButtonMouseEntered(java.awt.event.MouseEvent evt) {//GEN-FIRST:event_cometSettingsButtonMouseEntered
        this.setCursor(new java.awt.Cursor(java.awt.Cursor.HAND_CURSOR));
    }//GEN-LAST:event_cometSettingsButtonMouseEntered

    /**
     * Change the cursor back to the default cursor.
     *
     * @param evt the mouse event
     */
    private void cometSettingsButtonMouseExited(java.awt.event.MouseEvent evt) {//GEN-FIRST:event_cometSettingsButtonMouseExited
        this.setCursor(new java.awt.Cursor(java.awt.Cursor.DEFAULT_CURSOR));
    }//GEN-LAST:event_cometSettingsButtonMouseExited

    /**
     * Open the Edit Paths dialog.
     *
     * @param evt
     */
    private void resourceSettingsMenuItemActionPerformed(java.awt.event.ActionEvent evt) {//GEN-FIRST:event_resourceSettingsMenuItemActionPerformed
        editPathParameters();
    }//GEN-LAST:event_resourceSettingsMenuItemActionPerformed

    /**
     * Set Tide enabled.
     *
     * @param evt the action event
     */
    private void enableTideJCheckBoxActionPerformed(java.awt.event.ActionEvent evt) {//GEN-FIRST:event_enableTideJCheckBoxActionPerformed
        searchHandler.setTideEnabled(enableTideJCheckBox.isSelected());
        if (enableTideJCheckBox.isSelected()) {
            boolean valid = validateSearchEngineInstallation(Advocate.tide, searchHandler.getTideLocation(), true);
            if (!valid) {
                new SoftwareLocationDialog(this, true);
            }
        }
        validateInput(false);
    }//GEN-LAST:event_enableTideJCheckBoxActionPerformed

    /**
     * Change the cursor to a hand cursor.
     *
     * @param evt the mouse event
     */
    private void tideButtonMouseEntered(java.awt.event.MouseEvent evt) {//GEN-FIRST:event_tideButtonMouseEntered
        this.setCursor(new java.awt.Cursor(java.awt.Cursor.HAND_CURSOR));
    }//GEN-LAST:event_tideButtonMouseEntered

    /**
     * Change the cursor back to the default cursor.
     *
     * @param evt the mouse event
     */
    private void tideButtonMouseExited(java.awt.event.MouseEvent evt) {//GEN-FIRST:event_tideButtonMouseExited
        this.setCursor(new java.awt.Cursor(java.awt.Cursor.DEFAULT_CURSOR));
    }//GEN-LAST:event_tideButtonMouseExited

    /**
     * Enable/disable Tide.
     *
     * @param evt the action event
     */
    private void tideButtonActionPerformed(java.awt.event.ActionEvent evt) {//GEN-FIRST:event_tideButtonActionPerformed
        enableTideJCheckBox.setSelected(!enableTideJCheckBox.isSelected());
        enableTideJCheckBoxActionPerformed(null);
    }//GEN-LAST:event_tideButtonActionPerformed

    /**
     * Open the Tide web page.
     *
     * @param evt the mouse event
     */
    private void tideLinkLabelMouseClicked(java.awt.event.MouseEvent evt) {//GEN-FIRST:event_tideLinkLabelMouseClicked
        this.setCursor(new java.awt.Cursor(java.awt.Cursor.WAIT_CURSOR));
        BareBonesBrowserLaunch.openURL("https://cruxtoolkit.sourceforge.net/");
        this.setCursor(new java.awt.Cursor(java.awt.Cursor.DEFAULT_CURSOR));
    }//GEN-LAST:event_tideLinkLabelMouseClicked

    /**
     * Change the cursor to a hand cursor.
     *
     * @param evt the mouse event
     */
    private void tideLinkLabelMouseEntered(java.awt.event.MouseEvent evt) {//GEN-FIRST:event_tideLinkLabelMouseEntered
        this.setCursor(new java.awt.Cursor(java.awt.Cursor.HAND_CURSOR));
    }//GEN-LAST:event_tideLinkLabelMouseEntered

    /**
     * Change the cursor back to the default cursor.
     *
     * @param evt the mouse event
     */
    private void tideLinkLabelMouseExited(java.awt.event.MouseEvent evt) {//GEN-FIRST:event_tideLinkLabelMouseExited
        this.setCursor(new java.awt.Cursor(java.awt.Cursor.DEFAULT_CURSOR));
    }//GEN-LAST:event_tideLinkLabelMouseExited

    /**
     * Change the cursor to a hand cursor.
     *
     * @param evt the mouse event
     */
    private void tideSettingsButtonMouseEntered(java.awt.event.MouseEvent evt) {//GEN-FIRST:event_tideSettingsButtonMouseEntered
        this.setCursor(new java.awt.Cursor(java.awt.Cursor.HAND_CURSOR));
    }//GEN-LAST:event_tideSettingsButtonMouseEntered

    /**
     * Change the cursor back to the default cursor.
     *
     * @param evt the mouse event
     */
    private void tideSettingsButtonMouseExited(java.awt.event.MouseEvent evt) {//GEN-FIRST:event_tideSettingsButtonMouseExited
        this.setCursor(new java.awt.Cursor(java.awt.Cursor.DEFAULT_CURSOR));
    }//GEN-LAST:event_tideSettingsButtonMouseExited

    /**
     * Set Andromeda enabled.
     *
     * @param evt the action event
     */
    private void enableAndromedaJCheckBoxActionPerformed(java.awt.event.ActionEvent evt) {//GEN-FIRST:event_enableAndromedaJCheckBoxActionPerformed
        searchHandler.setAndromedaEnabled(enableAndromedaJCheckBox.isSelected());
        if (enableAndromedaJCheckBox.isSelected()) {
            boolean valid = validateSearchEngineInstallation(Advocate.andromeda, searchHandler.getAndromedaLocation(), true);
            if (!valid) {
                new SoftwareLocationDialog(this, true);
            }
        }
        validateInput(false);
    }//GEN-LAST:event_enableAndromedaJCheckBoxActionPerformed

    /**
     * Change the cursor to a hand cursor.
     *
     * @param evt the mouse event
     */
    private void andromedaButtonMouseEntered(java.awt.event.MouseEvent evt) {//GEN-FIRST:event_andromedaButtonMouseEntered
        this.setCursor(new java.awt.Cursor(java.awt.Cursor.HAND_CURSOR));
    }//GEN-LAST:event_andromedaButtonMouseEntered

    /**
     * Change the cursor back to the default cursor.
     *
     * @param evt the mouse event
     */
    private void andromedaButtonMouseExited(java.awt.event.MouseEvent evt) {//GEN-FIRST:event_andromedaButtonMouseExited
        this.setCursor(new java.awt.Cursor(java.awt.Cursor.DEFAULT_CURSOR));
    }//GEN-LAST:event_andromedaButtonMouseExited

    /**
     * Enable/disable Andromeda.
     *
     * @param evt the action event
     */
    private void andromedaButtonActionPerformed(java.awt.event.ActionEvent evt) {//GEN-FIRST:event_andromedaButtonActionPerformed
        enableAndromedaJCheckBox.setSelected(!enableAndromedaJCheckBox.isSelected());
        enableAndromedaJCheckBoxActionPerformed(null);
    }//GEN-LAST:event_andromedaButtonActionPerformed

    /**
     * Open the Andromeda web page.
     *
     * @param evt the mouse event
     */
    private void andromedaLinkLabelMouseClicked(java.awt.event.MouseEvent evt) {//GEN-FIRST:event_andromedaLinkLabelMouseClicked
        this.setCursor(new java.awt.Cursor(java.awt.Cursor.WAIT_CURSOR));
        BareBonesBrowserLaunch.openURL("http://coxdocs.org/doku.php?id=maxquant:andromeda:start");
        this.setCursor(new java.awt.Cursor(java.awt.Cursor.DEFAULT_CURSOR));
    }//GEN-LAST:event_andromedaLinkLabelMouseClicked

    /**
     * Change the cursor to a hand cursor.
     *
     * @param evt the mouse event
     */
    private void andromedaLinkLabelMouseEntered(java.awt.event.MouseEvent evt) {//GEN-FIRST:event_andromedaLinkLabelMouseEntered
        this.setCursor(new java.awt.Cursor(java.awt.Cursor.HAND_CURSOR));
    }//GEN-LAST:event_andromedaLinkLabelMouseEntered

    /**
     * Change the cursor back to the default cursor.
     *
     * @param evt the mouse event
     */
    private void andromedaLinkLabelMouseExited(java.awt.event.MouseEvent evt) {//GEN-FIRST:event_andromedaLinkLabelMouseExited
        this.setCursor(new java.awt.Cursor(java.awt.Cursor.DEFAULT_CURSOR));
    }//GEN-LAST:event_andromedaLinkLabelMouseExited

    /**
     * Change the cursor to a hand cursor.
     *
     * @param evt the mouse event
     */
    private void andromedaSettingsButtonMouseEntered(java.awt.event.MouseEvent evt) {//GEN-FIRST:event_andromedaSettingsButtonMouseEntered
        this.setCursor(new java.awt.Cursor(java.awt.Cursor.HAND_CURSOR));
    }//GEN-LAST:event_andromedaSettingsButtonMouseEntered

    /**
     * Change the cursor back to the default cursor.
     *
     * @param evt the mouse event
     */
    private void andromedaSettingsButtonMouseExited(java.awt.event.MouseEvent evt) {//GEN-FIRST:event_andromedaSettingsButtonMouseExited
        this.setCursor(new java.awt.Cursor(java.awt.Cursor.DEFAULT_CURSOR));
    }//GEN-LAST:event_andromedaSettingsButtonMouseExited

    /**
     * Open the ProteoWizard web page.
     *
     * @param evt
     */
    private void msconvertLabelMouseClicked(java.awt.event.MouseEvent evt) {//GEN-FIRST:event_msconvertLabelMouseClicked
        this.setCursor(new java.awt.Cursor(java.awt.Cursor.WAIT_CURSOR));
        BareBonesBrowserLaunch.openURL("http://proteowizard.sourceforge.net");
        this.setCursor(new java.awt.Cursor(java.awt.Cursor.DEFAULT_CURSOR));
    }//GEN-LAST:event_msconvertLabelMouseClicked

    /**
     * Change the cursor to a hand cursor.
     *
     * @param evt the mouse event
     */
    private void msconvertLabelMouseEntered(java.awt.event.MouseEvent evt) {//GEN-FIRST:event_msconvertLabelMouseEntered
        this.setCursor(new java.awt.Cursor(java.awt.Cursor.HAND_CURSOR));
    }//GEN-LAST:event_msconvertLabelMouseEntered

    /**
     * Change the cursor back to the default cursor.
     *
     * @param evt the mouse event
     */
    private void msconvertLabelMouseExited(java.awt.event.MouseEvent evt) {//GEN-FIRST:event_msconvertLabelMouseExited
        this.setCursor(new java.awt.Cursor(java.awt.Cursor.DEFAULT_CURSOR));
    }//GEN-LAST:event_msconvertLabelMouseExited

    /**
     * Change the cursor to a hand cursor.
     *
     * @param evt the mouse event
     */
    private void msconvertSettingsButtonMouseEntered(java.awt.event.MouseEvent evt) {//GEN-FIRST:event_msconvertSettingsButtonMouseEntered
        this.setCursor(new java.awt.Cursor(java.awt.Cursor.HAND_CURSOR));
    }//GEN-LAST:event_msconvertSettingsButtonMouseEntered

    /**
     * Change the cursor back to the default cursor.
     *
     * @param evt the mouse event
     */
    private void msconvertSettingsButtonMouseExited(java.awt.event.MouseEvent evt) {//GEN-FIRST:event_msconvertSettingsButtonMouseExited
        this.setCursor(new java.awt.Cursor(java.awt.Cursor.DEFAULT_CURSOR));
    }//GEN-LAST:event_msconvertSettingsButtonMouseExited

    /**
     * Set MSConvert enabled.
     *
     * @param evt the action event
     */
    private void msconvertCheckBoxActionPerformed(java.awt.event.ActionEvent evt) {//GEN-FIRST:event_msconvertCheckBoxActionPerformed
        msconvertCheckBox.setSelected(!rawFiles.isEmpty());
    }//GEN-LAST:event_msconvertCheckBoxActionPerformed

    private void processingMenuItemActionPerformed(java.awt.event.ActionEvent evt) {//GEN-FIRST:event_processingMenuItemActionPerformed
        ProcessingParametersDialog processingParametersDialog = new ProcessingParametersDialog(this, processingParameters, true);
        if (!processingParametersDialog.isCanceled()) {
            processingParameters = processingParametersDialog.getProcessingParameters();
        }
    }//GEN-LAST:event_processingMenuItemActionPerformed

    /**
     * Enable/disable the Edit button for the settings.
     *
     * @param evt
     */
    private void settingsComboBoxActionPerformed(java.awt.event.ActionEvent evt) {//GEN-FIRST:event_settingsComboBoxActionPerformed

        editSettingsButton.setEnabled(settingsComboBox.getSelectedIndex() != 0);

        if (settingsComboBox.getSelectedIndex() != 0) {
            identificationParametersFile = IdentificationParametersFactory.getIdentificationParametersFile((String) settingsComboBox.getSelectedItem());
            try {
                identificationParameters = IdentificationParameters.getIdentificationParameters(identificationParametersFile);

                // load project specific PTMs
                String error = SearchHandler.loadModifications(identificationParameters.getSearchParameters());
                if (error != null) {
                    JOptionPane.showMessageDialog(this,
                            error,
                            "PTM Definition Changed", JOptionPane.WARNING_MESSAGE);
                }

                enableSearchEngineAndDeNovoPanels(true);
            } catch (Exception e) {
                JOptionPane.showMessageDialog(null,
                        "Failed to import search parameters from: " + identificationParametersFile.getAbsolutePath() + ".", "Search Parameters",
                        JOptionPane.WARNING_MESSAGE);
                e.printStackTrace();
            }
        } else {
            enableSearchEngineAndDeNovoPanels(false);
        }

        validateInput(false);
    }//GEN-LAST:event_settingsComboBoxActionPerformed

    /**
     * Open the MSConvert settings dialog.
     *
     * @param evt
     */
    private void msconvertSettingsButtonActionPerformed(java.awt.event.ActionEvent evt) {//GEN-FIRST:event_msconvertSettingsButtonActionPerformed
        boolean canceled = false;
        if (utilitiesUserParameters.getProteoWizardPath() == null) {
            canceled = !editProteoWizardInstallation();
        }
        if (!canceled) {
            MsConvertParametersDialog msConvertParametersDialog = new MsConvertParametersDialog(this, msConvertParameters);
            if (!msConvertParametersDialog.isCanceled()) {
                msConvertParameters = msConvertParametersDialog.getMsConvertParameters();
            }
        }
    }//GEN-LAST:event_msconvertSettingsButtonActionPerformed

    /**
     * Edit the X!Tandem settings.
     *
     * @param evt the mouse event
     */
    private void xtandemSettingsButtonActionPerformed(java.awt.event.ActionEvent evt) {//GEN-FIRST:event_xtandemSettingsButtonActionPerformed
        UtilitiesUserParameters utilitiesUserParameters = UtilitiesUserParameters.loadUserParameters();
        SearchParameters searchParameters = identificationParameters.getSearchParameters();
        XtandemParameters oldXtandemParameters = (XtandemParameters) searchParameters.getIdentificationAlgorithmParameter(Advocate.xtandem.getIndex());
        XTandemParametersDialog xtandemParametersDialog = new XTandemParametersDialog(this, oldXtandemParameters, searchParameters.getModificationParameters(),
                searchParameters.getFragmentIonAccuracyInDaltons(utilitiesUserParameters.getRefMass()), true);

        boolean xtandemParametersSet = false;

        while (!xtandemParametersSet) {

            if (!xtandemParametersDialog.isCancelled()) {
                XtandemParameters newXtandemParameters = xtandemParametersDialog.getInput();

                // see if there are changes to the parameters and ask the user if these are to be saved
                if (!oldXtandemParameters.equals(newXtandemParameters) || xtandemParametersDialog.modProfileEdited()) {

                    int value = JOptionPane.showConfirmDialog(this, "The search parameters have changed."
                            + "\nDo you want to save the changes?", "Save Changes?", JOptionPane.YES_NO_CANCEL_OPTION);

                    switch (value) {
                        case JOptionPane.YES_OPTION:
                            try {
                                searchParameters.setIdentificationAlgorithmParameter(Advocate.xtandem.getIndex(), newXtandemParameters);
                                searchParameters.setModificationParameters(xtandemParametersDialog.getModificationProfile());
                                identificationParametersFactory.updateIdentificationParameters(identificationParameters, identificationParameters);
                                xtandemParametersSet = true;
                            } catch (Exception e) {
                                e.printStackTrace();
                                JOptionPane.showMessageDialog(null, "Error occurred while saving " + identificationParameters.getName()
                                        + ". Please verify the settings.", "File Error", JOptionPane.ERROR_MESSAGE);
                            }
                            break;
                        case JOptionPane.CANCEL_OPTION:
                            xtandemParametersDialog = new XTandemParametersDialog(this, newXtandemParameters, searchParameters.getModificationParameters(),
                                    searchParameters.getFragmentIonAccuracyInDaltons(utilitiesUserParameters.getRefMass()), true);
                            break;
                        case JOptionPane.NO_OPTION:
                            xtandemParametersSet = true;
                            break;
                        default:
                            break;
                    }
                } else {
                    xtandemParametersSet = true;
                }
            } else {
                xtandemParametersSet = true;
            }
        }
    }//GEN-LAST:event_xtandemSettingsButtonActionPerformed

    /**
     * Edit the MyriMatch advanced settings.
     *
     * @param evt the mouse event
     */
    private void myriMatchSettingsButtonActionPerformed(java.awt.event.ActionEvent evt) {//GEN-FIRST:event_myriMatchSettingsButtonActionPerformed
        SearchParameters searchParameters = identificationParameters.getSearchParameters();
        MyriMatchParameters oldMyriMatchParameters = (MyriMatchParameters) searchParameters.getIdentificationAlgorithmParameter(Advocate.myriMatch.getIndex());
        MyriMatchParametersDialog myriMatchParametersDialog = new MyriMatchParametersDialog(this, oldMyriMatchParameters, true);

        boolean myriMatchParametersSet = false;

        while (!myriMatchParametersSet) {

            if (!myriMatchParametersDialog.isCancelled()) {
                MyriMatchParameters newMyriMatchParameters = myriMatchParametersDialog.getInput();

                // see if there are changes to the parameters and ask the user if these are to be saved
                if (!oldMyriMatchParameters.equals(newMyriMatchParameters)) {

                    int value = JOptionPane.showConfirmDialog(this, "The search parameters have changed."
                            + "\nDo you want to save the changes?", "Save Changes?", JOptionPane.YES_NO_CANCEL_OPTION);

                    switch (value) {
                        case JOptionPane.YES_OPTION:
                            try {
                                searchParameters.setIdentificationAlgorithmParameter(Advocate.myriMatch.getIndex(), newMyriMatchParameters);
                                identificationParametersFactory.updateIdentificationParameters(identificationParameters, identificationParameters);
                                myriMatchParametersSet = true;
                            } catch (Exception e) {
                                e.printStackTrace();
                                JOptionPane.showMessageDialog(null, "Error occurred while saving " + identificationParameters.getName()
                                        + ". Please verify the settings.", "File Error", JOptionPane.ERROR_MESSAGE);
                            }
                            break;
                        case JOptionPane.CANCEL_OPTION:
                            myriMatchParametersDialog = new MyriMatchParametersDialog(this, newMyriMatchParameters, true);
                            break;
                        case JOptionPane.NO_OPTION:
                            myriMatchParametersSet = true;
                            break;
                        default:
                            break;
                    }
                } else {
                    myriMatchParametersSet = true;
                }
            } else {
                myriMatchParametersSet = true;
            }
        }
    }//GEN-LAST:event_myriMatchSettingsButtonActionPerformed

    /**
     * Edit the MS Amanda advanced settings.
     *
     * @param evt the mouse event
     */
    private void msAmandaSettingsButtonActionPerformed(java.awt.event.ActionEvent evt) {//GEN-FIRST:event_msAmandaSettingsButtonActionPerformed
        SearchParameters searchParameters = identificationParameters.getSearchParameters();
        MsAmandaParameters oldMsAmandaParameters = (MsAmandaParameters) searchParameters.getIdentificationAlgorithmParameter(Advocate.msAmanda.getIndex());
        MsAmandaParametersDialog msAmandaParametersDialog = new MsAmandaParametersDialog(this, oldMsAmandaParameters, true);

        boolean msAmandaParametersSet = false;

        while (!msAmandaParametersSet) {

            if (!msAmandaParametersDialog.isCancelled()) {
                MsAmandaParameters newMsAmandaParameters = msAmandaParametersDialog.getInput();

                // see if there are changes to the parameters and ask the user if these are to be saved
                if (!oldMsAmandaParameters.equals(newMsAmandaParameters)) {

                    int value = JOptionPane.showConfirmDialog(this, "The search parameters have changed."
                            + "\nDo you want to save the changes?", "Save Changes?", JOptionPane.YES_NO_CANCEL_OPTION);

                    switch (value) {
                        case JOptionPane.YES_OPTION:
                            try {
                                searchParameters.setIdentificationAlgorithmParameter(Advocate.msAmanda.getIndex(), newMsAmandaParameters);
                                identificationParametersFactory.updateIdentificationParameters(identificationParameters, identificationParameters);
                                msAmandaParametersSet = true;
                            } catch (Exception e) {
                                e.printStackTrace();
                                JOptionPane.showMessageDialog(null, "Error occurred while saving " + identificationParameters.getName()
                                        + ". Please verify the settings.", "File Error", JOptionPane.ERROR_MESSAGE);
                            }
                            break;
                        case JOptionPane.CANCEL_OPTION:
                            msAmandaParametersDialog = new MsAmandaParametersDialog(this, newMsAmandaParameters, true);
                            break;
                        case JOptionPane.NO_OPTION:
                            msAmandaParametersSet = true;
                            break;
                        default:
                            break;
                    }
                } else {
                    msAmandaParametersSet = true;
                }
            } else {
                msAmandaParametersSet = true;
            }
        }
    }//GEN-LAST:event_msAmandaSettingsButtonActionPerformed

    /**
     * Edit the MS-GF+ settings.
     *
     * @param evt the mouse event
     */
    private void msgfSettingsButtonActionPerformed(java.awt.event.ActionEvent evt) {//GEN-FIRST:event_msgfSettingsButtonActionPerformed
        SearchParameters searchParameters = identificationParameters.getSearchParameters();
        MsgfParameters oldMsgfParameters = (MsgfParameters) searchParameters.getIdentificationAlgorithmParameter(Advocate.msgf.getIndex());
        if (oldMsgfParameters == null) { //backward compatibility check
            oldMsgfParameters = new MsgfParameters();
        }
        MsgfParametersDialog msgfParametersDialog = new MsgfParametersDialog(this, oldMsgfParameters, true);

        boolean msgfParametersSet = false;

        while (!msgfParametersSet) {

            if (!msgfParametersDialog.isCancelled()) {
                MsgfParameters newMsgfParameters = msgfParametersDialog.getInput();

                // see if there are changes to the parameters and ask the user if these are to be saved
                if (!oldMsgfParameters.equals(newMsgfParameters)) {

                    int value = JOptionPane.showConfirmDialog(this, "The search parameters have changed."
                            + "\nDo you want to save the changes?", "Save Changes?", JOptionPane.YES_NO_CANCEL_OPTION);

                    switch (value) {
                        case JOptionPane.YES_OPTION:
                            try {
                                searchParameters.setIdentificationAlgorithmParameter(Advocate.msgf.getIndex(), newMsgfParameters);
                                identificationParametersFactory.updateIdentificationParameters(identificationParameters, identificationParameters);
                                msgfParametersSet = true;
                            } catch (Exception e) {
                                e.printStackTrace();
                                JOptionPane.showMessageDialog(null, "Error occurred while saving " + identificationParameters.getName()
                                        + ". Please verify the settings.", "File Error", JOptionPane.ERROR_MESSAGE);
                            }
                            break;
                        case JOptionPane.CANCEL_OPTION:
                            msgfParametersDialog = new MsgfParametersDialog(this, newMsgfParameters, true);
                            break;
                        case JOptionPane.NO_OPTION:
                            msgfParametersSet = true;
                            break;
                        default:
                            break;
                    }
                } else {
                    msgfParametersSet = true;
                }
            } else {
                msgfParametersSet = true;
            }
        }
    }//GEN-LAST:event_msgfSettingsButtonActionPerformed

    /**
     * Edit the OMSSA settings.
     *
     * @param evt the mouse event
     */
    private void omssaSettingsButtonActionPerformed(java.awt.event.ActionEvent evt) {//GEN-FIRST:event_omssaSettingsButtonActionPerformed
        SearchParameters searchParameters = identificationParameters.getSearchParameters();
        OmssaParameters oldOmssaParameters = (OmssaParameters) searchParameters.getIdentificationAlgorithmParameter(Advocate.omssa.getIndex());
        if (oldOmssaParameters == null) { //backward compatibility check
            oldOmssaParameters = new OmssaParameters();
        }
        OmssaParametersDialog omssaParametersDialog = new OmssaParametersDialog(this, oldOmssaParameters, true);

        boolean omssaParametersSet = false;

        while (!omssaParametersSet) {

            if (!omssaParametersDialog.isCancelled()) {
                OmssaParameters newOmssaParameters = omssaParametersDialog.getInput();

                // see if there are changes to the parameters and ask the user if these are to be saved
                if (!oldOmssaParameters.equals(newOmssaParameters)) {

                    int value = JOptionPane.showConfirmDialog(this, "The search parameters have changed."
                            + "\nDo you want to save the changes?", "Save Changes?", JOptionPane.YES_NO_CANCEL_OPTION);

                    switch (value) {
                        case JOptionPane.YES_OPTION:
                            try {
                                searchParameters.setIdentificationAlgorithmParameter(Advocate.omssa.getIndex(), newOmssaParameters);
                                identificationParametersFactory.updateIdentificationParameters(identificationParameters, identificationParameters);
                                omssaParametersSet = true;
                            } catch (Exception e) {
                                e.printStackTrace();
                                JOptionPane.showMessageDialog(null, "Error occurred while saving " + identificationParameters.getName()
                                        + ". Please verify the settings.", "File Error", JOptionPane.ERROR_MESSAGE);
                            }
                            break;
                        case JOptionPane.CANCEL_OPTION:
                            omssaParametersDialog = new OmssaParametersDialog(this, newOmssaParameters, true);
                            break;
                        case JOptionPane.NO_OPTION:
                            omssaParametersSet = true;
                            break;
                        default:
                            break;
                    }
                } else {
                    omssaParametersSet = true;
                }
            } else {
                omssaParametersSet = true;
            }
        }
    }//GEN-LAST:event_omssaSettingsButtonActionPerformed

    /**
     * Edit the Comet settings.
     *
     * @param evt the mouse event
     */
    private void cometSettingsButtonActionPerformed(java.awt.event.ActionEvent evt) {//GEN-FIRST:event_cometSettingsButtonActionPerformed
        SearchParameters searchParameters = identificationParameters.getSearchParameters();
        CometParameters oldCometParameters = (CometParameters) searchParameters.getIdentificationAlgorithmParameter(Advocate.comet.getIndex());
        CometParametersDialog cometParametersDialog = new CometParametersDialog(this, oldCometParameters, true);

        boolean cometParametersSet = false;

        while (!cometParametersSet) {

            if (!cometParametersDialog.isCancelled()) {
                CometParameters newCometParameters = cometParametersDialog.getInput();

                // see if there are changes to the parameters and ask the user if these are to be saved
                if (!oldCometParameters.equals(newCometParameters)) {

                    int value = JOptionPane.showConfirmDialog(this, "The search parameters have changed."
                            + "\nDo you want to save the changes?", "Save Changes?", JOptionPane.YES_NO_CANCEL_OPTION);

                    switch (value) {
                        case JOptionPane.YES_OPTION:
                            try {
                                searchParameters.setIdentificationAlgorithmParameter(Advocate.comet.getIndex(), newCometParameters);
                                identificationParametersFactory.updateIdentificationParameters(identificationParameters, identificationParameters);
                                cometParametersSet = true;
                            } catch (Exception e) {
                                e.printStackTrace();
                                JOptionPane.showMessageDialog(null, "Error occurred while saving " + identificationParameters.getName()
                                        + ". Please verify the settings.", "File Error", JOptionPane.ERROR_MESSAGE);
                            }
                            break;
                        case JOptionPane.CANCEL_OPTION:
                            cometParametersDialog = new CometParametersDialog(this, newCometParameters, true);
                            break;
                        case JOptionPane.NO_OPTION:
                            cometParametersSet = true;
                            break;
                        default:
                            break;
                    }
                } else {
                    cometParametersSet = true;
                }
            } else {
                cometParametersSet = true;
            }
        }
    }//GEN-LAST:event_cometSettingsButtonActionPerformed

    /**
     * Edit the Tide settings.
     *
     * @param evt the mouse event
     */
    private void tideSettingsButtonActionPerformed(java.awt.event.ActionEvent evt) {//GEN-FIRST:event_tideSettingsButtonActionPerformed
        SearchParameters searchParameters = identificationParameters.getSearchParameters();
        TideParameters oldTideParameters = (TideParameters) searchParameters.getIdentificationAlgorithmParameter(Advocate.tide.getIndex());
        if (oldTideParameters == null) { //backward compatibility check
            oldTideParameters = new TideParameters();
        }
        TideParametersDialog tideParametersDialog = new TideParametersDialog(this, oldTideParameters, true);

        boolean tideParametersSet = false;

        while (!tideParametersSet) {

            if (!tideParametersDialog.isCancelled()) {
                TideParameters newTideParameters = tideParametersDialog.getInput();

                // see if there are changes to the parameters and ask the user if these are to be saved
                if (!oldTideParameters.equals(newTideParameters)) {

                    int value = JOptionPane.showConfirmDialog(this, "The search parameters have changed."
                            + "\nDo you want to save the changes?", "Save Changes?", JOptionPane.YES_NO_CANCEL_OPTION);

                    switch (value) {
                        case JOptionPane.YES_OPTION:
                            try {
                                searchParameters.setIdentificationAlgorithmParameter(Advocate.tide.getIndex(), newTideParameters);
                                identificationParametersFactory.updateIdentificationParameters(identificationParameters, identificationParameters);
                                tideParametersSet = true;
                            } catch (Exception e) {
                                e.printStackTrace();
                                JOptionPane.showMessageDialog(null, "Error occurred while saving " + identificationParameters.getName()
                                        + ". Please verify the settings.", "File Error", JOptionPane.ERROR_MESSAGE);
                            }
                            break;
                        case JOptionPane.CANCEL_OPTION:
                            tideParametersDialog = new TideParametersDialog(this, newTideParameters, true);
                            break;
                        case JOptionPane.NO_OPTION:
                            tideParametersSet = true;
                            break;
                        default:
                            break;
                    }
                } else {
                    tideParametersSet = true;
                }
            } else {
                tideParametersSet = true;
            }
        }
    }//GEN-LAST:event_tideSettingsButtonActionPerformed

    /**
     * Edit the Andromeda settings.
     *
     * @param evt the mouse event
     */
    private void andromedaSettingsButtonActionPerformed(java.awt.event.ActionEvent evt) {//GEN-FIRST:event_andromedaSettingsButtonActionPerformed
        SearchParameters searchParameters = identificationParameters.getSearchParameters();
        AndromedaParameters oldAndromedaParameters = (AndromedaParameters) searchParameters.getIdentificationAlgorithmParameter(Advocate.andromeda.getIndex());
        if (oldAndromedaParameters == null) { //backward compatibility check
            oldAndromedaParameters = new AndromedaParameters();
        }
        AndromedaParametersDialog andromedaParametersDialog = new AndromedaParametersDialog(this, oldAndromedaParameters, true);

        boolean andromedaParametersSet = false;

        while (!andromedaParametersSet) {

            if (!andromedaParametersDialog.isCancelled()) {
                AndromedaParameters newAndromedaParameters = andromedaParametersDialog.getInput();

                // see if there are changes to the parameters and ask the user if these are to be saved
                if (!oldAndromedaParameters.equals(newAndromedaParameters)) {

                    int value = JOptionPane.showConfirmDialog(this, "The search parameters have changed."
                            + "\nDo you want to save the changes?", "Save Changes?", JOptionPane.YES_NO_CANCEL_OPTION);

                    switch (value) {
                        case JOptionPane.YES_OPTION:
                            try {
                                searchParameters.setIdentificationAlgorithmParameter(Advocate.andromeda.getIndex(), newAndromedaParameters);
                                identificationParametersFactory.updateIdentificationParameters(identificationParameters, identificationParameters);
                                andromedaParametersSet = true;
                            } catch (Exception e) {
                                e.printStackTrace();
                                JOptionPane.showMessageDialog(null, "Error occurred while saving " + identificationParameters.getName()
                                        + ". Please verify the settings.", "File Error", JOptionPane.ERROR_MESSAGE);
                            }
                            break;
                        case JOptionPane.CANCEL_OPTION:
                            andromedaParametersDialog = new AndromedaParametersDialog(this, newAndromedaParameters, true);
                            break;
                        case JOptionPane.NO_OPTION:
                            andromedaParametersSet = true;
                            break;
                        default:
                            break;
                    }
                } else {
                    andromedaParametersSet = true;
                }
            } else {
                andromedaParametersSet = true;
            }
        }
    }//GEN-LAST:event_andromedaSettingsButtonActionPerformed

    /**
     * Edit the PeptideShaker settings.
     *
     * @param evt the mouse event
     */
    private void peptideShakerSettingsButtonActionPerformed(java.awt.event.ActionEvent evt) {//GEN-FIRST:event_peptideShakerSettingsButtonActionPerformed
        openPeptideShakerParameters(true);
    }//GEN-LAST:event_peptideShakerSettingsButtonActionPerformed

    /**
     * Open the MyriMatch web page.
     *
     * @param evt the mouse event
     */
    private void myriMatchLinkLabelMouseReleased(java.awt.event.MouseEvent evt) {//GEN-FIRST:event_myriMatchLinkLabelMouseReleased
        this.setCursor(new java.awt.Cursor(java.awt.Cursor.WAIT_CURSOR));
        BareBonesBrowserLaunch.openURL("http://htmlpreview.github.io/?https://github.com/ProteoWizard/pwiz/blob/master/pwiz_tools/Bumbershoot/myrimatch/doc/index.html");
        this.setCursor(new java.awt.Cursor(java.awt.Cursor.DEFAULT_CURSOR));
    }//GEN-LAST:event_myriMatchLinkLabelMouseReleased

    /**
     * Open the identification parameters overview dialog.
     *
     * @param evt
     */
    private void editIdSettingsFilesMenuItemActionPerformed(java.awt.event.ActionEvent evt) {//GEN-FIRST:event_editIdSettingsFilesMenuItemActionPerformed
        new IdentificationParametersOverviewDialog(this);
        updateIdentificationParametersDropDownMenu(false);
    }//GEN-LAST:event_editIdSettingsFilesMenuItemActionPerformed

    /**
     * Open the DirecTag advanced settings.
     *
     * @param evt
     */
    private void direcTagSettingsButtonActionPerformed(java.awt.event.ActionEvent evt) {//GEN-FIRST:event_direcTagSettingsButtonActionPerformed
        SearchParameters searchParameters = identificationParameters.getSearchParameters();
        DirecTagParameters oldDirecTagParameters = (DirecTagParameters) searchParameters.getIdentificationAlgorithmParameter(Advocate.direcTag.getIndex());
        DirecTagParametersDialog direcTagParametersDialog = new DirecTagParametersDialog(this, oldDirecTagParameters, true);

        boolean direcTagParametersSet = false;

        while (!direcTagParametersSet) {

            if (!direcTagParametersDialog.isCancelled()) {
                DirecTagParameters newDirecTagParameters = direcTagParametersDialog.getInput();

                // see if there are changes to the parameters and ask the user if these are to be saved
                if (!oldDirecTagParameters.equals(newDirecTagParameters)) {

                    int value = JOptionPane.showConfirmDialog(this, "The search parameters have changed."
                            + "\nDo you want to save the changes?", "Save Changes?", JOptionPane.YES_NO_CANCEL_OPTION);

                    switch (value) {
                        case JOptionPane.YES_OPTION:
                            try {
                                searchParameters.setIdentificationAlgorithmParameter(Advocate.direcTag.getIndex(), newDirecTagParameters);
                                identificationParametersFactory.updateIdentificationParameters(identificationParameters, identificationParameters);
                                direcTagParametersSet = true;
                            } catch (Exception e) {
                                e.printStackTrace();
                                JOptionPane.showMessageDialog(null, "Error occurred while saving " + identificationParameters.getName()
                                        + ". Please verify the settings.", "File Error", JOptionPane.ERROR_MESSAGE);
                            }
                            break;
                        case JOptionPane.CANCEL_OPTION:
                            direcTagParametersDialog = new DirecTagParametersDialog(this, newDirecTagParameters, true);
                            break;
                        case JOptionPane.NO_OPTION:
                            direcTagParametersSet = true;
                            break;
                        default:
                            break;
                    }
                } else {
                    direcTagParametersSet = true;
                }
            } else {
                direcTagParametersSet = true;
            }
        }
    }//GEN-LAST:event_direcTagSettingsButtonActionPerformed

    /**
     * Changes the cursor back to the default cursor.
     *
     * @param evt
     */
    private void direcTagSettingsButtonMouseExited(java.awt.event.MouseEvent evt) {//GEN-FIRST:event_direcTagSettingsButtonMouseExited
        this.setCursor(new java.awt.Cursor(java.awt.Cursor.DEFAULT_CURSOR));
    }//GEN-LAST:event_direcTagSettingsButtonMouseExited

    /**
     * Changes the cursor into a hand cursor.
     *
     * @param evt
     */
    private void direcTagSettingsButtonMouseEntered(java.awt.event.MouseEvent evt) {//GEN-FIRST:event_direcTagSettingsButtonMouseEntered
        this.setCursor(new java.awt.Cursor(java.awt.Cursor.HAND_CURSOR));
    }//GEN-LAST:event_direcTagSettingsButtonMouseEntered

    /**
     * Changes the cursor back to the default cursor.
     *
     * @param evt
     */
    private void direcTagLinkLabelMouseExited(java.awt.event.MouseEvent evt) {//GEN-FIRST:event_direcTagLinkLabelMouseExited
        this.setCursor(new java.awt.Cursor(java.awt.Cursor.DEFAULT_CURSOR));
    }//GEN-LAST:event_direcTagLinkLabelMouseExited

    /**
     * Changes the cursor into a hand cursor.
     *
     * @param evt
     */
    private void direcTagLinkLabelMouseEntered(java.awt.event.MouseEvent evt) {//GEN-FIRST:event_direcTagLinkLabelMouseEntered
        this.setCursor(new java.awt.Cursor(java.awt.Cursor.HAND_CURSOR));
    }//GEN-LAST:event_direcTagLinkLabelMouseEntered

    /**
     * Open the DirecTag web page.
     *
     * @param evt
     */
    private void direcTagLinkLabelMouseClicked(java.awt.event.MouseEvent evt) {//GEN-FIRST:event_direcTagLinkLabelMouseClicked
        this.setCursor(new java.awt.Cursor(java.awt.Cursor.WAIT_CURSOR));
        BareBonesBrowserLaunch.openURL("http://fenchurch.mc.vanderbilt.edu/bumbershoot/directag");
        this.setCursor(new java.awt.Cursor(java.awt.Cursor.DEFAULT_CURSOR));
    }//GEN-LAST:event_direcTagLinkLabelMouseClicked

    /**
     * Enable/disable DirecTag.
     *
     * @param evt the action event
     */
    private void direcTagButtonActionPerformed(java.awt.event.ActionEvent evt) {//GEN-FIRST:event_direcTagButtonActionPerformed
        enableDirecTagJCheckBox.setSelected(!enableDirecTagJCheckBox.isSelected());
        enableDirecTagJCheckBoxActionPerformed(null);
    }//GEN-LAST:event_direcTagButtonActionPerformed

    /**
     * Changes the cursor back to the default cursor.
     *
     * @param evt
     */
    private void direcTagButtonMouseExited(java.awt.event.MouseEvent evt) {//GEN-FIRST:event_direcTagButtonMouseExited
        this.setCursor(new java.awt.Cursor(java.awt.Cursor.DEFAULT_CURSOR));
    }//GEN-LAST:event_direcTagButtonMouseExited

    /**
     * Changes the cursor into a hand cursor.
     *
     * @param evt
     */
    private void direcTagButtonMouseEntered(java.awt.event.MouseEvent evt) {//GEN-FIRST:event_direcTagButtonMouseEntered
        this.setCursor(new java.awt.Cursor(java.awt.Cursor.HAND_CURSOR));
    }//GEN-LAST:event_direcTagButtonMouseEntered

    /**
     * Set DirecTag enabled.
     *
     * @param evt the action event
     */
    private void enableDirecTagJCheckBoxActionPerformed(java.awt.event.ActionEvent evt) {//GEN-FIRST:event_enableDirecTagJCheckBoxActionPerformed
        searchHandler.setDirecTagEnabled(enableDirecTagJCheckBox.isSelected());
        if (enableDirecTagJCheckBox.isSelected()) {
            boolean valid = validateSearchEngineInstallation(Advocate.direcTag, searchHandler.getDirecTagLocation(), true);
            if (!valid) {
                new SoftwareLocationDialog(this, true);
            }
        }
        validateInput(false);
    }//GEN-LAST:event_enableDirecTagJCheckBoxActionPerformed

    /**
     * Open the Novor advanced settings.
     *
     * @param evt
     */
    private void novorSettingsButtonActionPerformed(java.awt.event.ActionEvent evt) {//GEN-FIRST:event_novorSettingsButtonActionPerformed
        SearchParameters searchParameters = identificationParameters.getSearchParameters();
        NovorParameters oldNovorParameters = (NovorParameters) searchParameters.getIdentificationAlgorithmParameter(Advocate.novor.getIndex());
        NovorParametersDialog novorParametersDialog = new NovorParametersDialog(this, oldNovorParameters, true);

        boolean novorParametersSet = false;

        while (!novorParametersSet) {

            if (!novorParametersDialog.isCancelled()) {
                NovorParameters newNovorParameters = novorParametersDialog.getInput();

                // see if there are changes to the parameters and ask the user if these are to be saved
                if (!oldNovorParameters.equals(newNovorParameters)) {

                    int value = JOptionPane.showConfirmDialog(this, "The search parameters have changed."
                            + "\nDo you want to save the changes?", "Save Changes?", JOptionPane.YES_NO_CANCEL_OPTION);

                    switch (value) {
                        case JOptionPane.YES_OPTION:
                            try {
                                searchParameters.setIdentificationAlgorithmParameter(Advocate.novor.getIndex(), newNovorParameters);
                                identificationParametersFactory.updateIdentificationParameters(identificationParameters, identificationParameters);
                                novorParametersSet = true;
                            } catch (Exception e) {
                                e.printStackTrace();
                                JOptionPane.showMessageDialog(null, "Error occurred while saving " + identificationParameters.getName()
                                        + ". Please verify the settings.", "File Error", JOptionPane.ERROR_MESSAGE);
                            }
                            break;
                        case JOptionPane.CANCEL_OPTION:
                            novorParametersDialog = new NovorParametersDialog(this, newNovorParameters, true);
                            break;
                        case JOptionPane.NO_OPTION:
                            novorParametersSet = true;
                            break;
                        default:
                            break;
                    }
                } else {
                    novorParametersSet = true;
                }
            } else {
                novorParametersSet = true;
            }
        }
    }//GEN-LAST:event_novorSettingsButtonActionPerformed

    /**
     * Changes the cursor back to the default cursor.
     *
     * @param evt
     */
    private void novorSettingsButtonMouseExited(java.awt.event.MouseEvent evt) {//GEN-FIRST:event_novorSettingsButtonMouseExited
        this.setCursor(new java.awt.Cursor(java.awt.Cursor.DEFAULT_CURSOR));
    }//GEN-LAST:event_novorSettingsButtonMouseExited

    /**
     * Changes the cursor into a hand cursor.
     *
     * @param evt
     */
    private void novorSettingsButtonMouseEntered(java.awt.event.MouseEvent evt) {//GEN-FIRST:event_novorSettingsButtonMouseEntered
        this.setCursor(new java.awt.Cursor(java.awt.Cursor.HAND_CURSOR));
    }//GEN-LAST:event_novorSettingsButtonMouseEntered

    /**
     * Changes the cursor back to the default cursor.
     *
     * @param evt
     */
    private void novorLinkLabelMouseExited(java.awt.event.MouseEvent evt) {//GEN-FIRST:event_novorLinkLabelMouseExited
        this.setCursor(new java.awt.Cursor(java.awt.Cursor.DEFAULT_CURSOR));
    }//GEN-LAST:event_novorLinkLabelMouseExited

    /**
     * Changes the cursor into a hand cursor.
     *
     * @param evt
     */
    private void novorLinkLabelMouseEntered(java.awt.event.MouseEvent evt) {//GEN-FIRST:event_novorLinkLabelMouseEntered
        this.setCursor(new java.awt.Cursor(java.awt.Cursor.HAND_CURSOR));
    }//GEN-LAST:event_novorLinkLabelMouseEntered

    /**
     * Open the Novor web page.
     *
     * @param evt
     */
    private void novorLinkLabelMouseClicked(java.awt.event.MouseEvent evt) {//GEN-FIRST:event_novorLinkLabelMouseClicked
        this.setCursor(new java.awt.Cursor(java.awt.Cursor.WAIT_CURSOR));
        BareBonesBrowserLaunch.openURL("https://rapidnovor.com");
        this.setCursor(new java.awt.Cursor(java.awt.Cursor.DEFAULT_CURSOR));
    }//GEN-LAST:event_novorLinkLabelMouseClicked

    /**
     * Enable/disable Novor.
     *
     * @param evt the action event
     */
    private void novorButtonActionPerformed(java.awt.event.ActionEvent evt) {//GEN-FIRST:event_novorButtonActionPerformed
        enableNovorJCheckBox.setSelected(!enableNovorJCheckBox.isSelected());
        enableNovorJCheckBoxActionPerformed(null);
    }//GEN-LAST:event_novorButtonActionPerformed

    /**
     * Changes the cursor back to the default cursor.
     *
     * @param evt
     */
    private void novorButtonMouseExited(java.awt.event.MouseEvent evt) {//GEN-FIRST:event_novorButtonMouseExited
        this.setCursor(new java.awt.Cursor(java.awt.Cursor.DEFAULT_CURSOR));
    }//GEN-LAST:event_novorButtonMouseExited

    /**
     * Changes the cursor into a hand cursor.
     *
     * @param evt
     */
    private void novorButtonMouseEntered(java.awt.event.MouseEvent evt) {//GEN-FIRST:event_novorButtonMouseEntered
        this.setCursor(new java.awt.Cursor(java.awt.Cursor.HAND_CURSOR));
    }//GEN-LAST:event_novorButtonMouseEntered

    /**
     * Set Novor enabled.
     *
     * @param evt the action event
     */
    private void enableNovorJCheckBoxActionPerformed(java.awt.event.ActionEvent evt) {//GEN-FIRST:event_enableNovorJCheckBoxActionPerformed
        searchHandler.setNovorEnabled(enableNovorJCheckBox.isSelected());
        if (enableNovorJCheckBox.isSelected()) {
            boolean valid = validateSearchEngineInstallation(Advocate.novor, searchHandler.getNovorLocation(), true);
            if (!valid) {
                new SoftwareLocationDialog(this, true);
            }
        }
        validateInput(false);
    }//GEN-LAST:event_enableNovorJCheckBoxActionPerformed

    /**
     * Opens a file chooser where the user can select the database FASTA file to
     * use.
     *
     * @param evt
     */
    private void editDatabaseDetailsButtonActionPerformed(java.awt.event.ActionEvent evt) {//GEN-FIRST:event_editDatabaseDetailsButtonActionPerformed

        // @TODO: implement me!
        JOptionPane.showMessageDialog(this, "Not yet implemented!", "Not Implemented!", JOptionPane.WARNING_MESSAGE);
        
//        String selectedFastaFile = null;
//        
//        if (!databaseFileTxt.getText().isEmpty()) {
//            selectedFastaFile = databaseFileTxt.getText();
//        }
//        
//        FastaParameters fastaParameters = null;
//        
//        if (identificationParameters != null) {
//            fastaParameters = identificationParameters.getSearchParameters().getFastaParameters();
//        }
//        
//        
//        SequenceDbDetailsDialog sequenceDbDetailsDialog = new SequenceDbDetailsDialog(this, selectedFastaFile, fastaParameters, lastSelectedFolder, 
//                true, Toolkit.getDefaultToolkit().getImage(getClass().getResource("/icons/searchgui.gif")),
//                Toolkit.getDefaultToolkit().getImage(getClass().getResource("/icons/searchgui-orange.gif")));
//
//        //loadUserPreferences(); // @TODO: is this needed?
//
//        boolean success = sequenceDbDetailsDialog.selectDB(true);
//
//        if (success) {
//
//            sequenceDbDetailsDialog.setVisible(true);
//
//            if (!sequenceDbDetailsDialog.isCanceled()) {
//
//                selectedFastaFile = sequenceDbDetailsDialog.getSelectedFastaFile();
//                fastaParameters = sequenceDbDetailsDialog.getFastaParameters();
//                
//                if (identificationParameters != null) {
//                    identificationParameters.getSearchParameters().setFastaParameters(fastaParameters); // @TODO: what to do if the identificationParameters is null..?
//                }
//
//                databaseFileTxt.setText(selectedFastaFile);
//
//            }
//
//        }
//
//        validateInput(false);
    }//GEN-LAST:event_editDatabaseDetailsButtonActionPerformed

    // Variables declaration - do not modify//GEN-BEGIN:variables
    private javax.swing.JButton aboutButton;
    private javax.swing.JMenuItem aboutMenuItem;
    private javax.swing.JButton addSettingsButton;
    private javax.swing.JButton addSpectraButton;
    private javax.swing.JMenuItem advancedSettingsMenuItem;
    private javax.swing.JButton andromedaButton;
    private javax.swing.JLabel andromedaLinkLabel;
    private javax.swing.JButton andromedaSettingsButton;
    private javax.swing.JButton andromedaSupportButton;
    private javax.swing.JButton clearSpectraButton;
    private javax.swing.JButton cometButton;
    private javax.swing.JLabel cometLinkLabel;
    private javax.swing.JButton cometSettingsButton;
    private javax.swing.JButton cometSupportButton;
    private javax.swing.JTextField databaseFileTxt;
    private javax.swing.JLabel databaseSettingsLbl;
    private javax.swing.JPanel deNovoPanel;
    private javax.swing.JButton direcTagButton;
    private javax.swing.JLabel direcTagLinkLabel;
    private javax.swing.JButton direcTagSettingsButton;
    private javax.swing.JButton direcTagSupportButton;
    private javax.swing.JButton editDatabaseDetailsButton;
    private javax.swing.JMenuItem editIdSettingsFilesMenuItem;
    private javax.swing.JMenu editMenu;
    private javax.swing.JMenuItem editModificationsEditMenuItem;
    private javax.swing.JMenuItem editModificationsMenuItem;
    private javax.swing.JLabel editReporterSettingsLabel;
    private javax.swing.JButton editResultFolderButton;
    private javax.swing.JMenuItem editSearchEngineLocationsMenuItem;
    private javax.swing.JButton editSettingsButton;
    private javax.swing.JCheckBox enableAndromedaJCheckBox;
    private javax.swing.JCheckBox enableCometJCheckBox;
    private javax.swing.JCheckBox enableDirecTagJCheckBox;
    private javax.swing.JCheckBox enableMsAmandaJCheckBox;
    private javax.swing.JCheckBox enableMsgfJCheckBox;
    private javax.swing.JCheckBox enableMyriMatchJCheckBox;
    private javax.swing.JCheckBox enableNovorJCheckBox;
    private javax.swing.JCheckBox enableOmssaJCheckBox;
    private javax.swing.JCheckBox enableTideJCheckBox;
    private javax.swing.JCheckBox enableXTandemJCheckBox;
    private javax.swing.JMenuItem exitMenuItem;
    private javax.swing.JMenu fileMenu;
    private javax.swing.JMenu helpMenu;
    private javax.swing.JMenuItem helpMenuItem;
    private javax.swing.JPanel inputFilesPanel;
    private javax.swing.JMenuItem jMenuItem1;
    private javax.swing.JPopupMenu.Separator jSeparator1;
    private javax.swing.JPopupMenu.Separator jSeparator16;
    private javax.swing.JPopupMenu.Separator jSeparator17;
    private javax.swing.JPopupMenu.Separator jSeparator2;
    private javax.swing.JMenuItem javaSettingsJMenuItem;
    private javax.swing.JMenuItem logReportMenu;
    private javax.swing.JMenuBar menuBar;
    private javax.swing.JPopupMenu modificationOptionsPopupMenu;
    private javax.swing.JButton msAmandaButton;
    private javax.swing.JLabel msAmandaLinkLabel;
    private javax.swing.JButton msAmandaSettingsButton;
    private javax.swing.JButton msAmandaSupportButton;
    private javax.swing.JButton msconvertButton;
    private javax.swing.JCheckBox msconvertCheckBox;
    private javax.swing.JLabel msconvertLabel;
    private javax.swing.JButton msconvertSettingsButton;
    private javax.swing.JButton msconvertSupportButton;
    private javax.swing.JButton msgfButton;
    private javax.swing.JLabel msgfLinkLabel;
    private javax.swing.JButton msgfSettingsButton;
    private javax.swing.JButton msgfSupportButton;
    private javax.swing.JButton myriMatchButton;
    private javax.swing.JLabel myriMatchLinkLabel;
    private javax.swing.JButton myriMatchSettingsButton;
    private javax.swing.JButton myrimatchSupportButton;
    private javax.swing.JButton novorButton;
    private javax.swing.JLabel novorLinkLabel;
    private javax.swing.JButton novorSettingsButton;
    private javax.swing.JButton novorSupportButton;
    private javax.swing.JButton omssaButton;
    private javax.swing.JLabel omssaLinkLabel;
    private javax.swing.JButton omssaSettingsButton;
    private javax.swing.JButton omssaSupportButton;
    private javax.swing.JTextField outputFolderTxt;
    private javax.swing.JButton peptideShakerButton;
    private javax.swing.JCheckBox peptideShakerCheckBox;
    private javax.swing.JLabel peptideShakerLabel;
    private javax.swing.JButton peptideShakerSettingsButton;
    private javax.swing.JButton peptideShakerSupportButton;
    private javax.swing.JPanel postProcessingPanel;
    private javax.swing.JPanel preProcessingPanel;
    private javax.swing.JMenuItem privacyMenuItem;
    private javax.swing.JMenuItem processingMenuItem;
    private javax.swing.JButton reporterButton;
    private javax.swing.JCheckBox reporterCheckBox;
    private javax.swing.JLabel reporterLabel;
    private javax.swing.JPanel reporterPostProcessPanel;
    private javax.swing.JMenuItem resourceSettingsMenuItem;
    private javax.swing.JLabel resultFolderLbl;
    private javax.swing.JButton searchButton;
    private javax.swing.JPanel searchEnginesLocationPanel;
    private javax.swing.JPanel searchEnginesPanel;
    private javax.swing.JScrollPane searchEnginesScrollPane;
    private javax.swing.JLabel searchGUIPublicationLabel;
    private javax.swing.JLabel searchSettingsLbl;
    private javax.swing.JComboBox settingsComboBox;
    private javax.swing.JLabel spectraFilesLabel;
    private javax.swing.JTextField spectraFilesTxt;
    private javax.swing.JPanel taskEditorPanel;
    private javax.swing.JButton tideButton;
    private javax.swing.JLabel tideLinkLabel;
    private javax.swing.JButton tideSettingsButton;
    private javax.swing.JButton tideSupportButton;
    private javax.swing.JButton xtandemButton;
    private javax.swing.JLabel xtandemLinkLabel;
    private javax.swing.JButton xtandemSettingsButton;
    private javax.swing.JButton xtandemSupportButton;
    // End of variables declaration//GEN-END:variables

    /**
     * Edits the identification parameters.
     */
    private void editIdentificationParameters() {

        IdentificationParametersEditionDialog identificationParametersEditionDialog = new IdentificationParametersEditionDialog(
                this, identificationParameters, Toolkit.getDefaultToolkit().getImage(getClass().getResource("/icons/searchgui.gif")),
                Toolkit.getDefaultToolkit().getImage(getClass().getResource("/icons/searchgui-orange.gif")), lastSelectedFolder, true);

        if (!identificationParametersEditionDialog.isCanceled()) {
            IdentificationParameters tempIdentificationParameters = identificationParametersEditionDialog.getIdentificationParameters();
            identificationParametersFile = IdentificationParametersFactory.getIdentificationParametersFile(tempIdentificationParameters.getName());
            setIdentificationParameters(tempIdentificationParameters);
        }
    }

    /**
     * Opens a dialog allowing the setting of paths.
     */
    public void editPathParameters() {
        try {
            HashMap<PathKey, String> pathParameters = new HashMap<>();
            for (SearchGUIPathParameters.SearchGUIPathKey searchGUIPathKey : SearchGUIPathParameters.SearchGUIPathKey.values()) {
                pathParameters.put(searchGUIPathKey, SearchGUIPathParameters.getPathParameter(searchGUIPathKey, getJarFilePath()));
            }
            for (UtilitiesPathParameters.UtilitiesPathKey utilitiesPathKey : UtilitiesPathParameters.UtilitiesPathKey.values()) {
                pathParameters.put(utilitiesPathKey, UtilitiesPathParameters.getPathParameter(utilitiesPathKey));
            }
            PathParametersDialog pathParametersDialog = new PathParametersDialog(this, "SearchGUI", pathParameters);
            if (!pathParametersDialog.isCanceled()) {
                HashMap<PathKey, String> newParameters = pathParametersDialog.getKeyToPathMap();
                for (PathKey pathKey : pathParameters.keySet()) {
                    String oldPath = pathParameters.get(pathKey);
                    String newPath = newParameters.get(pathKey);
                    if (oldPath == null && newPath != null
                            || oldPath != null && newPath == null
                            || oldPath != null && newPath != null && !oldPath.equals(newPath)) {
                        SearchGUIPathParameters.setPathParameter(pathKey, newPath);
                    }
                }
                // write path file preference
                File destinationFile = new File(getJarFilePath(), UtilitiesPathParameters.configurationFileName);
                try {
                    SearchGUIPathParameters.writeConfigurationToFile(destinationFile, getJarFilePath());
                    restart();
                } catch (Exception e) {
                    e.printStackTrace();
                    JOptionPane.showMessageDialog(this, new String[]{"An error occurred while setting the configuration ", e.getMessage()}, "Error Reading File", JOptionPane.WARNING_MESSAGE);
                }
            }
        } catch (Exception e) {
            e.printStackTrace();
            JOptionPane.showMessageDialog(this, new String[]{"An error occurred while setting the configuration ", e.getMessage()}, "Error Reading File", JOptionPane.WARNING_MESSAGE);
        }
    }

    /**
     * Opens a dialog allowing the user to edit the PeptideShaker settings.
     */
    private void editPeptideShakerParameters() {

        PeptideShakerParametersDialog psParametersDialog = new PeptideShakerParametersDialog(this, true, searchHandler.getMascotFiles());

        if (!psParametersDialog.isCanceled()) {

            searchHandler.setExperimentLabel(psParametersDialog.getProjectName());
            searchHandler.setPeptideShakerFile(psParametersDialog.getPeptideShakerOutputFile());
            searchHandler.setMascotFiles(psParametersDialog.getMascotFiles());

        } else {

            peptideShakerCheckBox.setSelected(false);

        }
    }

    /**
     * Sets a new output folder.
     *
     * @param aFolder the new output folder
     */
    private void setOutputFolder(File aFolder) {
        if (aFolder != null) {
            outputFolder = aFolder;
            outputFolderTxt.setText(outputFolder.getAbsolutePath());
            if (outputFolderTxt.getText().length() > 70) {
                outputFolderTxt.setHorizontalAlignment(JTextField.LEADING);
            } else {
                outputFolderTxt.setHorizontalAlignment(JTextField.CENTER);
            }
        }
    }

    /**
     * Returns the output folder.
     *
     * @return the output folder
     */
    public File getOutputFolder() {
        return outputFolder;
    }

    /**
     * Set the spectrum files.
     *
     * @param files the spectrum files.
     */
    private void setSpectrumFiles(ArrayList<File> mgfFiles, ArrayList<File> rawFiles) {

        if (mgfFiles != null) {
            this.mgfFiles = mgfFiles;
        } else {
            mgfFiles = new ArrayList<>();
        }

        if (rawFiles != null) {
            this.rawFiles = rawFiles;
        } else {
            rawFiles = new ArrayList<>();
        }

        // note: already done in the command line
//        // verify that all mgf files have different names
//        if (!verifyMgfFilesNames()) {
//            mgfFiles.clear();
//        } else {
//            // check if some of the mgfs are too big
//            verifyMgfFilesSize();
//        }
        spectraFilesTxt.setText((mgfFiles.size() + rawFiles.size()) + " file(s) selected");
    }

    /**
     * Returns the spectra files selected.
     *
     * @return the spectra file selected
     */
    public ArrayList<File> getMgfFiles() {
        return mgfFiles;
    }

    /**
     * Validate that the search engines work.
     *
     * @param showMessage show massage to the user
     * @return true, if both search engines seem to work
     */
    public boolean validateSearchEngines(boolean showMessage) {

        boolean omssaValid = true;
        boolean xtandemValid = true;
        boolean msgfValid = true;
        boolean msAmandaValid = true;
        boolean myriMatchValid = true;
        boolean cometValid = true;
        boolean tideValid = true;
        boolean andromedaValid = true;
        boolean novorValid = true;
        boolean direcTagValid = true;

        if (enableOmssaJCheckBox.isSelected()) {
            omssaValid = validateSearchEngineInstallation(Advocate.omssa, searchHandler.getOmssaLocation(), showMessage);
        }
        if (enableXTandemJCheckBox.isSelected()) {
            xtandemValid = validateSearchEngineInstallation(Advocate.xtandem, searchHandler.getXtandemLocation(), showMessage);
        }
        if (enableMsgfJCheckBox.isSelected()) {
            msgfValid = validateSearchEngineInstallation(Advocate.msgf, searchHandler.getMsgfLocation(), showMessage);
        }
        if (enableMsAmandaJCheckBox.isSelected()) {
            msAmandaValid = validateSearchEngineInstallation(Advocate.msAmanda, searchHandler.getMsAmandaLocation(), showMessage);
        }
        if (enableMyriMatchJCheckBox.isSelected()) {
            myriMatchValid = validateSearchEngineInstallation(Advocate.myriMatch, searchHandler.getMyriMatchLocation(), showMessage);
        }
        if (enableCometJCheckBox.isSelected()) {
            cometValid = validateSearchEngineInstallation(Advocate.comet, searchHandler.getCometLocation(), showMessage);
        }
        if (enableTideJCheckBox.isSelected()) {
            tideValid = validateSearchEngineInstallation(Advocate.tide, searchHandler.getTideLocation(), showMessage);
        }
        if (enableAndromedaJCheckBox.isSelected()) {
            andromedaValid = validateSearchEngineInstallation(Advocate.andromeda, searchHandler.getAndromedaLocation(), showMessage);
        }
        if (enableNovorJCheckBox.isSelected()) {
            novorValid = validateSearchEngineInstallation(Advocate.novor, searchHandler.getNovorLocation(), showMessage);
        }
        if (enableDirecTagJCheckBox.isSelected()) {
            direcTagValid = validateSearchEngineInstallation(Advocate.direcTag, searchHandler.getDirecTagLocation(), showMessage);
        }

        if (!omssaValid || !xtandemValid || !msgfValid || !msAmandaValid || !myriMatchValid
                || !cometValid || !tideValid || !andromedaValid || !novorValid || !direcTagValid) {
            new SoftwareLocationDialog(this, true);
        }

        return omssaValid && xtandemValid && msgfValid && msAmandaValid && myriMatchValid
                && cometValid && tideValid && andromedaValid && novorValid && direcTagValid;
    }

    /**
     * Validates the input.
     *
     * @param showMessage if true an error messages are shown to the users
     * @return a boolean indicating if the input is valid.
     */
    private boolean validateInput(boolean showMessage) {

        boolean valid = true;
        databaseSettingsLbl.setForeground(Color.BLACK);

        if (!enableOmssaJCheckBox.isSelected() && !enableXTandemJCheckBox.isSelected()
                && !enableMsgfJCheckBox.isSelected() && !enableMsAmandaJCheckBox.isSelected()
                && !enableMyriMatchJCheckBox.isSelected()
                && !enableCometJCheckBox.isSelected()
                && !enableTideJCheckBox.isSelected()
                && !enableAndromedaJCheckBox.isSelected()
                && !enableNovorJCheckBox.isSelected()
                && !enableDirecTagJCheckBox.isSelected()) {
            if (showMessage && valid) {
                JOptionPane.showMessageDialog(this, "You need to select at least one search engine or de novo algorithm.", "Input Error", JOptionPane.WARNING_MESSAGE);
            }
            valid = false;
        }

        if (mgfFiles.isEmpty() && rawFiles.isEmpty()) {
            if (showMessage && valid) {
                JOptionPane.showMessageDialog(this, "You need to select at least one spectrum file.", "Spectra Files Not Found", JOptionPane.WARNING_MESSAGE);
            }
            spectraFilesLabel.setForeground(Color.RED);
            spectraFilesLabel.setToolTipText("Please select at least one spectrum file");
            spectraFilesTxt.setToolTipText(null);
            valid = false;
            spectraFilesTxt.setCursor(new java.awt.Cursor(java.awt.Cursor.DEFAULT_CURSOR));
        } else {
            spectraFilesLabel.setToolTipText(null);
            spectraFilesTxt.setToolTipText("Click to see the selected files");
            spectraFilesTxt.setCursor(new java.awt.Cursor(java.awt.Cursor.HAND_CURSOR));
            spectraFilesLabel.setForeground(Color.BLACK);
        }
        
        
        
        if (databaseFileTxt.getText() == null || databaseFileTxt.getText().trim().equals("")) {
            if (showMessage && valid) {
                JOptionPane.showMessageDialog(this, "You need to specify a search database.", "Search Database Not Found", JOptionPane.WARNING_MESSAGE);
            }
            databaseSettingsLbl.setForeground(Color.RED);
            databaseSettingsLbl.setToolTipText("Please select a valid '.fasta' or '.fas' database file");
            databaseFileTxt.setToolTipText(null);
            valid = false;
        } else {

            // @TODO: re-add when the database can be selected
            
//            File test = new File(databaseFileTxt.getText().trim());
//
//            if (!test.exists()) {
//
//                if (showMessage && valid) {
//
//                    JOptionPane.showMessageDialog(this, "The database file could not be found.", "Search Database Not Found", JOptionPane.WARNING_MESSAGE);
//
//                }
//
//                databaseSettingsLbl.setForeground(Color.RED);
//                databaseSettingsLbl.setToolTipText("Database file could not be found!");
//                valid = false;
//
//            }
        }

        // validate the search parameters
        if (!validateParametersInput(showMessage)) {
            valid = false;
        }

        // validate the output folder
        if (outputFolderTxt.getText() == null || outputFolderTxt.getText().trim().equals("")) {
            if (showMessage && valid) {
                JOptionPane.showMessageDialog(this, "You need to specify an output folder.", "Output Folder Not Found", JOptionPane.WARNING_MESSAGE);
            }
            resultFolderLbl.setForeground(Color.RED);
            resultFolderLbl.setToolTipText("Please select an output folder");
            valid = false;
        } else if (!new File(outputFolderTxt.getText()).exists()) {
            int value = JOptionPane.showConfirmDialog(this, "The selected output folder does not exist. Do you want to create it?", "Folder Not Found", JOptionPane.YES_NO_OPTION);

            if (value == JOptionPane.YES_OPTION) {
                boolean success = new File(outputFolderTxt.getText()).mkdir();

                if (!success) {
                    JOptionPane.showMessageDialog(this, "Failed to create the output folder. Please create it manually and re-select it.", "File Error", JOptionPane.ERROR_MESSAGE);
                    valid = false;
                } else {
                    resultFolderLbl.setForeground(Color.BLACK);
                    resultFolderLbl.setToolTipText(null);
                }
            }
        } else {
            resultFolderLbl.setForeground(Color.BLACK);
            resultFolderLbl.setToolTipText(null);
        }

        searchButton.setEnabled(valid);
        return valid;
    }

    /**
     * Inspects the parameter validity.
     *
     * @param showMessage if true an error message is shown to the users
     * @return a boolean indicating if the parameters are valid
     */
    public boolean validateParametersInput(boolean showMessage) {

        if (identificationParameters == null || identificationParametersFile == null || searchHandler == null) {
            return false;
        }

        if (settingsComboBox.getSelectedIndex() == 0) {
            searchSettingsLbl.setForeground(Color.RED);
            searchSettingsLbl.setToolTipText("Please check the search settings");
            return false;
        } else {
            String parametersName = identificationParameters.getName();
            if (parametersName == null) {
                parametersName = Util.removeExtension(identificationParametersFile.getName());
            }
            SearchParameters searchParameters = identificationParameters.getSearchParameters();
            SearchParametersDialog settingsDialog = new SearchParametersDialog(this, searchParameters,
                    Toolkit.getDefaultToolkit().getImage(getClass().getResource("/icons/searchgui.gif")),
                    Toolkit.getDefaultToolkit().getImage(getClass().getResource("/icons/searchgui-orange.gif")),
                    false, true, lastSelectedFolder, parametersName, true);
            boolean valid = settingsDialog.validateParametersInput(false);

            if (!valid) {
                if (showMessage) {
                    settingsDialog.validateParametersInput(true);
                    editIdentificationParameters();
                } else {
                    searchSettingsLbl.setForeground(Color.RED);
                    searchSettingsLbl.setToolTipText("Please check the search settings");
                }
            } else {
                searchParameters.setRefMass(utilitiesUserParameters.getRefMass());
                searchSettingsLbl.setToolTipText(null);
                searchSettingsLbl.setForeground(Color.BLACK);
            }

            return valid;
        }
    }

    /**
     * Verifies that all mgf files have different names and displays a warning
     * with the first conflict encountered.
     *
     * @return true if all mgf files have different names, false otherwise
     */
    public boolean verifyMgfFilesNames() {
        for (File file1 : mgfFiles) {
            for (File file2 : mgfFiles) {
                if (file1 != file2 && file1.getName().equals(file2.getName())) {

                    this.setIconImage(Toolkit.getDefaultToolkit().getImage(getClass().getResource("/icons/searchgui.gif")));

                    JOptionPane.showMessageDialog(this,
                            "The following files have the same name: \n"
                            + file1.getAbsolutePath() + "\n"
                            + file2.getAbsolutePath() + "\n\n"
                            + "Please select files with unique file names.",
                            "Identical File Names!",
                            JOptionPane.WARNING_MESSAGE);

                    this.setIconImage(Toolkit.getDefaultToolkit().getImage(getClass().getResource("/icons/searchgui-orange.gif")));

                    return false;
                }
            }
        }
        return true;
    }

    /**
     * Validates an MGF file.
     *
     * @param currentSpectrumFile the MGF file to validate
     * @param waitingHandler the waiting handler
     * @return true, if the file is validated, false if canceled by the user
     */
    private boolean validateMgfFile(File currentSpectrumFile, WaitingHandler waitingHandler) {

        boolean canceled = false;

        try {
            // index the file, if needed
            spectrumFactory.addSpectra(currentSpectrumFile, waitingHandler);

            if (waitingHandler.isRunCanceled()) {
                return false;
            }

            // @TODO: merge with code from the cli (and make it gui independent!)
            File indexFile = new File(currentSpectrumFile.getParent(), currentSpectrumFile.getName() + ".cui");

            // check for missing spectrum titles
            if (spectrumFactory.getIndex(indexFile).getSpectrumTitles().size() < spectrumFactory.getIndex(indexFile).getNSpectra()) {

                this.setIconImage(Toolkit.getDefaultToolkit().getImage(getClass().getResource("/icons/searchgui.gif")));

                String errorText;

                if (spectrumFactory.getIndex(indexFile).getSpectrumTitles().isEmpty()) {
                    errorText = "No spectrum titles found in file: ";
                } else {
                    errorText = "Spectrum titles missing in file: ";
                }

                Object[] options = {"Yes", "No", "Cancel"};
                int result = JOptionPane.showOptionDialog(this,
                        errorText + " \'" + currentSpectrumFile.getName() + "\'.\n"
                        + "Spectrum titles are mandatory in SearchGUI and PeptideShaker.\n"
                        + "Add the missing spectrum titles?",
                        "Spectrum Titles?", JOptionPane.YES_NO_CANCEL_OPTION, JOptionPane.QUESTION_MESSAGE, null, options, options[0]);

                if (result == JOptionPane.YES_OPTION) {
                    // add missing titles
                    this.setIconImage(Toolkit.getDefaultToolkit().getImage(getClass().getResource("/icons/searchgui-orange.gif")));
                    progressDialog.setTitle("Adding Missing Spectrum Titles. Please Wait...");
                    spectrumFactory.closeFiles();
                    MgfReader.addMissingSpectrumTitles(currentSpectrumFile, waitingHandler);
                    progressDialog.setTitle("Indexing File. Please Wait...");
                    spectrumFactory.addSpectra(currentSpectrumFile, waitingHandler);
                } else {
                    // don't use the file
                    this.setIconImage(Toolkit.getDefaultToolkit().getImage(getClass().getResource("/icons/searchgui-orange.gif")));
                    return false;
                }

                this.setIconImage(Toolkit.getDefaultToolkit().getImage(getClass().getResource("/icons/searchgui-orange.gif")));
            }

            // check for lack of peak picking
            if (utilitiesUserParameters.checkPeakPicking() && !spectrumFactory.getIndex(indexFile).isPeakPicked()) {

                this.setIconImage(Toolkit.getDefaultToolkit().getImage(getClass().getResource("/icons/searchgui.gif")));

                int result = JOptionPane.showConfirmDialog(this,
                        JOptionEditorPane.getJOptionEditorPane(
                                "The file \'" + currentSpectrumFile.getName() + "\' contains zero intensity peaks.<br><br>"
                                + "Please make sure that the file is peak picked.<br>"
                                + "See <a href=\"https://compomics.com/bioinformatics-for-proteomics\">Bioinformatics for Proteomics - Chapter 1.2</a> for more help.<br><br>"
                                + "Do you want to continue with this mgf file anyway?"),
                        "Remove zero intensities?", JOptionPane.YES_NO_CANCEL_OPTION);

                if (result == JOptionPane.YES_OPTION) {
                    // remove zero intensities
                    this.setIconImage(Toolkit.getDefaultToolkit().getImage(getClass().getResource("/icons/searchgui-orange.gif")));
                    progressDialog.setTitle("Removing Zero Intensities. Please Wait...");
                    spectrumFactory.closeFiles();
                    MgfReader.removeZeroes(currentSpectrumFile, waitingHandler);
                    progressDialog.setTitle("Indexing File. Please Wait...");
                    spectrumFactory.addSpectra(currentSpectrumFile, waitingHandler);
                } else {
                    // don't use the file
                    this.setIconImage(Toolkit.getDefaultToolkit().getImage(getClass().getResource("/icons/searchgui-orange.gif")));
                    return false;
                }

                this.setIconImage(Toolkit.getDefaultToolkit().getImage(getClass().getResource("/icons/searchgui-orange.gif")));
            }

            if (canceled) {
                return false;
            }

            // check for ms2 spectra
            if (spectrumFactory.getIndex(indexFile).getMaxPeakCount() == 0) {
                this.setIconImage(Toolkit.getDefaultToolkit().getImage(getClass().getResource("/icons/searchgui.gif")));
                JOptionPane.showMessageDialog(this, "No MS2 spectra found in file: " + currentSpectrumFile.getName() + "!"
                        + "\nFile will be ignored.", "No MS2 Spectra", JOptionPane.WARNING_MESSAGE);
                this.setIconImage(Toolkit.getDefaultToolkit().getImage(getClass().getResource("/icons/searchgui-orange.gif")));
                return false;
            }

            // check for duplicate titles
            HashMap<String, Integer> duplicatedSpectrumTitles = spectrumFactory.getIndex(indexFile).getDuplicatedSpectrumTitles();

            if (utilitiesUserParameters.checkDuplicateTitles() && duplicatedSpectrumTitles != null && duplicatedSpectrumTitles.size() > 0) {

                this.setIconImage(Toolkit.getDefaultToolkit().getImage(getClass().getResource("/icons/searchgui.gif")));

                Object[] options = {"Rename", "Delete", "Ignore"};
                int result = JOptionPane.showOptionDialog(this,
                        "The file \'" + currentSpectrumFile.getAbsolutePath() + "\' contains duplicate spectrum titles!\n"
                        + "Example: \'" + duplicatedSpectrumTitles.keySet().iterator().next() + "\'.\n"
                        + "For the complete list see the SearchGUI log file.\n\n"
                        + "We strongly recommend having unique spectrum titles. Fix duplicated titles?",
                        "Duplicated Spectrum Titles", JOptionPane.YES_NO_CANCEL_OPTION, JOptionPane.QUESTION_MESSAGE, null, options, options[0]);

                switch (result) {
                    case JOptionPane.YES_OPTION:
                        // rename duplicated titles
                        this.setIconImage(Toolkit.getDefaultToolkit().getImage(getClass().getResource("/icons/searchgui-orange.gif")));
                        progressDialog.setTitle("Renaming Duplicated Spectrum Titles. Please Wait...");
                        spectrumFactory.closeFiles();
                        MgfReader.renameDuplicateSpectrumTitles(currentSpectrumFile, waitingHandler);
                        progressDialog.setTitle("Indexing File. Please Wait...");
                        spectrumFactory.addSpectra(currentSpectrumFile, waitingHandler);
                        break;
                    case JOptionPane.NO_OPTION:
                        // delete duplicated titles
                        this.setIconImage(Toolkit.getDefaultToolkit().getImage(getClass().getResource("/icons/searchgui-orange.gif")));
                        progressDialog.setTitle("Deleting Duplicated Spectrum Titles. Please Wait...");
                        spectrumFactory.closeFiles();
                        MgfReader.removeDuplicateSpectrumTitles(currentSpectrumFile, waitingHandler);
                        progressDialog.setTitle("Indexing File. Please Wait...");
                        spectrumFactory.addSpectra(currentSpectrumFile, waitingHandler);
                        break;
                    default:
                        // do nothing with the titles
                        break;
                }

                this.setIconImage(Toolkit.getDefaultToolkit().getImage(getClass().getResource("/icons/searchgui-orange.gif")));
            }

            // check for missing precursor charges
            if (utilitiesUserParameters.isCheckSpectrumCharges() && spectrumFactory.getIndex(indexFile).isPrecursorChargesMissing()) {

                this.setIconImage(Toolkit.getDefaultToolkit().getImage(getClass().getResource("/icons/searchgui.gif")));

                int value = JOptionPane.showConfirmDialog(this,
                        "The file \'" + currentSpectrumFile.getName() + "\' contains spectra without precursor charges.\n"
                        + "Some search engines will ignore such spectra. Do you want to add a default range of charges?\n",
                        "Missing Precursor Charges", JOptionPane.YES_NO_CANCEL_OPTION, JOptionPane.QUESTION_MESSAGE);

                switch (value) {
                    case JOptionPane.YES_OPTION:
                        this.setIconImage(Toolkit.getDefaultToolkit().getImage(getClass().getResource("/icons/searchgui-orange.gif")));
                        progressDialog.setTitle("Replacing Missing Charges. Please Wait...");
                        spectrumFactory.closeFiles();
                        MgfReader.addMissingPrecursorCharges(currentSpectrumFile, waitingHandler);
                        progressDialog.setTitle("Indexing File. Please Wait...");
                        spectrumFactory.addSpectra(currentSpectrumFile, waitingHandler);
                        break;
                    case JOptionPane.NO_OPTION:
                        // do nothing, already added
                        break;
                    default:
                        // cancel
                        // don't use the file
                        this.setIconImage(Toolkit.getDefaultToolkit().getImage(getClass().getResource("/icons/searchgui-orange.gif")));
                        return false;
                }

                this.setIconImage(Toolkit.getDefaultToolkit().getImage(getClass().getResource("/icons/searchgui-orange.gif")));
            }
        } catch (FileNotFoundException e) {
            canceled = true;
            e.printStackTrace();
            JOptionPane.showMessageDialog(this, e.getMessage(), "Mgf File Error", JOptionPane.WARNING_MESSAGE);
        } catch (IOException e) {
            canceled = true;
            e.printStackTrace();
            JOptionPane.showMessageDialog(this, e.getMessage(), "Mgf File Error", JOptionPane.WARNING_MESSAGE);
        } catch (ClassNotFoundException e) {
            canceled = true;
            e.printStackTrace();
            JOptionPane.showMessageDialog(this, "An error occurred while validating the mgf file: " + e.getMessage(), "Mgf Validation Error", JOptionPane.WARNING_MESSAGE);
        } catch (Exception e) {
            canceled = true;
            e.printStackTrace();
            JOptionPane.showMessageDialog(this, "An error occurred while validating the mgf file: " + e.getMessage(), "Mgf Validation Error", JOptionPane.WARNING_MESSAGE);
        }

        return !canceled;
    }

    /**
     * Verifies whether MGF files are below the given maximal size and splits
     * the large ones if needed.
     */
    private void verifyMgfFilesSize() {
        ArrayList<File> fatFiles = new ArrayList<>();
        for (File file : mgfFiles) {
            if (file.length() > (((long) utilitiesUserParameters.getMgfMaxSize()) * 1048576)) {
                fatFiles.add(file);
            }
        }
        if (!fatFiles.isEmpty()) {
            String message = "";
            if (fatFiles.size() == 1) {
                message += "The file " + fatFiles.get(0).getName() + "\nis rather large and can thus impair the search and parsing of the result files."
                        + "\nSplit into smaller files?";
            } else if (fatFiles.size() <= 6) {
                message += "The files\n";

                for (File file : fatFiles) {
                    message += file.getName() + "\n";
                }

                message += " are rather large and can thus impair the search and parsing of the result files."
                        + "\nSplit into smaller files?";
            } else {
                message += "Some files are rather large and can thus impair the search and parsing of the result files."
                        + "\nSplit into smaller files?";
            }
            int outcome = JOptionPane.showConfirmDialog(this,
                    message, "Large MGF Files",
                    JOptionPane.YES_NO_OPTION, JOptionPane.WARNING_MESSAGE);
            if (outcome == JOptionPane.YES_OPTION) {
                for (File file : fatFiles) {
                    String splittedName = file.getName().substring(0, file.getName().lastIndexOf("."));
                    String currentName = splittedName + "_" + 1 + ".mgf";
                    File testFile = new File(file.getParent(), currentName);
                    if (testFile.exists()) {
                        outcome = JOptionPane.showConfirmDialog(this,
                                "Split files seem to alredy exist. Overwrite existing mgf files?", "Existing MGF Files",
                                JOptionPane.YES_NO_OPTION, JOptionPane.WARNING_MESSAGE);
                        if (outcome != JOptionPane.YES_OPTION) {
                            return;
                        }
                        break;
                    }
                }
                splitFiles(fatFiles);
            }
        }
    }

    /**
     * Splits the given MGF files.
     *
     * @param files the files to split
     */
    public void splitFiles(ArrayList<File> files) {

        progressDialog = new ProgressDialogX(this,
                Toolkit.getDefaultToolkit().getImage(getClass().getResource("/icons/searchgui.gif")),
                Toolkit.getDefaultToolkit().getImage(getClass().getResource("/icons/searchgui-orange.gif")),
                true);
        progressDialog.setPrimaryProgressCounterIndeterminate(true);
        progressDialog.setTitle("Splitting MGF File(s). Please Wait...");

        final SearchGUI finalRef = this;

        final ArrayList<File> originalMgfFiles = new ArrayList<>(files);

        new Thread(new Runnable() {
            public void run() {
                try {
                    progressDialog.setVisible(true);
                } catch (IndexOutOfBoundsException e) {
                    // ignore
                }
            }
        }, "ProgressDialog").start();

        new Thread("SplitThread") {
            @Override
            public void run() {
                for (File originalFile : originalMgfFiles) {

                    if (progressDialog.isRunCanceled()) {
                        break;
                    }

                    ArrayList<MgfIndex> indexes;
                    progressDialog.setTitle("Splitting " + originalFile.getName() + ". Please Wait...");
                    progressDialog.setPrimaryProgressCounterIndeterminate(false);

                    try {
                        indexes = mgfReader.splitFile(originalFile, utilitiesUserParameters.getMgfNSpectra(), progressDialog);
                    } catch (FileNotFoundException e) {
                        progressDialog.setRunFinished();
                        JOptionPane.showMessageDialog(finalRef,
                                new String[]{"Mgf Splitting Error.", "File " + originalFile.getName() + " not found."},
                                "Mgf Splitting Error", JOptionPane.WARNING_MESSAGE);
                        e.printStackTrace();
                        return;
                    } catch (IOException e) {
                        progressDialog.setRunFinished();
                        JOptionPane.showMessageDialog(finalRef,
                                new String[]{"Mgf Splitting Error.", "An error occurred while reading/writing the mgf file."},
                                "Mgf Splitting Error", JOptionPane.WARNING_MESSAGE);
                        e.printStackTrace();
                        return;
                    } catch (OutOfMemoryError error) {
                        Runtime.getRuntime().gc();
                        progressDialog.setRunFinished();
                        JOptionPane.showMessageDialog(finalRef,
                                "SearchGUI used up all the available memory and had to be stopped.\n"
                                + "Memory boundaries are set in the Edit menu (Edit > Java Options).",
                                "Out Of Memory Error",
                                JOptionPane.ERROR_MESSAGE);
                        System.out.println("Ran out of memory!");
                        error.printStackTrace();
                        return;
                    }

                    if (progressDialog.isRunCanceled()) {
                        progressDialog.setRunFinished();
                        return;
                    }

                    try {
                        if (indexes != null && !indexes.isEmpty()) {
                            progressDialog.setPrimaryProgressCounterIndeterminate(false);
                            progressDialog.setMaxPrimaryProgressCounter(indexes.size());
                            progressDialog.setTitle("Writing Indexes. Please Wait...");
                            for (int i = 0; i < indexes.size() && !progressDialog.isRunCanceled(); i++) {
                                spectrumFactory.writeIndex(indexes.get(i), originalFile.getParentFile());
                                progressDialog.setValue(i);
                            }
                        }
                    } catch (IOException e) {
                        progressDialog.setRunFinished();
                        JOptionPane.showMessageDialog(finalRef,
                                new String[]{"MGF Splitting Error.", "An error occurred while writing an mgf index."},
                                "MGF Splitting Error", JOptionPane.WARNING_MESSAGE);
                        e.printStackTrace();
                        return;
                    }

                    if (progressDialog.isRunCanceled()) {
                        progressDialog.setRunFinished();
                        return;
                    }

                    mgfFiles.remove(originalFile);

                    for (int i = 0; i < indexes.size() && !progressDialog.isRunCanceled(); i++) {
                        File newFile = new File(originalFile.getParent(), indexes.get(i).getFileName());
                        mgfFiles.add(newFile);
                    }
                }

                if (progressDialog.isRunCanceled()) {
                    progressDialog.setRunFinished();
                } else {
                    progressDialog.setRunFinished();
                    spectraFilesTxt.setText(mgfFiles.size() + " file(s) selected");
                    JOptionPane.showMessageDialog(finalRef, "MGF file(s) split and selected.", "Files Split", JOptionPane.INFORMATION_MESSAGE);
                }
            }
        }.start();
    }

    /**
     * Returns true if the settings have been displayed.
     *
     * @return true if the settings have has been displayed
     */
    public boolean settingsDisplayed() {
        return settingsTabDisplayed;
    }

    /**
     * Set if the settings have been displayed.
     *
     * @param settingsDisplayed boolean indicating whether the settings have
     * been displayed
     */
    public void setParametersDisplayed(boolean settingsDisplayed) {
        this.settingsTabDisplayed = settingsDisplayed;
    }

    /**
     * The main method used to start SearchGUI.
     *
     * @param args the command line arguments
     */
    public static void main(String[] args) {

        // set the look and feel
        boolean numbusLookAndFeelSet = false;
        try {
            numbusLookAndFeelSet = UtilitiesGUIDefaults.setLookAndFeel();

            // fix for the scroll bar thumb disappearing...
            LookAndFeel lookAndFeel = UIManager.getLookAndFeel();
            UIDefaults defaults = lookAndFeel.getDefaults();
            defaults.put("ScrollBar.minimumThumbSize", new Dimension(30, 30));
        } catch (Exception e) {
        }

        if (!numbusLookAndFeelSet) {
            JOptionPane.showMessageDialog(null,
                    "Failed to set the default look and feel. Using backup look and feel.\n"
                    + "SearchGUI will work but not look as good as it should...", "Look and Feel",
                    JOptionPane.WARNING_MESSAGE);
        }

        // need to add some padding to the text in the titled borders on Java 1.7 
        if (!System.getProperty("java.version").startsWith("1.6")) {
            TITLED_BORDER_HORIZONTAL_PADDING = "   ";
        }

        ArrayList<File> spectrumFiles = null;
        ArrayList<File> rawFiles = null;
        File searchParametersFile = null;
        File outputFolder = null;
        String currentSpecies = null, currentSpeciesType = null, currentProjectName = null;
        boolean spectrum = false, raw = false, parameters = false, output = false, species = false, speciesType = false, projectName = false;

        for (String arg : args) {
            if (spectrum) {
                try {
                    ArrayList<String> extensions = new ArrayList<>();
                    extensions.add(".mgf");
                    spectrumFiles = CommandLineUtils.getFiles(arg, extensions);
                } catch (Exception e) {
                    JOptionPane.showMessageDialog(null,
                            "Failed importing spectrum files from command line option " + arg + ".", "Spectrum Files",
                            JOptionPane.WARNING_MESSAGE);
                    e.printStackTrace();
                }
                spectrum = false;
            }
            if (raw) {
                try {
                    ArrayList<String> extensions = new ArrayList<>();
                    for (MsFormat format : MsFormat.values()) {
                        if (format != MsFormat.mgf) {
                            extensions.add(format.fileNameEnding);
                        }
                    }
                    rawFiles = CommandLineUtils.getFiles(arg, extensions);
                } catch (Exception e) {
                    JOptionPane.showMessageDialog(null,
                            "Failed importing raw files from command line option " + arg + ".", "Raw Files",
                            JOptionPane.WARNING_MESSAGE);
                    e.printStackTrace();
                }
                raw = false;
            }
            if (parameters) {
                searchParametersFile = new File(arg);
                try {
                    IdentificationParameters.getIdentificationParameters(searchParametersFile);
                } catch (Exception e) {
                    JOptionPane.showMessageDialog(null,
                            "Failed to import search parameters from: " + searchParametersFile.getAbsolutePath() + ".", "Search Parameters",
                            JOptionPane.WARNING_MESSAGE);
                    e.printStackTrace();
                }
                parameters = false;
            }
            if (output) {
                outputFolder = new File(arg);
                output = false;
            }
            if (species) {
                currentSpecies = arg;
                species = false;
            }
            if (speciesType) {
                currentSpeciesType = arg;
                speciesType = false;
            }
            if (projectName) {
                currentProjectName = arg;
                projectName = false;
            }
            if (arg.equals(ToolFactory.searchGuiSpectrumFileOption)) {
                spectrum = true;
            }
            if (arg.equals(ToolFactory.searchGuiRawFileOption)) {
                raw = true;
            }
            if (arg.equals(ToolFactory.searchGuiParametersFileOption)) {
                parameters = true;
            }
            if (arg.equals(ToolFactory.outputFolderOption)) {
                output = true;
            }
            if (arg.equals(ToolFactory.speciesOption)) {
                species = true;
            }
            if (arg.equals(ToolFactory.speciesTypeOption)) {
                speciesType = true;
            }
            if (arg.equals(ToolFactory.projectNameOption)) {
                projectName = true;
            }
        }

        new SearchGUI(spectrumFiles, rawFiles, searchParametersFile, outputFolder, currentSpecies, currentSpeciesType, currentProjectName);
    }

    /**
     * Returns the last selected folder.
     *
     * @return the last selected folder
     */
    public LastSelectedFolder getLastSelectedFolder() {
        if (lastSelectedFolder == null) {
            lastSelectedFolder = new LastSelectedFolder();
            utilitiesUserParameters.setLastSelectedFolder(lastSelectedFolder);
        }
        return lastSelectedFolder;
    }

    /**
     * Set the last selected folder.
     *
     * @param lastSelectedFolder the folder to set
     */
    public void setLastSelectedFolder(LastSelectedFolder lastSelectedFolder) {
        this.lastSelectedFolder = lastSelectedFolder;
    }

    /**
     * Ask the user if he/she wants to add a shortcut at the desktop.
     */
    private void addShortcutAtDeskTop() {

        String jarFilePath = getJarFilePath();
        String versionNumber = new eu.isas.searchgui.utilities.Properties().getVersion();

        if (!jarFilePath.equalsIgnoreCase(".")) {

            // remove the initial '/' at the start of the line
            if (jarFilePath.startsWith("\\") && !jarFilePath.startsWith("\\\\")) {
                jarFilePath = jarFilePath.substring(1);
            }

            String iconFileLocation = jarFilePath + "\\resources\\searchgui.ico";
            String jarFileLocation = jarFilePath + "\\SearchGUI-" + versionNumber + ".jar";

            try {
                JShellLink link = new JShellLink();
                link.setFolder(JShellLink.getDirectory("desktop"));
                link.setName("SearchGUI " + versionNumber);
                link.setIconLocation(iconFileLocation);
                link.setPath(jarFileLocation);
                link.save();
            } catch (Exception e) {
                System.out.println("An error occurred when trying to create a desktop shortcut...");
                e.printStackTrace();
            }
        }
    }

    /**
     * Set up the log file.
     */
    private void setUpLogFile() {
        if (useLogFile && !getJarFilePath().equalsIgnoreCase(".")) {
            try {
                String path = getJarFilePath() + "/resources/SearchGUI.log";

                File file = new File(path);
                System.setOut(new java.io.PrintStream(new FileOutputStream(file, true)));
                System.setErr(new java.io.PrintStream(new FileOutputStream(file, true)));

                // creates a new log file if it does not exist
                if (!file.exists()) {
                    boolean fileCreated = file.createNewFile();

                    if (fileCreated) {
                        FileWriter w = new FileWriter(file);
                        BufferedWriter bw = new BufferedWriter(w);
                        bw.close();
                        w.close();
                    } else {
                        JOptionPane.showMessageDialog(this, "Failed to create the file log file.\n"
                                + "Please contact the developers.", "File Error", JOptionPane.OK_OPTION);
                    }
                }
            } catch (Exception e) {
                JOptionPane.showMessageDialog(
                        null, "An error occurred when trying to create the SearchGUI log file.",
                        "Error Creating Log File", JOptionPane.ERROR_MESSAGE);
                e.printStackTrace();
            }
        }
    }

    /**
     * This method is called whenever the 'Search' button is pressed. It starts
     * the search.
     */
    public void startSearch() {

        if (validateInput(true)) {

            waitingDialog = new WaitingDialog(this,
                    Toolkit.getDefaultToolkit().getImage(getClass().getResource("/icons/searchgui.gif")),
                    Toolkit.getDefaultToolkit().getImage(getClass().getResource("/icons/searchgui-orange.gif")), false,
                    getTips(),
                    "Search",
                    "SearchGUI",
                    new eu.isas.searchgui.utilities.Properties().getVersion(),
                    true);

            waitingDialog.addWaitingActionListener(new WaitingActionListener() {
                @Override
                public void cancelPressed() {
                    searchHandler.cancelSearch();
                }
            });

            waitingDialog.setLocationRelativeTo(this);

            try {
                searchHandler.startSearch(waitingDialog);
            } catch (InterruptedException e) {
                // should happen only in cli mode
                e.printStackTrace();
            }
        }
    }

    /**
     * Attempts to delete the temporary folders. Prints the stacktrace if an
     * error occurs.
     */
    private static void deleteTempFolders() {
        try {
            TempFilesManager.deleteTempFolders();
        } catch (Exception e) {
            e.printStackTrace();
        }
    }

    /**
     * This method saves the Search engines location file in the conf folder.
     */
    private void saveConfigurationFile() {

        File folder = new File(getJarFilePath() + File.separator + "resources" + File.separator + "conf" + File.separator);

        if (!folder.exists()) {
            JOptionPane.showMessageDialog(this, new String[]{"Unable to find folder: '" + folder.getAbsolutePath() + "'!",
                "Could not save search engine locations."}, "Folder Not Found", JOptionPane.WARNING_MESSAGE);
        } else {
            File output = new File(folder, SearchHandler.SEARCHGUI_CONFIGURATION_FILE);
            try {
                BufferedWriter bw = new BufferedWriter(new FileWriter(output));
                bw.write("OMSSA Location:" + System.getProperty("line.separator"));
                bw.write(searchHandler.getOmssaLocation() + System.getProperty("line.separator") + searchHandler.isOmssaEnabled() + System.getProperty("line.separator"));
                bw.write("X!Tandem Location:" + System.getProperty("line.separator"));
                bw.write(searchHandler.getXtandemLocation() + System.getProperty("line.separator") + searchHandler.isXtandemEnabled() + System.getProperty("line.separator"));
                bw.write("MS-GF+ Location:" + System.getProperty("line.separator"));
                bw.write(searchHandler.getMsgfLocation() + System.getProperty("line.separator") + searchHandler.isMsgfEnabled() + System.getProperty("line.separator"));
                bw.write("MS Amanda Location:" + System.getProperty("line.separator"));
                bw.write(searchHandler.getMsAmandaLocation() + System.getProperty("line.separator") + searchHandler.isMsAmandaEnabled() + System.getProperty("line.separator"));
                bw.write("MyriMatch Location:" + System.getProperty("line.separator"));
                bw.write(searchHandler.getMyriMatchLocation() + System.getProperty("line.separator") + searchHandler.isMyriMatchEnabled() + System.getProperty("line.separator"));
                bw.write("Comet Location:" + System.getProperty("line.separator"));
                bw.write(searchHandler.getCometLocation() + System.getProperty("line.separator") + searchHandler.isCometEnabled() + System.getProperty("line.separator"));
                bw.write("Tide Location:" + System.getProperty("line.separator"));
                bw.write(searchHandler.getTideLocation() + System.getProperty("line.separator") + searchHandler.isTideEnabled() + System.getProperty("line.separator"));
                bw.write("Andromeda Location:" + System.getProperty("line.separator"));
                bw.write(searchHandler.getAndromedaLocation() + System.getProperty("line.separator") + searchHandler.isAndromedaEnabled() + System.getProperty("line.separator"));
                bw.write("Novor Location:" + System.getProperty("line.separator"));
                bw.write(searchHandler.getNovorLocation() + System.getProperty("line.separator") + searchHandler.isNovorEnabled() + System.getProperty("line.separator"));
                bw.write("DirecTag Location:" + System.getProperty("line.separator"));
                bw.write(searchHandler.getDirecTagLocation() + System.getProperty("line.separator") + searchHandler.isDirecTagEnabled() + System.getProperty("line.separator"));
                bw.write("makeblastdb Location:" + System.getProperty("line.separator"));
                bw.write(searchHandler.getMakeblastdbLocation() + System.getProperty("line.separator") + System.getProperty("line.separator"));
                bw.write("Modification use:" + System.getProperty("line.separator"));
                bw.write(getModificationUseAsString() + System.getProperty("line.separator"));
                bw.flush();
                bw.close();
            } catch (IOException ioe) {
                ioe.printStackTrace();
                JOptionPane.showMessageDialog(this, new String[]{"Unable to write file: '" + ioe.getMessage() + "'!",
                    "Could not save search engine locations."}, "Search Engine Location Error", JOptionPane.WARNING_MESSAGE);
            }
        }
    }

    /**
     * Returns a reference to the SearchGUI command line interface.
     *
     * @return a reference to the SearchGUI command line interface
     */
    public SearchHandler getSearchHandler() {
        return searchHandler;
    }

    /**
     * Enable or disable the search engines.
     *
     * @param enableOmssa enable OMSSA?
     * @param enbleXTandem enable X!Tandem?
     * @param enableMsgf enable MS-GF+?
     * @param enableMsAmanda enable MS Amanda
     * @param enableMyriMatch enable MyriMatch
     * @param enableComet enable Comet
     * @param enableTide enable Tide
     * @param enableAndromeda enable Andromeda
     * @param enableNovor enable Novor
     * @param enableDirecTag enable DirecTag
     */
    public void enableSearchEngines(boolean enableOmssa, boolean enbleXTandem, boolean enableMsgf, boolean enableMsAmanda,
            boolean enableMyriMatch, boolean enableComet, boolean enableTide, boolean enableAndromeda,
            boolean enableNovor, boolean enableDirecTag) {

        enableOmssaJCheckBox.setSelected(enableOmssa);
        enableXTandemJCheckBox.setSelected(enbleXTandem);
        enableMsgfJCheckBox.setSelected(enableMsgf);
        enableMsAmandaJCheckBox.setSelected(enableMsAmanda);
        enableMyriMatchJCheckBox.setSelected(enableMyriMatch);
        enableCometJCheckBox.setSelected(enableComet);
        enableTideJCheckBox.setSelected(enableTide);
        enableAndromedaJCheckBox.setSelected(enableAndromeda);
        enableNovorJCheckBox.setSelected(enableNovor);
        enableDirecTagJCheckBox.setSelected(enableDirecTag);

        searchHandler.setOmssaEnabled(enableOmssa);
        searchHandler.setXtandemEnabled(enbleXTandem);
        searchHandler.setMsgfEnabled(enableMsgf);
        searchHandler.setMsAmandaEnabled(enableMsAmanda);
        searchHandler.setMyriMatchEnabled(enableMyriMatch);
        searchHandler.setCometEnabled(enableComet);
        searchHandler.setTideEnabled(enableTide);
        searchHandler.setAndromedaEnabled(enableAndromeda);
        searchHandler.setNovorEnabled(enableNovor);
        searchHandler.setDirecTagEnabled(enableDirecTag);

        validateInput(false);
    }

    /**
     * Returns the identification parameters.
     *
     * @return the identification parameters
     */
    public IdentificationParameters getIdentificationParameters() {
        return identificationParameters;
    }

    /**
     * Sets the search parameters.
     *
     * @param identificationParameters the identification parameters
     */
    public void setIdentificationParameters(IdentificationParameters identificationParameters) {
        this.identificationParameters = identificationParameters;

        Vector parameterList = new Vector();
        parameterList.add("-- Select --");

        for (String tempParameters : identificationParametersFactory.getParametersList()) {
            parameterList.add(tempParameters);
        }

        settingsComboBox.setModel(new javax.swing.DefaultComboBoxModel(parameterList));
        settingsComboBox.setSelectedItem(identificationParameters.getName());

        validateInput(false);
    }

    /**
     * Returns the path to the jar file.
     *
     * @return the path to the jar file
     */
    public String getJarFilePath() {
        return CompomicsWrapper.getJarFilePath(this.getClass().getResource("SearchGUI.class").getPath(), "SearchGUI");
    }

    /**
     * Sets the path configuration.
     *
     * @throws java.io.IOException exception thrown whenever an error occurs
     * while reading or writing the paths configuration file
     */
    public void setPathConfiguration() throws IOException {
        File pathConfigurationFile = new File(getJarFilePath(), UtilitiesPathParameters.configurationFileName);
        if (pathConfigurationFile.exists()) {
            SearchGUIPathParameters.loadPathParametersFromFile(pathConfigurationFile);
        }
    }

    @Override
    public void restart() {
        dispose();
        new SearchGUIWrapper();
        System.exit(0); // have to close the current java process (as a new one is started on the line above)
    }

    @Override
    public UtilitiesUserParameters getUtilitiesUserParameters() {
        return utilitiesUserParameters;
    }

    /**
     * Returns a line with the most used modifications.
     *
     * @return a line containing the most used modifications
     */
    public String getModificationUseAsString() {
        String result = "";
        for (String name : defaultModifications) {
            result += name + MODIFICATION_SEPARATOR;
        }
        return result;
    }

    /**
     * Returns a list with the most used modifications.
     *
     * @return a list with the most used modifications
     */
    public HashSet<String> getDefaultModifications() {
        return defaultModifications;
    }

    /**
     * Tries to validate the search engine installation by running the
     * executable.
     *
     * @param advocate the search engine advocate
     * @param searchEngineLocation the folder where the search engine is
     * installed
     * @param feedBackInDialog shows feedback in dialog, otherwise the
     * feedbackDialog will be used
     * @return true if the search engine seems to be correctly installed, false
     * otherwise
     */
    public static boolean validateSearchEngineInstallation(Advocate advocate, File searchEngineLocation, boolean feedBackInDialog) {

        if (advocate == Advocate.omssa) {
            return validateSearchEngineInstallation(Advocate.omssa, OmssaclProcessBuilder.EXECUTABLE_FILE_NAME, "-ml", null, searchEngineLocation, null, false, feedBackInDialog);
        } else if (advocate == Advocate.xtandem) {
            return validateSearchEngineInstallation(Advocate.xtandem, TandemProcessBuilder.EXECUTABLE_FILE_NAME, null, null, searchEngineLocation, null, false, feedBackInDialog);
        } else if (advocate == Advocate.msgf) {
            return validateSearchEngineInstallation(Advocate.msgf, MsgfProcessBuilder.EXECUTABLE_FILE_NAME, null, null, searchEngineLocation, null, true, feedBackInDialog);
        } else if (advocate == Advocate.msAmanda) {
            String operatingSystem = System.getProperty("os.name").toLowerCase();
            String mono = null;
            if (!operatingSystem.contains("windows")) {
                mono = "mono";
            }
            return validateSearchEngineInstallation(Advocate.msAmanda, MsAmandaProcessBuilder.EXECUTABLE_FILE_NAME, null, mono, searchEngineLocation, null, false, feedBackInDialog, msAmandaErrorMessage);
        } else if (advocate == Advocate.myriMatch) {
            return validateSearchEngineInstallation(Advocate.myriMatch, MyriMatchProcessBuilder.EXECUTABLE_FILE_NAME, null, null, searchEngineLocation, "Usage: \"myrimatch\"", false, feedBackInDialog); // @TODO: the usage part seems to not be picked up?
        } else if (advocate == Advocate.comet) {
            return validateSearchEngineInstallation(Advocate.comet, CometProcessBuilder.EXECUTABLE_FILE_NAME, null, null, searchEngineLocation, null, false, feedBackInDialog);
        } else if (advocate == Advocate.tide) {
            return validateSearchEngineInstallation(Advocate.tide, TideSearchProcessBuilder.EXECUTABLE_FILE_NAME, null, null, searchEngineLocation, null, false, feedBackInDialog);
        } else if (advocate == Advocate.andromeda) {
            return validateSearchEngineInstallation(Advocate.andromeda, AndromedaProcessBuilder.EXECUTABLE_FILE_NAME, null, null, searchEngineLocation, null, false, feedBackInDialog);
        } else if (advocate == Advocate.novor) {
            return validateSearchEngineInstallation(Advocate.novor, NovorProcessBuilder.EXECUTABLE_FILE_NAME, null, null, searchEngineLocation, null, true, feedBackInDialog);
        } else if (advocate == Advocate.direcTag) {
            return validateSearchEngineInstallation(Advocate.direcTag, DirecTagProcessBuilder.EXECUTABLE_FILE_NAME, null, null, searchEngineLocation, "Usage: \"directag\"", false, feedBackInDialog);  // @TODO: the usage part seems to not be picked up? // @TODO: why the \" ???
        }

        return false;
    }

    /**
     * Tries to validate the search engine installation by running the
     * executable.
     *
     * @param advocate the search engine advocate
     * @param executable the file name of the executable
     * @param executableOption option given to the executable, null if no
     * options are to be added
     * @param executableWrapper wrapper needed to run the command, like mono for
     * MS Amanda on Windows and OSX
     * @param searchEngineLocation the folder where the search engine is
     * installed
     * @param ignorableOutput output from the tool that can be ignored, i.e.,
     * represents normal usage of the executable, can be null
     * @param isJava set to true for Java jar files, adds Java home and Java
     * options as for SearchGUI
     * @param feedBackInDialog shows feedback in dialog, otherwise the
     * feedbackDialog will be used
     * @return true if the search engine seems to be correctly installed, false
     * otherwise
     */
    private static boolean validateSearchEngineInstallation(Advocate advocate, String executable, String executableOption,
            String executableWrapper, File searchEngineLocation, String ignorableOutput, boolean isJava, boolean feedBackInDialog) {
        return validateSearchEngineInstallation(advocate, executable, executableOption, executableWrapper, searchEngineLocation, ignorableOutput, isJava, feedBackInDialog, null);
    }

    /**
     * Tries to validate the search engine installation by running the
     * executable.
     *
     * @param advocate the search engine advocate
     * @param executable the file name of the executable
     * @param executableOption option given to the executable, null if no
     * options are to be added
     * @param executableWrapper wrapper needed to run the command, like mono for
     * MS Amanda on Windows and OSX
     * @param searchEngineLocation the folder where the search engine is
     * installed
     * @param ignorableOutput output from the tool that can be ignored, i.e.,
     * represents normal usage of the executable, can be null
     * @param isJava set to true for Java jar files, adds Java home and Java
     * options as for SearchGUI
     * @param feedBackInDialog shows feedback in dialog, otherwise the
     * feedbackDialog will be used
     * @param customErrorMessage a custom error message, like tip on installing
     * Mono for MS Amanda, null uses the default message
     * @return true if the search engine seems to be correctly installed, false
     * otherwise
     */
    private static boolean validateSearchEngineInstallation(Advocate advocate, String executable, String executableOption,
            String executableWrapper, File searchEngineLocation, String ignorableOutput, boolean isJava, boolean feedBackInDialog, String customErrorMessage) {

        boolean error = false;

        if (searchEngineLocation != null) {

            try {
                ArrayList process_name_array = new ArrayList();

                // add java home
                if (isJava) {
                    UtilitiesUserParameters utilitiesUserParameters = UtilitiesUserParameters.loadUserParameters();
                    CompomicsWrapper wrapper = new CompomicsWrapper();
                    if (utilitiesUserParameters.getSearchGuiPath() != null) {
                        ArrayList<String> javaHomeAndOptions = wrapper.getJavaHomeAndOptions(utilitiesUserParameters.getSearchGuiPath());
                        process_name_array.add(javaHomeAndOptions.get(0)); // set java home
                    } else {
                        process_name_array.add("java");
                    }
                    process_name_array.add("-jar");
                }

                // add executable wrapper, like mono
                if (executableWrapper != null) {
                    process_name_array.add(executableWrapper);
                }

                // add the path to the executable
                process_name_array.add(searchEngineLocation + File.separator + executable);
                if (executableOption != null) {
                    process_name_array.add(executableOption);
                }

                // set up and run the process
                ProcessBuilder pb = new ProcessBuilder(process_name_array);
                pb.directory(searchEngineLocation);

                Process p = pb.start();

                InputStream stderr = p.getErrorStream();
                InputStreamReader isr = new InputStreamReader(stderr);
                BufferedReader br = new BufferedReader(isr);
                String errorMessage = "";

                if (br.ready()) {

                    String line = br.readLine();

                    while (line != null) {
                        System.out.println(line);
                        errorMessage += line + "\n";
                        line = br.readLine();
                        error = true;
                    }
                }

                br.close();
                isr.close();
                stderr.close();

                if (ignorableOutput != null && errorMessage.contains(ignorableOutput)) {
                    error = false;
                }

                if (error) {
                    System.out.println(advocate + " startup error: " + errorMessage);

                    if (feedBackInDialog) {
                        if (customErrorMessage != null) {
                            JOptionPane.showMessageDialog(null, JOptionEditorPane.getJOptionEditorPane(customErrorMessage),
                                    advocate + " - Startup Failed", JOptionPane.INFORMATION_MESSAGE);
                        } else {
                            JOptionPane.showMessageDialog(null, JOptionEditorPane.getJOptionEditorPane(
                                    getDefaultSearchEngineStartupErrorMessage(advocate.getName())),
                                    advocate + " - Startup Failed", JOptionPane.INFORMATION_MESSAGE);
                        }
                    }
                } else {
                    p.destroy();
                }

            } catch (IOException e) {

                e.printStackTrace();
                error = true;

                if (feedBackInDialog) {
                    if (customErrorMessage != null) {
                        JOptionPane.showMessageDialog(null, JOptionEditorPane.getJOptionEditorPane(customErrorMessage),
                                advocate + " - Startup Failed", JOptionPane.INFORMATION_MESSAGE);
                    } else {
                        JOptionPane.showMessageDialog(null, JOptionEditorPane.getJOptionEditorPane(
                                getDefaultSearchEngineStartupErrorMessage(advocate.getName())),
                                advocate + " - Startup Failed", JOptionPane.INFORMATION_MESSAGE);
                    }
                }
            } catch (Throwable t) {
                t.printStackTrace();
                System.exit(0);
            }
        }

        return !error;
    }

    /**
     * Returns the default search engine startup error message.
     *
     * @param searchEngineName the name of the search engine
     * @return the default search engine startup error message
     */
    private static String getDefaultSearchEngineStartupErrorMessage(String searchEngineName) {
        return "Make sure that " + searchEngineName + " is installed correctly and that you have selected<br>"
                + "the correct version of " + searchEngineName + " for your system. See the <a href=\"https://compomics.github.io/projects/searchgui.html#troubleshooting\">TroubleShooting</a><br>"
                + "section at the SearchGUI web page for help, and the SearchGUI<br>"
                + "log for details about the error.";
    }

    /**
     * Returns the tips of the day.
     *
     * @return the tips of the day in an ArrayList
     */
    public ArrayList<String> getTips() {

        ArrayList<String> tips;

        try {
            InputStream stream = getClass().getResource("/tips.txt").openStream();
            InputStreamReader streamReader = new InputStreamReader(stream);
            BufferedReader b = new BufferedReader(streamReader);
            tips = new ArrayList<>();
            String line;

            while ((line = b.readLine()) != null) {
                tips.add(line);
            }

            b.close();
        } catch (Exception e) {
            JOptionPane.showMessageDialog(null, "An error occurred when reading the tip of the day.", "File Error", JOptionPane.ERROR_MESSAGE);
            e.printStackTrace();
            tips = new ArrayList<>();
        }

        return tips;
    }

    /**
     * Check for new version.
     *
     * @return true if a new version is to be downloaded
     */
    public boolean checkForNewVersion() {
        try {
            File jarFile = new File(SearchGUI.class.getProtectionDomain().getCodeSource().getLocation().toURI().getPath());
            MavenJarFile oldMavenJarFile = new MavenJarFile(jarFile.toURI());
            URL jarRepository = new URL("http", "genesis.ugent.be", new StringBuilder().append("/maven2/").toString());
            return CompomicsWrapper.checkForNewDeployedVersion("SearchGUI", oldMavenJarFile, jarRepository, "searchgui.ico",
                    false, true, true, Toolkit.getDefaultToolkit().getImage(getClass().getResource("/icons/searchgui.gif")),
                    Toolkit.getDefaultToolkit().getImage(getClass().getResource("/icons/searchgui-orange.gif")), true);
        } catch (UnknownHostException ex) {
            // no internet connection
            System.out.println("Checking for new version failed. No internet connection.");
            return false;
        } catch (IOException e) {
            e.printStackTrace();
            return false;
        } catch (URISyntaxException e) {
            e.printStackTrace();
            return false;
        }
    }

    /**
     * Open the PeptideShaker settings dialog.
     *
     * @param openAlways if true the dialog will be opened even if PeptideShaker
     * is not enabled
     */
    private void openPeptideShakerParameters(boolean openAlways) {

        boolean checkPeptideShaker = true;

        if (peptideShakerCheckBox.isSelected()) {
            OmssaParameters omssaParameters = (OmssaParameters) identificationParameters.getSearchParameters().getIdentificationAlgorithmParameter(Advocate.omssa.getIndex());
            if (enableOmssaJCheckBox.isSelected() && !omssaParameters.getSelectedOutput().equals("OMX")) {
                JOptionPane.showMessageDialog(this, JOptionEditorPane.getJOptionEditorPane(
                        "The selected OMSSA output format is not compatible with <a href=\"https://compomics.github.io/projects/peptide-shaker.html\">PeptideShaker</a>. Please change to the<br>"
                        + "OMSSA OMX format in the Advanced Parameters, or disable OMSSA or <a href=\"https://compomics.github.io/projects/peptide-shaker.html\">PeptideShaker</a>."),
                        "Format Warning", JOptionPane.ERROR_MESSAGE);
                peptideShakerCheckBox.setSelected(false);
                checkPeptideShaker = false;
            }
        }

        if (peptideShakerCheckBox.isSelected() && checkPeptideShaker || openAlways) {
            new Thread(new Runnable() {
                public void run() {
                    // check if peptideshaker is installed
                    if (utilitiesUserParameters.getPeptideShakerPath() == null
                            || !(new File(utilitiesUserParameters.getPeptideShakerPath()).exists())) {
                        try {
                            PeptideShakerSetupDialog peptideShakerSetupDialog = new PeptideShakerSetupDialog(SearchGUI.this, true);
                            boolean canceled = peptideShakerSetupDialog.isDialogCanceled();

                            if (!canceled) {

                                // reload the user preferences as these may have been changed by other tools
                                try {
                                    utilitiesUserParameters = UtilitiesUserParameters.loadUserParameters();
                                } catch (Exception e) {
                                    JOptionPane.showMessageDialog(null, "An error occurred when reading the user preferences.", "File Error", JOptionPane.ERROR_MESSAGE);
                                    e.printStackTrace();
                                }

                                editPeptideShakerParameters();
                            } else {
                                peptideShakerCheckBox.setSelected(false);
                            }
                        } catch (Exception e) {
                            e.printStackTrace();
                        }
                    } else {
                        editPeptideShakerParameters();
                    }
                }
            }, "PeptideShakerDownload").start();
        }
    }

    /**
     * Opens a dialog allowing the edition of the ProteoWizard installation
     * folder.
     *
     * @return true of the installation is now set
     */
    public boolean editProteoWizardInstallation() {

        boolean canceled = false;

        try {
            ProteoWizardSetupDialog proteoWizardSetupDialog = new ProteoWizardSetupDialog(this, true);
            canceled = proteoWizardSetupDialog.isDialogCanceled();

            if (!canceled) {

                // reload the user preferences as these may have been changed by other tools
                try {
                    utilitiesUserParameters = UtilitiesUserParameters.loadUserParameters();
                } catch (Exception e) {
                    JOptionPane.showMessageDialog(null, "An error occurred when reading the user preferences.", "File Error", JOptionPane.ERROR_MESSAGE);
                    e.printStackTrace();
                }
            } else {
                msconvertCheckBox.setSelected(false);
            }
        } catch (Exception e) {
            e.printStackTrace();
        }

        return !canceled;
    }

    /**
     * Check that the ProteoWizard folder is set.
     */
    private void checkProteoWizard() {
        if (!rawFiles.isEmpty() && utilitiesUserParameters.getProteoWizardPath() == null) {
            boolean folderSet = editProteoWizardInstallation();
            if (!folderSet) {
                JOptionPane.showMessageDialog(this, "ProteoWizard folder not set. Raw file(s) not selected.", "Raw File Error", JOptionPane.WARNING_MESSAGE);
                rawFiles.clear();
            }
        }
    }

    /**
     * Enable/disable the msconvert options.
     */
    private void enableMsConvertPanel() {
        msconvertSettingsButton.setEnabled(!rawFiles.isEmpty());
        msconvertCheckBox.setEnabled(!rawFiles.isEmpty());
        msconvertButton.setEnabled(!rawFiles.isEmpty());
        msconvertLabel.setEnabled(!rawFiles.isEmpty());
        msconvertCheckBox.setSelected(!rawFiles.isEmpty());
    }

    /**
     * Enable/disable the search engine and de novo panel.
     *
     * @param enable if true, the panel is enabled
     */
    private void enableSearchEngineAndDeNovoPanels(boolean enable) {

        // search engines
        xtandemSettingsButton.setEnabled(enable);
        msAmandaSettingsButton.setEnabled(enable);
        msgfSettingsButton.setEnabled(enable);
        omssaSettingsButton.setEnabled(enable);
        tideSettingsButton.setEnabled(enable);

        enableXTandemJCheckBox.setEnabled(enable);
        enableMsAmandaJCheckBox.setEnabled(enable);
        enableMsgfJCheckBox.setEnabled(enable);
        enableOmssaJCheckBox.setEnabled(enable);
        enableTideJCheckBox.setEnabled(enable);

        xtandemButton.setEnabled(enable);
        msAmandaButton.setEnabled(enable);
        msgfButton.setEnabled(enable);
        omssaButton.setEnabled(enable);
        tideButton.setEnabled(enable);

        xtandemLinkLabel.setEnabled(enable);
        msAmandaLinkLabel.setEnabled(enable);
        msgfLinkLabel.setEnabled(enable);
        omssaLinkLabel.setEnabled(enable);
        tideLinkLabel.setEnabled(enable);

        // de novo
        novorSettingsButton.setEnabled(enable);
        enableNovorJCheckBox.setEnabled(enable);
        novorButton.setEnabled(enable);
        novorLinkLabel.setEnabled(enable);

        // peptideshaker
        peptideShakerSettingsButton.setEnabled(enable);
        peptideShakerCheckBox.setEnabled(enable);
        peptideShakerButton.setEnabled(enable);
        peptideShakerLabel.setEnabled(enable);

        String operatingSystem = System.getProperty("os.name").toLowerCase();

        // disable myrimatch, comet and directag if mac
        if (!operatingSystem.contains("mac os")) {
            myriMatchSettingsButton.setEnabled(enable);
            myriMatchButton.setEnabled(enable);
            myriMatchLinkLabel.setEnabled(enable);
            enableMyriMatchJCheckBox.setEnabled(enable);

            cometSettingsButton.setEnabled(enable);
            enableCometJCheckBox.setEnabled(enable);
            cometButton.setEnabled(enable);
            cometLinkLabel.setEnabled(enable);

            direcTagSettingsButton.setEnabled(enable);
            direcTagButton.setEnabled(enable);
            direcTagLinkLabel.setEnabled(enable);
            enableDirecTagJCheckBox.setEnabled(enable);
        }

        // disable andromeda on non-windows platforms
        if (operatingSystem.contains("windows")) {
            andromedaSettingsButton.setEnabled(enable);
            enableAndromedaJCheckBox.setEnabled(enable);
            andromedaButton.setEnabled(enable);
            andromedaLinkLabel.setEnabled(enable);
        }
    }
}
=======
package eu.isas.searchgui.gui;

import com.compomics.software.cli.CommandLineUtils;
import com.compomics.software.CompomicsWrapper;
import com.compomics.software.ToolFactory;
import com.compomics.software.autoupdater.MavenJarFile;
import com.compomics.software.dialogs.JavaHomeOrMemoryDialogParent;
import com.compomics.software.dialogs.JavaSettingsDialog;
import com.compomics.software.dialogs.PeptideShakerSetupDialog;
import com.compomics.software.dialogs.ProteoWizardSetupDialog;
import com.compomics.software.settings.PathKey;
import com.compomics.software.settings.UtilitiesPathPreferences;
import com.compomics.software.settings.gui.PathSettingsDialog;
import com.compomics.util.Util;
import com.compomics.util.db.DerbyUtil;
import com.compomics.util.examples.BareBonesBrowserLaunch;
import com.compomics.util.exceptions.exception_handlers.FrameExceptionHandler;
import com.compomics.util.experiment.biology.EnzymeFactory;
import com.compomics.util.experiment.biology.PTM;
import com.compomics.util.experiment.biology.PTMFactory;
import com.compomics.util.experiment.biology.genes.GeneFactory;
import com.compomics.util.experiment.biology.taxonomy.SpeciesFactory;
import com.compomics.util.experiment.identification.Advocate;
import com.compomics.util.experiment.identification.identification_parameters.IdentificationParametersFactory;
import com.compomics.util.experiment.identification.protein_sequences.FastaIndex;
import com.compomics.util.experiment.identification.identification_parameters.SearchParameters;
import com.compomics.util.experiment.identification.protein_sequences.SequenceFactory;
import com.compomics.util.experiment.identification.identification_parameters.tool_specific.AndromedaParameters;
import com.compomics.util.experiment.identification.identification_parameters.tool_specific.CometParameters;
import com.compomics.util.experiment.identification.identification_parameters.tool_specific.DirecTagParameters;
import com.compomics.util.experiment.identification.identification_parameters.tool_specific.MsAmandaParameters;
import com.compomics.util.experiment.identification.identification_parameters.tool_specific.MsgfParameters;
import com.compomics.util.experiment.identification.identification_parameters.tool_specific.MyriMatchParameters;
import com.compomics.util.experiment.identification.identification_parameters.tool_specific.NovorParameters;
import com.compomics.util.experiment.identification.identification_parameters.tool_specific.OmssaParameters;
import com.compomics.util.experiment.identification.identification_parameters.tool_specific.TideParameters;
import com.compomics.util.experiment.identification.identification_parameters.tool_specific.XtandemParameters;
import com.compomics.util.experiment.io.massspectrometry.MgfIndex;
import com.compomics.util.experiment.io.massspectrometry.MgfReader;
import com.compomics.util.experiment.massspectrometry.SpectrumFactory;
import com.compomics.util.experiment.massspectrometry.proteowizard.MsConvertParameters;
import com.compomics.util.experiment.massspectrometry.proteowizard.MsFormat;
import com.compomics.util.experiment.massspectrometry.proteowizard.ProteoWizardFilter;
import com.compomics.util.experiment.massspectrometry.proteowizard.gui.MsConvertParametersDialog;
import com.compomics.util.gui.JOptionEditorPane;
import com.compomics.util.gui.PrivacySettingsDialog;
import com.compomics.util.gui.UtilitiesGUIDefaults;
import com.compomics.util.gui.error_handlers.BugReport;
import com.compomics.util.gui.waiting.waitinghandlers.ProgressDialogX;
import eu.isas.searchgui.SearchHandler;
import java.awt.Color;
import java.awt.Toolkit;
import java.io.*;
import java.util.*;
import javax.swing.*;
import javax.swing.border.TitledBorder;
import javax.swing.filechooser.FileFilter;
import com.compomics.util.gui.error_handlers.HelpDialog;
import com.compomics.util.gui.filehandling.FileDisplayDialog;
import com.compomics.util.gui.filehandling.TempFilesManager;
import com.compomics.util.gui.parameters.IdentificationParametersEditionDialog;
import com.compomics.util.gui.parameters.IdentificationParametersOverviewDialog;
import com.compomics.util.gui.parameters.ProcessingPreferencesDialog;
import com.compomics.util.gui.ptm.ModificationsDialog;
import com.compomics.util.gui.parameters.identification_parameters.SearchSettingsDialog;
import com.compomics.util.gui.parameters.identification_parameters.algorithm_settings.AndromedaSettingsDialog;
import com.compomics.util.gui.parameters.identification_parameters.algorithm_settings.CometSettingsDialog;
import com.compomics.util.gui.parameters.identification_parameters.algorithm_settings.DirecTagSettingsDialog;
import com.compomics.util.gui.parameters.identification_parameters.algorithm_settings.MsAmandaSettingsDialog;
import com.compomics.util.gui.parameters.identification_parameters.algorithm_settings.MsgfSettingsDialog;
import com.compomics.util.gui.parameters.identification_parameters.algorithm_settings.MyriMatchSettingsDialog;
import com.compomics.util.gui.parameters.identification_parameters.algorithm_settings.NovorSettingsDialog;
import com.compomics.util.gui.parameters.identification_parameters.algorithm_settings.OmssaSettingsDialog;
import com.compomics.util.gui.parameters.identification_parameters.algorithm_settings.TideSettingsDialog;
import com.compomics.util.gui.parameters.identification_parameters.algorithm_settings.XTandemSettingsDialog;
import com.compomics.util.waiting.WaitingActionListener;
import com.compomics.util.waiting.WaitingHandler;
import com.compomics.util.gui.waiting.waitinghandlers.WaitingDialog;
import com.compomics.util.preferences.IdentificationParameters;
import com.compomics.util.preferences.LastSelectedFolder;
import com.compomics.util.preferences.ProcessingPreferences;
import com.compomics.util.preferences.UtilitiesUserPreferences;
import eu.isas.searchgui.SearchGUIWrapper;
import com.compomics.util.preferences.SearchGuiOutputOption;
import eu.isas.searchgui.preferences.SearchGUIPathPreferences;
import eu.isas.searchgui.processbuilders.AndromedaProcessBuilder;
import eu.isas.searchgui.processbuilders.CometProcessBuilder;
import eu.isas.searchgui.processbuilders.DirecTagProcessBuilder;
import eu.isas.searchgui.processbuilders.MsAmandaProcessBuilder;
import eu.isas.searchgui.processbuilders.MsgfProcessBuilder;
import eu.isas.searchgui.processbuilders.MyriMatchProcessBuilder;
import eu.isas.searchgui.processbuilders.NovorProcessBuilder;
import eu.isas.searchgui.processbuilders.OmssaclProcessBuilder;
import eu.isas.searchgui.processbuilders.TandemProcessBuilder;
import eu.isas.searchgui.processbuilders.TideSearchProcessBuilder;
import java.awt.Dimension;
import java.net.URISyntaxException;
import java.net.URL;
import java.net.UnknownHostException;
import net.jimmc.jshortcut.JShellLink;

/**
 * The main frame of SearchGUI.
 *
 * @author Harald Barsnes
 * @author Marc Vaudel
 */
public class SearchGUI extends javax.swing.JFrame implements JavaHomeOrMemoryDialogParent {

    /**
     * The last folder opened by the user. Defaults to user.home.
     */
    private LastSelectedFolder lastSelectedFolder = new LastSelectedFolder();
    /**
     * A simple progress dialog.
     */
    private static ProgressDialogX progressDialog;
    /**
     * The output folder.
     */
    private File outputFolder;
    /**
     * The mgf files.
     */
    private ArrayList<File> mgfFiles = new ArrayList<File>();
    /**
     * The raw files.
     */
    private ArrayList<File> rawFiles = new ArrayList<File>();
    /**
     * The post translational modifications factory.
     */
    private PTMFactory ptmFactory;
    /**
     * The spectrum factory.
     */
    private SpectrumFactory spectrumFactory;
    /**
     * The enzyme factory.
     */
    private EnzymeFactory enzymeFactory;
    /**
     * The SearchCLI instance.
     */
    private SearchHandler searchHandler;
    /**
     * The MGF reader.
     */
    private MgfReader mgfReader;
    /**
     * A boolean indicating if the user has visited the Settings tab. If the
     * user does not visit the settings tab before starting the search a warning
     * is displayed.s
     */
    private boolean settingsTabDisplayed = false;
    /**
     * The identification settings file.
     */
    private File identificationParametersFile;
    /**
     * The search parameters.
     */
    private IdentificationParameters identificationParameters;
    /**
     * The processing preferences.
     */
    private ProcessingPreferences processingPreferences;
    /**
     * The msconvert parameters.
     */
    private MsConvertParameters msConvertParameters;
    /**
     * The horizontal padding used before and after the text in the titled
     * borders. (Needed to make it look as good in Java 7 as it did in Java
     * 6...)
     */
    public static String TITLED_BORDER_HORIZONTAL_PADDING = "";
    /**
     * If set to true all messages will be sent to a log file.
     */
    private static boolean useLogFile = true;
    /**
     * The dialog displayed during the search.
     */
    private WaitingDialog waitingDialog;
    /**
     * The utilities user preferences.
     */
    private UtilitiesUserPreferences utilitiesUserPreferences = null;
    /**
     * Reference for the separation of modifications.
     */
    public static final String MODIFICATION_SEPARATOR = "//";
    /**
     * Reference for the separation of modification and its frequency.
     */
    public static final String MODIFICATION_USE_SEPARATOR = "_";
    /**
     * The list of the default modifications.
     */
    private ArrayList<String> modificationUse = new ArrayList<String>();
    /**
     * If true, then one of the currently processed spectra has duplicate
     * titles.
     */
    private boolean validSpectrumTitles;
    /**
     * Handler for exceptions.
     */
    private FrameExceptionHandler exceptionHandler = new FrameExceptionHandler(this, "https://github.com/compomics/searchgui/issues");
    /**
     * The error message shown if there is an issue with the MS Amanda
     * installation.
     */
    public static String msAmandaErrorMessage = "Make sure that MS Amanda is installed correctly and that you have selected<br>"
            + "the correct version of MS Amanda for your system. Note that for Mac and Linux<br>"
            + "<a href=\"http://www.mono-project.com/download/\">Mono</a> has to be installed. "
            + "See the <a href=\"http://compomics.github.io/projects/searchgui.html#troubleshooting\">TroubleShooting</a> section at the SearchGUI<br>"
            + "web page for help, and the SearchGUI log for details about the error.";
    /**
     * The identification parameters factory.
     */
    private IdentificationParametersFactory identificationParametersFactory = IdentificationParametersFactory.getInstance();

    /**
     * Empty constructor for instantiation purposes.
     */
    private SearchGUI() {

    }

    /**
     * Creates a SearchGUI dialog.
     *
     * @param spectrumFiles the spectrum files (can be null)
     * @param rawFiles the raw files (can be null)
     * @param aIdentificationParametersFile the identification settings file
     * (can be null)
     * @param outputFolder the output folder (can be null)
     * @param species the species (can be null)
     * @param speciesType the species type (can be null)
     * @param projectName the PeptideShaker project name
     */
    public SearchGUI(ArrayList<File> spectrumFiles, ArrayList<File> rawFiles, File aIdentificationParametersFile, File outputFolder, String species, String speciesType, String projectName) {

        this.identificationParametersFile = aIdentificationParametersFile;

        // set path configuration
        try {
            setPathConfiguration();
        } catch (Exception e) {
            // Will be taken care of next 
        }
        try {
            if (!SearchGUIPathPreferences.getErrorKeys(getJarFilePath()).isEmpty()) {
                editPathSettings();
            }
        } catch (Exception e) {
            editPathSettings();
        }

        ptmFactory = PTMFactory.getInstance();
        spectrumFactory = SpectrumFactory.getInstance();
        enzymeFactory = EnzymeFactory.getInstance();

        initComponents();

        // change the icon back to the default version
        setIconImage(Toolkit.getDefaultToolkit().getImage(getClass().getResource("/icons/searchgui.gif")));
        setTitle("SearchGUI " + new eu.isas.searchgui.utilities.Properties().getVersion());

        setUpLogFile();

        // turn off the derby log file
        DerbyUtil.disableDerbyLog();

        // load the utilities user preferences
        try {
            utilitiesUserPreferences = UtilitiesUserPreferences.loadUserPreferences();
        } catch (Exception e) {
            JOptionPane.showMessageDialog(null, "An error occurred when reading the user preferences.", "File Error", JOptionPane.ERROR_MESSAGE);
            e.printStackTrace();
        }

        // check if a newer version of SearchGUI is available
        boolean newVersion = false;
        if (!getJarFilePath().equalsIgnoreCase(".") && utilitiesUserPreferences.isAutoUpdate()) {
            newVersion = checkForNewVersion();
        }

        if (!newVersion) {

            // load enzymes
            enzymeFactory = EnzymeFactory.getInstance();

            // load gene mappings
            GeneFactory geneFactory = GeneFactory.getInstance();
            try {
                geneFactory.initialize(getJarFilePath());
            } catch (Exception e) {
                e.printStackTrace();
                JOptionPane.showMessageDialog(null, "An error occurred while loading the gene mappings.", "Gene Mapping File Error", JOptionPane.ERROR_MESSAGE);
            }

            // load the species mapping
            try {
                SpeciesFactory speciesFactory = SpeciesFactory.getInstance();
                speciesFactory.initiate(getJarFilePath());
            } catch (Exception e) {
                e.printStackTrace();
                JOptionPane.showMessageDialog(this, "An error occurred while loading the species mapping.", "File Error", JOptionPane.OK_OPTION);
            }

            // set this version as the default SearchGUI version
            if (!getJarFilePath().equalsIgnoreCase(".")) {
                String versionNumber = new eu.isas.searchgui.utilities.Properties().getVersion();
                utilitiesUserPreferences.setSearchGuiPath(new File(getJarFilePath(), "SearchGUI-" + versionNumber + ".jar").getAbsolutePath());
                UtilitiesUserPreferences.saveUserPreferences(utilitiesUserPreferences);
            }

            // set the processing preferences
            processingPreferences = new ProcessingPreferences();
            processingPreferences.setnThreads(Runtime.getRuntime().availableProcessors());

            // set the search parameters
            updateIdentificationSettingsDropDownMenu(true);

            searchHandler = new SearchHandler(identificationParameters, outputFolder, spectrumFiles, rawFiles, identificationParametersFile, processingPreferences, exceptionHandler);

            enableOmssaJCheckBox.setSelected(searchHandler.isOmssaEnabled());
            enableXTandemJCheckBox.setSelected(searchHandler.isXtandemEnabled());
            enableMsgfJCheckBox.setSelected(searchHandler.isMsgfEnabled());
            enableMsAmandaJCheckBox.setSelected(searchHandler.isMsAmandaEnabled());
            enableMyriMatchJCheckBox.setSelected(searchHandler.isMyriMatchEnabled());
            enableCometJCheckBox.setSelected(searchHandler.isCometEnabled());
            enableTideJCheckBox.setSelected(searchHandler.isTideEnabled());
            enableAndromedaJCheckBox.setSelected(searchHandler.isAndromedaEnabled());
            enableNovorJCheckBox.setSelected(searchHandler.isNovorEnabled());
            enableDirecTagJCheckBox.setSelected(searchHandler.isDirecTagEnabled());

            // add desktop shortcut?
            if (!getJarFilePath().equalsIgnoreCase(".")
                    && System.getProperty("os.name").lastIndexOf("Windows") != -1
                    && new File(getJarFilePath() + "/resources/conf/firstRun").exists()) {

                // @TODO: add support for desktop icons on mac and linux??
                // delete the firstRun file such that the user is not asked the next time around
                boolean fileDeleted = new File(getJarFilePath() + "/resources/conf/firstRun").delete();

                if (!fileDeleted) {
                    JOptionPane.showMessageDialog(this, "Failed to delete the file /resources/conf/firstRun.\n"
                            + "Please contact the developers.", "File Error", JOptionPane.OK_OPTION);
                }

                int value = JOptionPane.showConfirmDialog(null,
                        "Create a shortcut to SearchGUI on the desktop?",
                        "Create Desktop Shortcut?",
                        JOptionPane.YES_NO_OPTION,
                        JOptionPane.QUESTION_MESSAGE);

                if (value == JOptionPane.YES_OPTION) {
                    addShortcutAtDeskTop();
                }
            }

            // Set msconvert parameters
            msConvertParameters = new MsConvertParameters();
            msConvertParameters.setMsFormat(MsFormat.mgf);
            msConvertParameters.addFilter(ProteoWizardFilter.peakPicking.number, "");

            settingsComboBox.setRenderer(new AlignedListCellRenderer(SwingConstants.CENTER));

            // set the font color for the titled borders, looks better than the default black
            UIManager.put("TitledBorder.titleColor", new Color(59, 59, 59));

            // update the horizontal padding for the titled borders
            ((TitledBorder) inputFilesPanel.getBorder()).setTitle(SearchGUI.TITLED_BORDER_HORIZONTAL_PADDING + "Input & Output" + SearchGUI.TITLED_BORDER_HORIZONTAL_PADDING);
            ((TitledBorder) preProcessingPanel.getBorder()).setTitle(SearchGUI.TITLED_BORDER_HORIZONTAL_PADDING + "Pre Processing" + SearchGUI.TITLED_BORDER_HORIZONTAL_PADDING);
            ((TitledBorder) searchEnginesLocationPanel.getBorder()).setTitle(SearchGUI.TITLED_BORDER_HORIZONTAL_PADDING + "Search Engines" + SearchGUI.TITLED_BORDER_HORIZONTAL_PADDING);
            ((TitledBorder) deNovoPanel.getBorder()).setTitle(SearchGUI.TITLED_BORDER_HORIZONTAL_PADDING + "De Novo Algorithms" + SearchGUI.TITLED_BORDER_HORIZONTAL_PADDING);
            ((TitledBorder) postProcessingPanel.getBorder()).setTitle(SearchGUI.TITLED_BORDER_HORIZONTAL_PADDING + "Post Processing" + SearchGUI.TITLED_BORDER_HORIZONTAL_PADDING);

            searchEnginesLocationPanel.repaint();
            inputFilesPanel.repaint();

            mgfReader = new MgfReader();

            loadModificationUse(searchHandler.loadModificationsUse());

            String operatingSystem = System.getProperty("os.name").toLowerCase();

            // disable myrimatch, comet and directag if mac
            if (operatingSystem.contains("mac os")) {
                enableMyriMatchJCheckBox.setSelected(false);
                enableMyriMatchJCheckBox.setEnabled(false);
                enableMyriMatchJCheckBox.setToolTipText("Not available for Mac");
                myriMatchButton.setEnabled(false);
                myriMatchButton.setToolTipText("Not available for Mac");
                myriMatchSettingsButton.setEnabled(false);
                myriMatchSettingsButton.setToolTipText("Not available for Mac");
                myriMatchLinkLabel.setEnabled(false);
                searchHandler.setMyriMatchEnabled(false);

                enableCometJCheckBox.setSelected(false);
                enableCometJCheckBox.setEnabled(false);
                enableCometJCheckBox.setToolTipText("Not available for Mac");
                cometButton.setEnabled(false);
                cometButton.setToolTipText("Not available for Mac");
                cometSettingsButton.setEnabled(false);
                cometSettingsButton.setToolTipText("Not available for Mac");
                cometLinkLabel.setEnabled(false);
                searchHandler.setCometEnabled(false);

                enableDirecTagJCheckBox.setSelected(false);
                enableDirecTagJCheckBox.setEnabled(false);
                enableDirecTagJCheckBox.setToolTipText("Not available for Mac");
                direcTagButton.setEnabled(false);
                direcTagButton.setToolTipText("Not available for Mac");
                direcTagSettingsButton.setEnabled(false);
                direcTagSettingsButton.setToolTipText("Not available for Mac");
                direcTagLinkLabel.setEnabled(false);
                searchHandler.setCometEnabled(false);
            }

            // disable andromeda on non-windows platforms
            if (!operatingSystem.contains("windows")) {
                enableAndromedaJCheckBox.setSelected(false);
                enableAndromedaJCheckBox.setEnabled(false);
                enableAndromedaJCheckBox.setToolTipText("Only available for Windows");
                andromedaButton.setEnabled(false);
                andromedaButton.setToolTipText("Only available for Windows");
                andromedaSettingsButton.setEnabled(false);
                andromedaSettingsButton.setToolTipText("Only available for Windows");
                andromedaLinkLabel.setEnabled(false);
                searchHandler.setCometEnabled(false);
            }

            validateSearchEngines(true);

            // set the spectra files
            if ((spectrumFiles != null && !spectrumFiles.isEmpty()) || (rawFiles != null && !rawFiles.isEmpty())) {
                setSpectrumFiles(spectrumFiles, rawFiles);

                String experimentLabel = "PeptideShakerProject";
                
                // set default peptideshaker experiment details
                if (projectName != null) {
                    experimentLabel = projectName;
                }

                ArrayList<File> tempFiles;
                if (spectrumFiles != null) {
                    tempFiles = spectrumFiles;
                } else {
                    tempFiles = rawFiles;
                }

                searchHandler.setExperimentLabel(experimentLabel);
                searchHandler.setSampleLabel(experimentLabel);
                searchHandler.setPeptideShakerFile(new File(tempFiles.get(0).getParentFile(), experimentLabel + ".cpsx"));
                peptideShakerCheckBox.setSelected(true);
            }

            // set the results folder
            if (outputFolder != null && outputFolder.exists()) {
                setOutputFolder(outputFolder);
            }

            if (rawFiles != null && !rawFiles.isEmpty()) {
                checkProteoWizard();
                msconvertCheckBox.setSelected(!rawFiles.isEmpty());
            }

            validateInput(false);

            setLocationRelativeTo(null);
            setVisible(true);
            
            // incrementing the counter for a new SearchGUI start
            if (utilitiesUserPreferences.isAutoUpdate()) {
                Util.sendGAUpdate("UA-36198780-2", "toolstart", "searchgui-" + (new eu.isas.searchgui.utilities.Properties().getVersion()));
            }
        }
    }

    /**
     * Update the Identification Settings dropdown menu.
     */
    private void updateIdentificationSettingsDropDownMenu(boolean loadSettings) {

        Vector parameterList = new Vector();
        parameterList.add("-- Select --");

        if (identificationParametersFile != null && loadSettings) {

            try {
                identificationParameters = IdentificationParameters.getIdentificationParameters(identificationParametersFile);

                // load project specific PTMs
                String error = SearchHandler.loadModifications(getIdentificationParameters().getSearchParameters());
                if (error != null) {
                    JOptionPane.showMessageDialog(this,
                            error,
                            "PTM Definition Changed", JOptionPane.WARNING_MESSAGE);
                }

                if (identificationParametersFactory.getParametersList().contains(identificationParameters.getName())) {
                    identificationParameters.setName(getIdentificationSettingsFileName());
                }

                identificationParametersFactory.addIdentificationParameters(identificationParameters);
            } catch (Exception e) {
                JOptionPane.showMessageDialog(null,
                        "Failed to import search parameters from: " + identificationParametersFile.getAbsolutePath() + ".", "Search Parameters",
                        JOptionPane.WARNING_MESSAGE);
                e.printStackTrace();

                // set the search settings to default
                identificationParameters = null;
                identificationParametersFile = null;
            }
        }

        for (String tempParameters : identificationParametersFactory.getParametersList()) {
            parameterList.add(tempParameters);
        }

        settingsComboBox.setModel(new javax.swing.DefaultComboBoxModel(parameterList));

        if (identificationParameters != null) {
            settingsComboBox.setSelectedItem(identificationParameters.getName());
        }

        settingsComboBoxActionPerformed(null);
    }

    /**
     * Returns the name to use for the identification settings file.
     *
     * @return the name to use for the identification settings file
     */
    private String getIdentificationSettingsFileName() {

        String name = identificationParameters.getName();
        int counter = 2;
        String currentName = name;

        while (identificationParametersFactory.getParametersList().contains(currentName)
                && !identificationParametersFactory.getIdentificationParameters(currentName).equals(identificationParameters)) {
            currentName = name + "_" + counter++;
        }

        return currentName;
    }

    /**
     * This method is called from within the constructor to initialize the form.
     * WARNING: Do NOT modify this code. The content of this method is always
     * regenerated by the Form Editor.
     */
    @SuppressWarnings("unchecked")
    // <editor-fold defaultstate="collapsed" desc="Generated Code">//GEN-BEGIN:initComponents
    private void initComponents() {

        modificationOptionsPopupMenu = new javax.swing.JPopupMenu();
        editModificationsMenuItem = new javax.swing.JMenuItem();
        reporterPostProcessPanel = new javax.swing.JPanel();
        editReporterSettingsLabel = new javax.swing.JLabel();
        reporterButton = new javax.swing.JButton();
        reporterCheckBox = new javax.swing.JCheckBox();
        reporterLabel = new javax.swing.JLabel();
        jMenuItem1 = new javax.swing.JMenuItem();
        taskEditorPanel = new javax.swing.JPanel();
        searchEnginesLocationPanel = new javax.swing.JPanel();
        searchEnginesScrollPane = new javax.swing.JScrollPane();
        searchEnginesPanel = new javax.swing.JPanel();
        omssaButton = new javax.swing.JButton();
        msgfSettingsButton = new javax.swing.JButton();
        enableTideJCheckBox = new javax.swing.JCheckBox();
        msAmandaSettingsButton = new javax.swing.JButton();
        myrimatchSupportButton = new javax.swing.JButton();
        myriMatchLinkLabel = new javax.swing.JLabel();
        andromedaLinkLabel = new javax.swing.JLabel();
        andromedaButton = new javax.swing.JButton();
        tideLinkLabel = new javax.swing.JLabel();
        xtandemSettingsButton = new javax.swing.JButton();
        tideButton = new javax.swing.JButton();
        msgfSupportButton = new javax.swing.JButton();
        enableCometJCheckBox = new javax.swing.JCheckBox();
        cometLinkLabel = new javax.swing.JLabel();
        enableMyriMatchJCheckBox = new javax.swing.JCheckBox();
        omssaSupportButton = new javax.swing.JButton();
        enableMsAmandaJCheckBox = new javax.swing.JCheckBox();
        xtandemLinkLabel = new javax.swing.JLabel();
        xtandemSupportButton = new javax.swing.JButton();
        myriMatchSettingsButton = new javax.swing.JButton();
        enableMsgfJCheckBox = new javax.swing.JCheckBox();
        xtandemButton = new javax.swing.JButton();
        msAmandaSupportButton = new javax.swing.JButton();
        omssaLinkLabel = new javax.swing.JLabel();
        myriMatchButton = new javax.swing.JButton();
        andromedaSupportButton = new javax.swing.JButton();
        msAmandaLinkLabel = new javax.swing.JLabel();
        enableXTandemJCheckBox = new javax.swing.JCheckBox();
        cometSettingsButton = new javax.swing.JButton();
        msAmandaButton = new javax.swing.JButton();
        andromedaSettingsButton = new javax.swing.JButton();
        omssaSettingsButton = new javax.swing.JButton();
        enableAndromedaJCheckBox = new javax.swing.JCheckBox();
        tideSettingsButton = new javax.swing.JButton();
        msgfLinkLabel = new javax.swing.JLabel();
        tideSupportButton = new javax.swing.JButton();
        cometSupportButton = new javax.swing.JButton();
        msgfButton = new javax.swing.JButton();
        enableOmssaJCheckBox = new javax.swing.JCheckBox();
        cometButton = new javax.swing.JButton();
        inputFilesPanel = new javax.swing.JPanel();
        spectraFilesLabel = new javax.swing.JLabel();
        clearSpectraButton = new javax.swing.JButton();
        addSpectraButton = new javax.swing.JButton();
        spectraFilesTxt = new javax.swing.JTextField();
        searchSettingsLbl = new javax.swing.JLabel();
        editSettingsButton = new javax.swing.JButton();
        addSettingsButton = new javax.swing.JButton();
        resultFolderLbl = new javax.swing.JLabel();
        outputFolderTxt = new javax.swing.JTextField();
        resultFolderBrowseButton = new javax.swing.JButton();
        settingsComboBox = new javax.swing.JComboBox();
        searchButton = new javax.swing.JButton();
        aboutButton = new javax.swing.JButton();
        searchGUIPublicationLabel = new javax.swing.JLabel();
        postProcessingPanel = new javax.swing.JPanel();
        peptideShakerCheckBox = new javax.swing.JCheckBox();
        peptideShakerLabel = new javax.swing.JLabel();
        peptideShakerButton = new javax.swing.JButton();
        peptideShakerSettingsButton = new javax.swing.JButton();
        peptideShakerSupportButton = new javax.swing.JButton();
        preProcessingPanel = new javax.swing.JPanel();
        msconvertCheckBox = new javax.swing.JCheckBox();
        msconvertLabel = new javax.swing.JLabel();
        msconvertButton = new javax.swing.JButton();
        msconvertSettingsButton = new javax.swing.JButton();
        msconvertSupportButton = new javax.swing.JButton();
        deNovoPanel = new javax.swing.JPanel();
        enableNovorJCheckBox = new javax.swing.JCheckBox();
        novorButton = new javax.swing.JButton();
        novorSupportButton = new javax.swing.JButton();
        novorLinkLabel = new javax.swing.JLabel();
        novorSettingsButton = new javax.swing.JButton();
        enableDirecTagJCheckBox = new javax.swing.JCheckBox();
        direcTagButton = new javax.swing.JButton();
        direcTagSupportButton = new javax.swing.JButton();
        direcTagLinkLabel = new javax.swing.JLabel();
        direcTagSettingsButton = new javax.swing.JButton();
        menuBar = new javax.swing.JMenuBar();
        fileMenu = new javax.swing.JMenu();
        exitMenuItem = new javax.swing.JMenuItem();
        editMenu = new javax.swing.JMenu();
        advancedSettingsMenuItem = new javax.swing.JMenuItem();
        processingMenuItem = new javax.swing.JMenuItem();
        jSeparator1 = new javax.swing.JPopupMenu.Separator();
        editModificationsEditMenuItem = new javax.swing.JMenuItem();
        editSearchEngineLocationsMenuItem = new javax.swing.JMenuItem();
        editIdSettingsFilesMenuItem = new javax.swing.JMenuItem();
        jSeparator2 = new javax.swing.JPopupMenu.Separator();
        javaSettingsJMenuItem = new javax.swing.JMenuItem();
        resourceSettingsMenuItem = new javax.swing.JMenuItem();
        privacyMenuItem = new javax.swing.JMenuItem();
        helpMenu = new javax.swing.JMenu();
        helpMenuItem = new javax.swing.JMenuItem();
        jSeparator17 = new javax.swing.JPopupMenu.Separator();
        logReportMenu = new javax.swing.JMenuItem();
        jSeparator16 = new javax.swing.JPopupMenu.Separator();
        aboutMenuItem = new javax.swing.JMenuItem();

        editModificationsMenuItem.setText("Edit Modifications");
        editModificationsMenuItem.addActionListener(new java.awt.event.ActionListener() {
            public void actionPerformed(java.awt.event.ActionEvent evt) {
                editModificationsMenuItemActionPerformed(evt);
            }
        });
        modificationOptionsPopupMenu.add(editModificationsMenuItem);

        editReporterSettingsLabel.setFont(editReporterSettingsLabel.getFont().deriveFont((editReporterSettingsLabel.getFont().getStyle() | java.awt.Font.ITALIC)));
        editReporterSettingsLabel.setText("<html><a href=\"\">Edit Settings</a></html>");
        editReporterSettingsLabel.setToolTipText("Edit Reporter settings");
        editReporterSettingsLabel.addMouseListener(new java.awt.event.MouseAdapter() {
            public void mouseClicked(java.awt.event.MouseEvent evt) {
                editReporterSettingsLabelMouseClicked(evt);
            }
            public void mouseEntered(java.awt.event.MouseEvent evt) {
                editReporterSettingsLabelMouseEntered(evt);
            }
            public void mouseExited(java.awt.event.MouseEvent evt) {
                editReporterSettingsLabelMouseExited(evt);
            }
        });

        reporterButton.setIcon(new javax.swing.ImageIcon(getClass().getResource("/icons/reporter_logo.png"))); // NOI18N
        reporterButton.setToolTipText("<html>\nOpen the Reporter web page<br>\n(under development...)\n</html>");
        reporterButton.setBorder(null);
        reporterButton.setBorderPainted(false);
        reporterButton.setContentAreaFilled(false);
        reporterButton.addMouseListener(new java.awt.event.MouseAdapter() {
            public void mouseEntered(java.awt.event.MouseEvent evt) {
                reporterButtonMouseEntered(evt);
            }
            public void mouseExited(java.awt.event.MouseEvent evt) {
                reporterButtonMouseExited(evt);
            }
        });
        reporterButton.addActionListener(new java.awt.event.ActionListener() {
            public void actionPerformed(java.awt.event.ActionEvent evt) {
                reporterButtonActionPerformed(evt);
            }
        });

        reporterCheckBox.setIconTextGap(15);

        reporterLabel.setText("<html>Reporter - <a href=\"http://compomics.github.io/projects/reporter.html\">Quantify the Reporter Ions in Reporter</a></html>");
        reporterLabel.setToolTipText("Open the Reporter web page");
        reporterLabel.addMouseListener(new java.awt.event.MouseAdapter() {
            public void mouseClicked(java.awt.event.MouseEvent evt) {
                reporterLabelMouseClicked(evt);
            }
            public void mouseEntered(java.awt.event.MouseEvent evt) {
                reporterLabelMouseEntered(evt);
            }
            public void mouseExited(java.awt.event.MouseEvent evt) {
                reporterLabelMouseExited(evt);
            }
        });

        javax.swing.GroupLayout reporterPostProcessPanelLayout = new javax.swing.GroupLayout(reporterPostProcessPanel);
        reporterPostProcessPanel.setLayout(reporterPostProcessPanelLayout);
        reporterPostProcessPanelLayout.setHorizontalGroup(
            reporterPostProcessPanelLayout.createParallelGroup(javax.swing.GroupLayout.Alignment.LEADING)
            .addGroup(reporterPostProcessPanelLayout.createSequentialGroup()
                .addContainerGap()
                .addComponent(reporterCheckBox)
                .addGap(73, 73, 73)
                .addComponent(reporterButton, javax.swing.GroupLayout.PREFERRED_SIZE, 84, javax.swing.GroupLayout.PREFERRED_SIZE)
                .addGap(62, 62, 62)
                .addComponent(reporterLabel, javax.swing.GroupLayout.PREFERRED_SIZE, javax.swing.GroupLayout.DEFAULT_SIZE, javax.swing.GroupLayout.PREFERRED_SIZE)
                .addPreferredGap(javax.swing.LayoutStyle.ComponentPlacement.RELATED, 109, Short.MAX_VALUE)
                .addComponent(editReporterSettingsLabel, javax.swing.GroupLayout.PREFERRED_SIZE, javax.swing.GroupLayout.DEFAULT_SIZE, javax.swing.GroupLayout.PREFERRED_SIZE)
                .addContainerGap())
        );
        reporterPostProcessPanelLayout.setVerticalGroup(
            reporterPostProcessPanelLayout.createParallelGroup(javax.swing.GroupLayout.Alignment.LEADING)
            .addGroup(reporterPostProcessPanelLayout.createSequentialGroup()
                .addContainerGap()
                .addGroup(reporterPostProcessPanelLayout.createParallelGroup(javax.swing.GroupLayout.Alignment.CENTER)
                    .addComponent(reporterCheckBox)
                    .addComponent(reporterButton, javax.swing.GroupLayout.PREFERRED_SIZE, 48, javax.swing.GroupLayout.PREFERRED_SIZE)
                    .addComponent(reporterLabel, javax.swing.GroupLayout.PREFERRED_SIZE, javax.swing.GroupLayout.DEFAULT_SIZE, javax.swing.GroupLayout.PREFERRED_SIZE)
                    .addComponent(editReporterSettingsLabel, javax.swing.GroupLayout.PREFERRED_SIZE, javax.swing.GroupLayout.DEFAULT_SIZE, javax.swing.GroupLayout.PREFERRED_SIZE))
                .addContainerGap())
        );

        jMenuItem1.setText("jMenuItem1");

        setDefaultCloseOperation(javax.swing.WindowConstants.EXIT_ON_CLOSE);
        setTitle("SearchGUI");
        setMinimumSize(new java.awt.Dimension(775, 600));
        addWindowListener(new java.awt.event.WindowAdapter() {
            public void windowClosing(java.awt.event.WindowEvent evt) {
                formWindowClosing(evt);
            }
        });

        taskEditorPanel.setBackground(new java.awt.Color(230, 230, 230));

        searchEnginesLocationPanel.setBorder(javax.swing.BorderFactory.createTitledBorder("Search Engines"));
        searchEnginesLocationPanel.setOpaque(false);

        searchEnginesScrollPane.setBorder(null);

        searchEnginesPanel.setBackground(new java.awt.Color(230, 230, 230));

        omssaButton.setFont(new java.awt.Font("Segoe UI", 1, 15)); // NOI18N
        omssaButton.setText("OMSSA");
        omssaButton.setToolTipText("Enable OMSSA");
        omssaButton.setBorder(null);
        omssaButton.setBorderPainted(false);
        omssaButton.setContentAreaFilled(false);
        omssaButton.setEnabled(false);
        omssaButton.setHorizontalAlignment(javax.swing.SwingConstants.LEFT);
        omssaButton.addMouseListener(new java.awt.event.MouseAdapter() {
            public void mouseEntered(java.awt.event.MouseEvent evt) {
                omssaButtonMouseEntered(evt);
            }
            public void mouseExited(java.awt.event.MouseEvent evt) {
                omssaButtonMouseExited(evt);
            }
        });
        omssaButton.addActionListener(new java.awt.event.ActionListener() {
            public void actionPerformed(java.awt.event.ActionEvent evt) {
                omssaButtonActionPerformed(evt);
            }
        });

        msgfSettingsButton.setIcon(new javax.swing.ImageIcon(getClass().getResource("/icons/edit_gray.png"))); // NOI18N
        msgfSettingsButton.setToolTipText("Edit MS-GF+ Advanced Settings");
        msgfSettingsButton.setBorder(null);
        msgfSettingsButton.setBorderPainted(false);
        msgfSettingsButton.setContentAreaFilled(false);
        msgfSettingsButton.setEnabled(false);
        msgfSettingsButton.setRolloverIcon(new javax.swing.ImageIcon(getClass().getResource("/icons/edit.png"))); // NOI18N
        msgfSettingsButton.addMouseListener(new java.awt.event.MouseAdapter() {
            public void mouseEntered(java.awt.event.MouseEvent evt) {
                msgfSettingsButtonMouseEntered(evt);
            }
            public void mouseExited(java.awt.event.MouseEvent evt) {
                msgfSettingsButtonMouseExited(evt);
            }
        });
        msgfSettingsButton.addActionListener(new java.awt.event.ActionListener() {
            public void actionPerformed(java.awt.event.ActionEvent evt) {
                msgfSettingsButtonActionPerformed(evt);
            }
        });

        enableTideJCheckBox.setToolTipText("Enable Tide");
        enableTideJCheckBox.setEnabled(false);
        enableTideJCheckBox.addActionListener(new java.awt.event.ActionListener() {
            public void actionPerformed(java.awt.event.ActionEvent evt) {
                enableTideJCheckBoxActionPerformed(evt);
            }
        });

        msAmandaSettingsButton.setIcon(new javax.swing.ImageIcon(getClass().getResource("/icons/edit_gray.png"))); // NOI18N
        msAmandaSettingsButton.setToolTipText("Edit MS Amanda Advanced Settings");
        msAmandaSettingsButton.setBorder(null);
        msAmandaSettingsButton.setBorderPainted(false);
        msAmandaSettingsButton.setContentAreaFilled(false);
        msAmandaSettingsButton.setEnabled(false);
        msAmandaSettingsButton.setRolloverIcon(new javax.swing.ImageIcon(getClass().getResource("/icons/edit.png"))); // NOI18N
        msAmandaSettingsButton.addMouseListener(new java.awt.event.MouseAdapter() {
            public void mouseEntered(java.awt.event.MouseEvent evt) {
                msAmandaSettingsButtonMouseEntered(evt);
            }
            public void mouseExited(java.awt.event.MouseEvent evt) {
                msAmandaSettingsButtonMouseExited(evt);
            }
        });
        msAmandaSettingsButton.addActionListener(new java.awt.event.ActionListener() {
            public void actionPerformed(java.awt.event.ActionEvent evt) {
                msAmandaSettingsButtonActionPerformed(evt);
            }
        });

        myrimatchSupportButton.setIcon(new javax.swing.ImageIcon(getClass().getResource("/icons/windows_and_linux_gray.png"))); // NOI18N
        myrimatchSupportButton.setToolTipText("Supported on Windows and Linux");
        myrimatchSupportButton.setBorderPainted(false);
        myrimatchSupportButton.setContentAreaFilled(false);

        myriMatchLinkLabel.setText("<html>MyriMatch Search Algorithm - <a href=\"http://htmlpreview.github.io/?https://github.com/ProteoWizard/pwiz/blob/master/pwiz_tools/Bumbershoot/myrimatch/doc/index.html\">MyriMatch web page</a></html> ");
        myriMatchLinkLabel.setToolTipText("Open the MyriMatch web page");
        myriMatchLinkLabel.setEnabled(false);
        myriMatchLinkLabel.addMouseListener(new java.awt.event.MouseAdapter() {
            public void mouseEntered(java.awt.event.MouseEvent evt) {
                myriMatchLinkLabelMouseEntered(evt);
            }
            public void mouseExited(java.awt.event.MouseEvent evt) {
                myriMatchLinkLabelMouseExited(evt);
            }
            public void mouseReleased(java.awt.event.MouseEvent evt) {
                myriMatchLinkLabelMouseReleased(evt);
            }
        });

        andromedaLinkLabel.setText("<html>Andromeda Search Algorithm - <a href=\"http://coxdocs.org/doku.php?id=maxquant:andromeda:start\">Andromeda web page</a></html> ");
        andromedaLinkLabel.setToolTipText("Open the Andromeda web page");
        andromedaLinkLabel.setEnabled(false);
        andromedaLinkLabel.addMouseListener(new java.awt.event.MouseAdapter() {
            public void mouseClicked(java.awt.event.MouseEvent evt) {
                andromedaLinkLabelMouseClicked(evt);
            }
            public void mouseEntered(java.awt.event.MouseEvent evt) {
                andromedaLinkLabelMouseEntered(evt);
            }
            public void mouseExited(java.awt.event.MouseEvent evt) {
                andromedaLinkLabelMouseExited(evt);
            }
        });

        andromedaButton.setFont(new java.awt.Font("Segoe UI", 1, 15)); // NOI18N
        andromedaButton.setText("Andromeda");
        andromedaButton.setToolTipText("Enable Andromeda");
        andromedaButton.setBorder(null);
        andromedaButton.setBorderPainted(false);
        andromedaButton.setContentAreaFilled(false);
        andromedaButton.setEnabled(false);
        andromedaButton.setHorizontalAlignment(javax.swing.SwingConstants.LEFT);
        andromedaButton.addMouseListener(new java.awt.event.MouseAdapter() {
            public void mouseEntered(java.awt.event.MouseEvent evt) {
                andromedaButtonMouseEntered(evt);
            }
            public void mouseExited(java.awt.event.MouseEvent evt) {
                andromedaButtonMouseExited(evt);
            }
        });
        andromedaButton.addActionListener(new java.awt.event.ActionListener() {
            public void actionPerformed(java.awt.event.ActionEvent evt) {
                andromedaButtonActionPerformed(evt);
            }
        });

        tideLinkLabel.setText("<html>Tide Search Algorithm - <a href=http://cruxtoolkit.sourceforge.net\">Tide web page</a></html> ");
        tideLinkLabel.setToolTipText("Open the Tide web page");
        tideLinkLabel.setEnabled(false);
        tideLinkLabel.addMouseListener(new java.awt.event.MouseAdapter() {
            public void mouseClicked(java.awt.event.MouseEvent evt) {
                tideLinkLabelMouseClicked(evt);
            }
            public void mouseEntered(java.awt.event.MouseEvent evt) {
                tideLinkLabelMouseEntered(evt);
            }
            public void mouseExited(java.awt.event.MouseEvent evt) {
                tideLinkLabelMouseExited(evt);
            }
        });

        xtandemSettingsButton.setIcon(new javax.swing.ImageIcon(getClass().getResource("/icons/edit_gray.png"))); // NOI18N
        xtandemSettingsButton.setToolTipText("Edit X!Tandem Advanced Settings");
        xtandemSettingsButton.setBorder(null);
        xtandemSettingsButton.setBorderPainted(false);
        xtandemSettingsButton.setContentAreaFilled(false);
        xtandemSettingsButton.setEnabled(false);
        xtandemSettingsButton.setRolloverIcon(new javax.swing.ImageIcon(getClass().getResource("/icons/edit.png"))); // NOI18N
        xtandemSettingsButton.addMouseListener(new java.awt.event.MouseAdapter() {
            public void mouseEntered(java.awt.event.MouseEvent evt) {
                xtandemSettingsButtonMouseEntered(evt);
            }
            public void mouseExited(java.awt.event.MouseEvent evt) {
                xtandemSettingsButtonMouseExited(evt);
            }
        });
        xtandemSettingsButton.addActionListener(new java.awt.event.ActionListener() {
            public void actionPerformed(java.awt.event.ActionEvent evt) {
                xtandemSettingsButtonActionPerformed(evt);
            }
        });

        tideButton.setFont(new java.awt.Font("Segoe UI", 1, 15)); // NOI18N
        tideButton.setText("Tide");
        tideButton.setToolTipText("Enable Tide");
        tideButton.setBorder(null);
        tideButton.setBorderPainted(false);
        tideButton.setContentAreaFilled(false);
        tideButton.setEnabled(false);
        tideButton.setHorizontalAlignment(javax.swing.SwingConstants.LEFT);
        tideButton.addMouseListener(new java.awt.event.MouseAdapter() {
            public void mouseEntered(java.awt.event.MouseEvent evt) {
                tideButtonMouseEntered(evt);
            }
            public void mouseExited(java.awt.event.MouseEvent evt) {
                tideButtonMouseExited(evt);
            }
        });
        tideButton.addActionListener(new java.awt.event.ActionListener() {
            public void actionPerformed(java.awt.event.ActionEvent evt) {
                tideButtonActionPerformed(evt);
            }
        });

        msgfSupportButton.setIcon(new javax.swing.ImageIcon(getClass().getResource("/icons/all_platforms_gray.png"))); // NOI18N
        msgfSupportButton.setToolTipText("Supported on Windows, Mac and Linux");
        msgfSupportButton.setBorderPainted(false);
        msgfSupportButton.setContentAreaFilled(false);

        enableCometJCheckBox.setToolTipText("Enable Comet");
        enableCometJCheckBox.setEnabled(false);
        enableCometJCheckBox.addActionListener(new java.awt.event.ActionListener() {
            public void actionPerformed(java.awt.event.ActionEvent evt) {
                enableCometJCheckBoxActionPerformed(evt);
            }
        });

        cometLinkLabel.setText("<html>Comet Search Algorithm - <a href=http://comet-ms.sourceforge.net\">Comet web page</a></html> ");
        cometLinkLabel.setToolTipText("Open the Comet web page");
        cometLinkLabel.setEnabled(false);
        cometLinkLabel.addMouseListener(new java.awt.event.MouseAdapter() {
            public void mouseClicked(java.awt.event.MouseEvent evt) {
                cometLinkLabelMouseClicked(evt);
            }
            public void mouseEntered(java.awt.event.MouseEvent evt) {
                cometLinkLabelMouseEntered(evt);
            }
            public void mouseExited(java.awt.event.MouseEvent evt) {
                cometLinkLabelMouseExited(evt);
            }
        });

        enableMyriMatchJCheckBox.setToolTipText("Enable MyriMatch");
        enableMyriMatchJCheckBox.setEnabled(false);
        enableMyriMatchJCheckBox.addActionListener(new java.awt.event.ActionListener() {
            public void actionPerformed(java.awt.event.ActionEvent evt) {
                enableMyriMatchJCheckBoxActionPerformed(evt);
            }
        });

        omssaSupportButton.setIcon(new javax.swing.ImageIcon(getClass().getResource("/icons/all_platforms_gray.png"))); // NOI18N
        omssaSupportButton.setToolTipText("Supported on Windows, Mac and Linux");
        omssaSupportButton.setBorderPainted(false);
        omssaSupportButton.setContentAreaFilled(false);

        enableMsAmandaJCheckBox.setToolTipText("Enable MS Amanda");
        enableMsAmandaJCheckBox.setEnabled(false);
        enableMsAmandaJCheckBox.addActionListener(new java.awt.event.ActionListener() {
            public void actionPerformed(java.awt.event.ActionEvent evt) {
                enableMsAmandaJCheckBoxActionPerformed(evt);
            }
        });

        xtandemLinkLabel.setText("<html>X!Tandem Search Algorithm - <a href=\"http://www.thegpm.org/tandem\">X!Tandem web page</a></html>\n");
        xtandemLinkLabel.setToolTipText("Open the X!Tandem web page");
        xtandemLinkLabel.setEnabled(false);
        xtandemLinkLabel.addMouseListener(new java.awt.event.MouseAdapter() {
            public void mouseClicked(java.awt.event.MouseEvent evt) {
                xtandemLinkLabelMouseClicked(evt);
            }
            public void mouseEntered(java.awt.event.MouseEvent evt) {
                xtandemLinkLabelMouseEntered(evt);
            }
            public void mouseExited(java.awt.event.MouseEvent evt) {
                xtandemLinkLabelMouseExited(evt);
            }
        });

        xtandemSupportButton.setIcon(new javax.swing.ImageIcon(getClass().getResource("/icons/all_platforms_gray.png"))); // NOI18N
        xtandemSupportButton.setToolTipText("Supported on Windows, Mac and Linux");
        xtandemSupportButton.setBorderPainted(false);
        xtandemSupportButton.setContentAreaFilled(false);

        myriMatchSettingsButton.setIcon(new javax.swing.ImageIcon(getClass().getResource("/icons/edit_gray.png"))); // NOI18N
        myriMatchSettingsButton.setToolTipText("Edit MyriMatch Advanced Settings");
        myriMatchSettingsButton.setBorder(null);
        myriMatchSettingsButton.setBorderPainted(false);
        myriMatchSettingsButton.setContentAreaFilled(false);
        myriMatchSettingsButton.setEnabled(false);
        myriMatchSettingsButton.setRolloverIcon(new javax.swing.ImageIcon(getClass().getResource("/icons/edit.png"))); // NOI18N
        myriMatchSettingsButton.addMouseListener(new java.awt.event.MouseAdapter() {
            public void mouseEntered(java.awt.event.MouseEvent evt) {
                myriMatchSettingsButtonMouseEntered(evt);
            }
            public void mouseExited(java.awt.event.MouseEvent evt) {
                myriMatchSettingsButtonMouseExited(evt);
            }
        });
        myriMatchSettingsButton.addActionListener(new java.awt.event.ActionListener() {
            public void actionPerformed(java.awt.event.ActionEvent evt) {
                myriMatchSettingsButtonActionPerformed(evt);
            }
        });

        enableMsgfJCheckBox.setToolTipText("Enable MS-GF+");
        enableMsgfJCheckBox.setEnabled(false);
        enableMsgfJCheckBox.addActionListener(new java.awt.event.ActionListener() {
            public void actionPerformed(java.awt.event.ActionEvent evt) {
                enableMsgfJCheckBoxActionPerformed(evt);
            }
        });

        xtandemButton.setFont(new java.awt.Font("Segoe UI", 1, 15)); // NOI18N
        xtandemButton.setText("X! Tandem");
        xtandemButton.setToolTipText("Enable X!Tandem");
        xtandemButton.setBorder(null);
        xtandemButton.setBorderPainted(false);
        xtandemButton.setContentAreaFilled(false);
        xtandemButton.setEnabled(false);
        xtandemButton.setHorizontalAlignment(javax.swing.SwingConstants.LEFT);
        xtandemButton.addMouseListener(new java.awt.event.MouseAdapter() {
            public void mouseEntered(java.awt.event.MouseEvent evt) {
                xtandemButtonMouseEntered(evt);
            }
            public void mouseExited(java.awt.event.MouseEvent evt) {
                xtandemButtonMouseExited(evt);
            }
        });
        xtandemButton.addActionListener(new java.awt.event.ActionListener() {
            public void actionPerformed(java.awt.event.ActionEvent evt) {
                xtandemButtonActionPerformed(evt);
            }
        });

        msAmandaSupportButton.setIcon(new javax.swing.ImageIcon(getClass().getResource("/icons/all_platforms_gray.png"))); // NOI18N
        msAmandaSupportButton.setToolTipText("Supported on Windows, Mac and Linux");
        msAmandaSupportButton.setBorderPainted(false);
        msAmandaSupportButton.setContentAreaFilled(false);

        omssaLinkLabel.setText("<html>OMSSA Search Algorithm - <a href=\"http://www.ncbi.nlm.nih.gov/pubmed/15473683\">OMSSA web page</a></html> ");
        omssaLinkLabel.setToolTipText("Open the OMSSA web page");
        omssaLinkLabel.setEnabled(false);
        omssaLinkLabel.addMouseListener(new java.awt.event.MouseAdapter() {
            public void mouseClicked(java.awt.event.MouseEvent evt) {
                omssaLinkLabelMouseClicked(evt);
            }
            public void mouseEntered(java.awt.event.MouseEvent evt) {
                omssaLinkLabelMouseEntered(evt);
            }
            public void mouseExited(java.awt.event.MouseEvent evt) {
                omssaLinkLabelMouseExited(evt);
            }
        });

        myriMatchButton.setFont(new java.awt.Font("Segoe UI", 1, 15)); // NOI18N
        myriMatchButton.setText("MyriMatch");
        myriMatchButton.setToolTipText("Enable MyriMatch");
        myriMatchButton.setBorder(null);
        myriMatchButton.setBorderPainted(false);
        myriMatchButton.setContentAreaFilled(false);
        myriMatchButton.setEnabled(false);
        myriMatchButton.setHorizontalAlignment(javax.swing.SwingConstants.LEFT);
        myriMatchButton.addMouseListener(new java.awt.event.MouseAdapter() {
            public void mouseEntered(java.awt.event.MouseEvent evt) {
                myriMatchButtonMouseEntered(evt);
            }
            public void mouseExited(java.awt.event.MouseEvent evt) {
                myriMatchButtonMouseExited(evt);
            }
        });
        myriMatchButton.addActionListener(new java.awt.event.ActionListener() {
            public void actionPerformed(java.awt.event.ActionEvent evt) {
                myriMatchButtonActionPerformed(evt);
            }
        });

        andromedaSupportButton.setIcon(new javax.swing.ImageIcon(getClass().getResource("/icons/windows_only_gray.png"))); // NOI18N
        andromedaSupportButton.setToolTipText("Supported on Windows");
        andromedaSupportButton.setBorderPainted(false);
        andromedaSupportButton.setContentAreaFilled(false);

        msAmandaLinkLabel.setText("<html>MS Amanda Search Algorithm - <a href=\"http://ms.imp.ac.at/?goto=msamanda\">MS Amanda web page</a></html> ");
        msAmandaLinkLabel.setToolTipText("Open the MS Amanda web page");
        msAmandaLinkLabel.setEnabled(false);
        msAmandaLinkLabel.addMouseListener(new java.awt.event.MouseAdapter() {
            public void mouseClicked(java.awt.event.MouseEvent evt) {
                msAmandaLinkLabelMouseClicked(evt);
            }
            public void mouseEntered(java.awt.event.MouseEvent evt) {
                msAmandaLinkLabelMouseEntered(evt);
            }
            public void mouseExited(java.awt.event.MouseEvent evt) {
                msAmandaLinkLabelMouseExited(evt);
            }
        });

        enableXTandemJCheckBox.setToolTipText("Enable X!Tandem");
        enableXTandemJCheckBox.setEnabled(false);
        enableXTandemJCheckBox.addActionListener(new java.awt.event.ActionListener() {
            public void actionPerformed(java.awt.event.ActionEvent evt) {
                enableXTandemJCheckBoxActionPerformed(evt);
            }
        });

        cometSettingsButton.setIcon(new javax.swing.ImageIcon(getClass().getResource("/icons/edit_gray.png"))); // NOI18N
        cometSettingsButton.setToolTipText("Edit Comet Advanced Settings");
        cometSettingsButton.setBorder(null);
        cometSettingsButton.setBorderPainted(false);
        cometSettingsButton.setContentAreaFilled(false);
        cometSettingsButton.setEnabled(false);
        cometSettingsButton.setRolloverIcon(new javax.swing.ImageIcon(getClass().getResource("/icons/edit.png"))); // NOI18N
        cometSettingsButton.addMouseListener(new java.awt.event.MouseAdapter() {
            public void mouseEntered(java.awt.event.MouseEvent evt) {
                cometSettingsButtonMouseEntered(evt);
            }
            public void mouseExited(java.awt.event.MouseEvent evt) {
                cometSettingsButtonMouseExited(evt);
            }
        });
        cometSettingsButton.addActionListener(new java.awt.event.ActionListener() {
            public void actionPerformed(java.awt.event.ActionEvent evt) {
                cometSettingsButtonActionPerformed(evt);
            }
        });

        msAmandaButton.setFont(new java.awt.Font("Segoe UI", 1, 15)); // NOI18N
        msAmandaButton.setText("MS Amanda");
        msAmandaButton.setToolTipText("Enable MS Amanda");
        msAmandaButton.setBorder(null);
        msAmandaButton.setBorderPainted(false);
        msAmandaButton.setContentAreaFilled(false);
        msAmandaButton.setEnabled(false);
        msAmandaButton.setHorizontalAlignment(javax.swing.SwingConstants.LEFT);
        msAmandaButton.addMouseListener(new java.awt.event.MouseAdapter() {
            public void mouseEntered(java.awt.event.MouseEvent evt) {
                msAmandaButtonMouseEntered(evt);
            }
            public void mouseExited(java.awt.event.MouseEvent evt) {
                msAmandaButtonMouseExited(evt);
            }
        });
        msAmandaButton.addActionListener(new java.awt.event.ActionListener() {
            public void actionPerformed(java.awt.event.ActionEvent evt) {
                msAmandaButtonActionPerformed(evt);
            }
        });

        andromedaSettingsButton.setIcon(new javax.swing.ImageIcon(getClass().getResource("/icons/edit_gray.png"))); // NOI18N
        andromedaSettingsButton.setToolTipText("Edit Andromeda Advanced Settings");
        andromedaSettingsButton.setBorder(null);
        andromedaSettingsButton.setBorderPainted(false);
        andromedaSettingsButton.setContentAreaFilled(false);
        andromedaSettingsButton.setEnabled(false);
        andromedaSettingsButton.setRolloverIcon(new javax.swing.ImageIcon(getClass().getResource("/icons/edit.png"))); // NOI18N
        andromedaSettingsButton.addMouseListener(new java.awt.event.MouseAdapter() {
            public void mouseEntered(java.awt.event.MouseEvent evt) {
                andromedaSettingsButtonMouseEntered(evt);
            }
            public void mouseExited(java.awt.event.MouseEvent evt) {
                andromedaSettingsButtonMouseExited(evt);
            }
        });
        andromedaSettingsButton.addActionListener(new java.awt.event.ActionListener() {
            public void actionPerformed(java.awt.event.ActionEvent evt) {
                andromedaSettingsButtonActionPerformed(evt);
            }
        });

        omssaSettingsButton.setIcon(new javax.swing.ImageIcon(getClass().getResource("/icons/edit_gray.png"))); // NOI18N
        omssaSettingsButton.setToolTipText("Edit OMSSA Advanced Settings");
        omssaSettingsButton.setBorder(null);
        omssaSettingsButton.setBorderPainted(false);
        omssaSettingsButton.setContentAreaFilled(false);
        omssaSettingsButton.setEnabled(false);
        omssaSettingsButton.setRolloverIcon(new javax.swing.ImageIcon(getClass().getResource("/icons/edit.png"))); // NOI18N
        omssaSettingsButton.addMouseListener(new java.awt.event.MouseAdapter() {
            public void mouseEntered(java.awt.event.MouseEvent evt) {
                omssaSettingsButtonMouseEntered(evt);
            }
            public void mouseExited(java.awt.event.MouseEvent evt) {
                omssaSettingsButtonMouseExited(evt);
            }
        });
        omssaSettingsButton.addActionListener(new java.awt.event.ActionListener() {
            public void actionPerformed(java.awt.event.ActionEvent evt) {
                omssaSettingsButtonActionPerformed(evt);
            }
        });

        enableAndromedaJCheckBox.setToolTipText("Enable Andromeda");
        enableAndromedaJCheckBox.setEnabled(false);
        enableAndromedaJCheckBox.addActionListener(new java.awt.event.ActionListener() {
            public void actionPerformed(java.awt.event.ActionEvent evt) {
                enableAndromedaJCheckBoxActionPerformed(evt);
            }
        });

        tideSettingsButton.setIcon(new javax.swing.ImageIcon(getClass().getResource("/icons/edit_gray.png"))); // NOI18N
        tideSettingsButton.setToolTipText("Edit Tide Advanced Settings");
        tideSettingsButton.setBorder(null);
        tideSettingsButton.setBorderPainted(false);
        tideSettingsButton.setContentAreaFilled(false);
        tideSettingsButton.setEnabled(false);
        tideSettingsButton.setRolloverIcon(new javax.swing.ImageIcon(getClass().getResource("/icons/edit.png"))); // NOI18N
        tideSettingsButton.addMouseListener(new java.awt.event.MouseAdapter() {
            public void mouseEntered(java.awt.event.MouseEvent evt) {
                tideSettingsButtonMouseEntered(evt);
            }
            public void mouseExited(java.awt.event.MouseEvent evt) {
                tideSettingsButtonMouseExited(evt);
            }
        });
        tideSettingsButton.addActionListener(new java.awt.event.ActionListener() {
            public void actionPerformed(java.awt.event.ActionEvent evt) {
                tideSettingsButtonActionPerformed(evt);
            }
        });

        msgfLinkLabel.setText("<html>MS-GF+ Search Algorithm - <a href=\"http://proteomics.ucsd.edu/Software/MSGFPlus\">MS-GF+ web page</a></html> ");
        msgfLinkLabel.setToolTipText("Open the MS-GF+ web page");
        msgfLinkLabel.setEnabled(false);
        msgfLinkLabel.addMouseListener(new java.awt.event.MouseAdapter() {
            public void mouseClicked(java.awt.event.MouseEvent evt) {
                msgfLinkLabelMouseClicked(evt);
            }
            public void mouseEntered(java.awt.event.MouseEvent evt) {
                msgfLinkLabelMouseEntered(evt);
            }
            public void mouseExited(java.awt.event.MouseEvent evt) {
                msgfLinkLabelMouseExited(evt);
            }
        });

        tideSupportButton.setIcon(new javax.swing.ImageIcon(getClass().getResource("/icons/all_platforms_gray.png"))); // NOI18N
        tideSupportButton.setToolTipText("Supported on Windows, Mac and Linux");
        tideSupportButton.setBorderPainted(false);
        tideSupportButton.setContentAreaFilled(false);

        cometSupportButton.setIcon(new javax.swing.ImageIcon(getClass().getResource("/icons/windows_and_linux_gray.png"))); // NOI18N
        cometSupportButton.setToolTipText("Supported on Windows and Linux");
        cometSupportButton.setBorderPainted(false);
        cometSupportButton.setContentAreaFilled(false);

        msgfButton.setFont(new java.awt.Font("Segoe UI", 1, 15)); // NOI18N
        msgfButton.setText("MS-GF+");
        msgfButton.setToolTipText("Enable MS-GF+");
        msgfButton.setBorder(null);
        msgfButton.setBorderPainted(false);
        msgfButton.setContentAreaFilled(false);
        msgfButton.setEnabled(false);
        msgfButton.setHorizontalAlignment(javax.swing.SwingConstants.LEFT);
        msgfButton.addMouseListener(new java.awt.event.MouseAdapter() {
            public void mouseEntered(java.awt.event.MouseEvent evt) {
                msgfButtonMouseEntered(evt);
            }
            public void mouseExited(java.awt.event.MouseEvent evt) {
                msgfButtonMouseExited(evt);
            }
        });
        msgfButton.addActionListener(new java.awt.event.ActionListener() {
            public void actionPerformed(java.awt.event.ActionEvent evt) {
                msgfButtonActionPerformed(evt);
            }
        });

        enableOmssaJCheckBox.setToolTipText("Enable OMSSA");
        enableOmssaJCheckBox.setEnabled(false);
        enableOmssaJCheckBox.addActionListener(new java.awt.event.ActionListener() {
            public void actionPerformed(java.awt.event.ActionEvent evt) {
                enableOmssaJCheckBoxActionPerformed(evt);
            }
        });

        cometButton.setFont(new java.awt.Font("Segoe UI", 1, 15)); // NOI18N
        cometButton.setText("Comet");
        cometButton.setToolTipText("Enable Comet");
        cometButton.setBorder(null);
        cometButton.setBorderPainted(false);
        cometButton.setContentAreaFilled(false);
        cometButton.setEnabled(false);
        cometButton.setHorizontalAlignment(javax.swing.SwingConstants.LEFT);
        cometButton.addMouseListener(new java.awt.event.MouseAdapter() {
            public void mouseEntered(java.awt.event.MouseEvent evt) {
                cometButtonMouseEntered(evt);
            }
            public void mouseExited(java.awt.event.MouseEvent evt) {
                cometButtonMouseExited(evt);
            }
        });
        cometButton.addActionListener(new java.awt.event.ActionListener() {
            public void actionPerformed(java.awt.event.ActionEvent evt) {
                cometButtonActionPerformed(evt);
            }
        });

        javax.swing.GroupLayout searchEnginesPanelLayout = new javax.swing.GroupLayout(searchEnginesPanel);
        searchEnginesPanel.setLayout(searchEnginesPanelLayout);
        searchEnginesPanelLayout.setHorizontalGroup(
            searchEnginesPanelLayout.createParallelGroup(javax.swing.GroupLayout.Alignment.LEADING)
            .addGroup(searchEnginesPanelLayout.createSequentialGroup()
                .addGap(14, 14, 14)
                .addGroup(searchEnginesPanelLayout.createParallelGroup(javax.swing.GroupLayout.Alignment.TRAILING)
                    .addComponent(enableXTandemJCheckBox)
                    .addComponent(enableMyriMatchJCheckBox)
                    .addComponent(enableMsAmandaJCheckBox)
                    .addComponent(enableMsgfJCheckBox)
                    .addComponent(enableOmssaJCheckBox)
                    .addComponent(enableCometJCheckBox)
                    .addComponent(enableTideJCheckBox)
                    .addComponent(enableAndromedaJCheckBox))
                .addGap(61, 61, 61)
                .addGroup(searchEnginesPanelLayout.createParallelGroup(javax.swing.GroupLayout.Alignment.LEADING)
                    .addComponent(xtandemButton, javax.swing.GroupLayout.PREFERRED_SIZE, 140, javax.swing.GroupLayout.PREFERRED_SIZE)
                    .addComponent(myriMatchButton, javax.swing.GroupLayout.PREFERRED_SIZE, 140, javax.swing.GroupLayout.PREFERRED_SIZE)
                    .addComponent(msAmandaButton, javax.swing.GroupLayout.PREFERRED_SIZE, 140, javax.swing.GroupLayout.PREFERRED_SIZE)
                    .addComponent(msgfButton, javax.swing.GroupLayout.PREFERRED_SIZE, 140, javax.swing.GroupLayout.PREFERRED_SIZE)
                    .addComponent(omssaButton, javax.swing.GroupLayout.PREFERRED_SIZE, 140, javax.swing.GroupLayout.PREFERRED_SIZE)
                    .addComponent(cometButton, javax.swing.GroupLayout.PREFERRED_SIZE, 140, javax.swing.GroupLayout.PREFERRED_SIZE)
                    .addComponent(tideButton, javax.swing.GroupLayout.PREFERRED_SIZE, 140, javax.swing.GroupLayout.PREFERRED_SIZE)
                    .addComponent(andromedaButton, javax.swing.GroupLayout.PREFERRED_SIZE, 140, javax.swing.GroupLayout.PREFERRED_SIZE))
                .addPreferredGap(javax.swing.LayoutStyle.ComponentPlacement.RELATED)
                .addGroup(searchEnginesPanelLayout.createParallelGroup(javax.swing.GroupLayout.Alignment.LEADING)
                    .addComponent(tideSupportButton)
                    .addComponent(xtandemSupportButton)
                    .addComponent(myrimatchSupportButton)
                    .addComponent(msAmandaSupportButton)
                    .addComponent(msgfSupportButton)
                    .addComponent(cometSupportButton)
                    .addComponent(omssaSupportButton)
                    .addComponent(andromedaSupportButton))
                .addGap(34, 34, 34)
                .addGroup(searchEnginesPanelLayout.createParallelGroup(javax.swing.GroupLayout.Alignment.LEADING)
                    .addComponent(xtandemLinkLabel, javax.swing.GroupLayout.PREFERRED_SIZE, javax.swing.GroupLayout.DEFAULT_SIZE, javax.swing.GroupLayout.PREFERRED_SIZE)
                    .addComponent(msAmandaLinkLabel, javax.swing.GroupLayout.PREFERRED_SIZE, javax.swing.GroupLayout.DEFAULT_SIZE, javax.swing.GroupLayout.PREFERRED_SIZE)
                    .addComponent(myriMatchLinkLabel, javax.swing.GroupLayout.PREFERRED_SIZE, javax.swing.GroupLayout.DEFAULT_SIZE, javax.swing.GroupLayout.PREFERRED_SIZE)
                    .addComponent(msgfLinkLabel, javax.swing.GroupLayout.PREFERRED_SIZE, javax.swing.GroupLayout.DEFAULT_SIZE, javax.swing.GroupLayout.PREFERRED_SIZE)
                    .addComponent(omssaLinkLabel, javax.swing.GroupLayout.PREFERRED_SIZE, javax.swing.GroupLayout.DEFAULT_SIZE, javax.swing.GroupLayout.PREFERRED_SIZE)
                    .addComponent(cometLinkLabel, javax.swing.GroupLayout.PREFERRED_SIZE, javax.swing.GroupLayout.DEFAULT_SIZE, javax.swing.GroupLayout.PREFERRED_SIZE)
                    .addComponent(tideLinkLabel, javax.swing.GroupLayout.PREFERRED_SIZE, javax.swing.GroupLayout.DEFAULT_SIZE, javax.swing.GroupLayout.PREFERRED_SIZE)
                    .addComponent(andromedaLinkLabel, javax.swing.GroupLayout.PREFERRED_SIZE, javax.swing.GroupLayout.DEFAULT_SIZE, javax.swing.GroupLayout.PREFERRED_SIZE))
                .addPreferredGap(javax.swing.LayoutStyle.ComponentPlacement.RELATED, javax.swing.GroupLayout.DEFAULT_SIZE, Short.MAX_VALUE)
                .addGroup(searchEnginesPanelLayout.createParallelGroup(javax.swing.GroupLayout.Alignment.CENTER)
                    .addComponent(msAmandaSettingsButton, javax.swing.GroupLayout.PREFERRED_SIZE, 22, javax.swing.GroupLayout.PREFERRED_SIZE)
                    .addComponent(myriMatchSettingsButton, javax.swing.GroupLayout.PREFERRED_SIZE, 22, javax.swing.GroupLayout.PREFERRED_SIZE)
                    .addComponent(omssaSettingsButton, javax.swing.GroupLayout.PREFERRED_SIZE, 22, javax.swing.GroupLayout.PREFERRED_SIZE)
                    .addComponent(xtandemSettingsButton, javax.swing.GroupLayout.PREFERRED_SIZE, 25, javax.swing.GroupLayout.PREFERRED_SIZE)
                    .addComponent(msgfSettingsButton, javax.swing.GroupLayout.PREFERRED_SIZE, 25, javax.swing.GroupLayout.PREFERRED_SIZE)
                    .addComponent(cometSettingsButton, javax.swing.GroupLayout.PREFERRED_SIZE, 22, javax.swing.GroupLayout.PREFERRED_SIZE)
                    .addComponent(tideSettingsButton, javax.swing.GroupLayout.PREFERRED_SIZE, 22, javax.swing.GroupLayout.PREFERRED_SIZE)
                    .addComponent(andromedaSettingsButton))
                .addGap(10, 10, 10))
        );

        searchEnginesPanelLayout.linkSize(javax.swing.SwingConstants.HORIZONTAL, new java.awt.Component[] {andromedaButton, cometButton, msAmandaButton, msgfButton, myriMatchButton, omssaButton, tideButton, xtandemButton});

        searchEnginesPanelLayout.linkSize(javax.swing.SwingConstants.HORIZONTAL, new java.awt.Component[] {andromedaSettingsButton, cometSettingsButton, msAmandaSettingsButton, msgfSettingsButton, myriMatchSettingsButton, omssaSettingsButton, tideSettingsButton, xtandemSettingsButton});

        searchEnginesPanelLayout.setVerticalGroup(
            searchEnginesPanelLayout.createParallelGroup(javax.swing.GroupLayout.Alignment.LEADING)
            .addGroup(searchEnginesPanelLayout.createSequentialGroup()
                .addGap(0, 0, 0)
                .addGroup(searchEnginesPanelLayout.createParallelGroup(javax.swing.GroupLayout.Alignment.CENTER)
                    .addComponent(enableXTandemJCheckBox)
                    .addComponent(xtandemButton, javax.swing.GroupLayout.PREFERRED_SIZE, 25, javax.swing.GroupLayout.PREFERRED_SIZE)
                    .addComponent(xtandemSupportButton)
                    .addComponent(xtandemLinkLabel, javax.swing.GroupLayout.PREFERRED_SIZE, javax.swing.GroupLayout.DEFAULT_SIZE, javax.swing.GroupLayout.PREFERRED_SIZE)
                    .addComponent(xtandemSettingsButton, javax.swing.GroupLayout.PREFERRED_SIZE, 25, javax.swing.GroupLayout.PREFERRED_SIZE))
                .addGap(0, 0, 0)
                .addGroup(searchEnginesPanelLayout.createParallelGroup(javax.swing.GroupLayout.Alignment.CENTER)
                    .addComponent(enableMyriMatchJCheckBox)
                    .addComponent(myriMatchButton, javax.swing.GroupLayout.PREFERRED_SIZE, 25, javax.swing.GroupLayout.PREFERRED_SIZE)
                    .addComponent(myrimatchSupportButton)
                    .addComponent(myriMatchLinkLabel, javax.swing.GroupLayout.PREFERRED_SIZE, javax.swing.GroupLayout.DEFAULT_SIZE, javax.swing.GroupLayout.PREFERRED_SIZE)
                    .addComponent(myriMatchSettingsButton, javax.swing.GroupLayout.PREFERRED_SIZE, 25, javax.swing.GroupLayout.PREFERRED_SIZE))
                .addGap(0, 0, 0)
                .addGroup(searchEnginesPanelLayout.createParallelGroup(javax.swing.GroupLayout.Alignment.CENTER)
                    .addComponent(enableMsAmandaJCheckBox)
                    .addComponent(msAmandaButton, javax.swing.GroupLayout.PREFERRED_SIZE, 25, javax.swing.GroupLayout.PREFERRED_SIZE)
                    .addComponent(msAmandaLinkLabel, javax.swing.GroupLayout.PREFERRED_SIZE, javax.swing.GroupLayout.DEFAULT_SIZE, javax.swing.GroupLayout.PREFERRED_SIZE)
                    .addComponent(msAmandaSettingsButton, javax.swing.GroupLayout.PREFERRED_SIZE, 25, javax.swing.GroupLayout.PREFERRED_SIZE)
                    .addComponent(msAmandaSupportButton))
                .addGap(0, 0, 0)
                .addGroup(searchEnginesPanelLayout.createParallelGroup(javax.swing.GroupLayout.Alignment.CENTER)
                    .addComponent(enableMsgfJCheckBox)
                    .addComponent(msgfButton, javax.swing.GroupLayout.PREFERRED_SIZE, 25, javax.swing.GroupLayout.PREFERRED_SIZE)
                    .addComponent(msgfLinkLabel, javax.swing.GroupLayout.PREFERRED_SIZE, javax.swing.GroupLayout.DEFAULT_SIZE, javax.swing.GroupLayout.PREFERRED_SIZE)
                    .addComponent(msgfSettingsButton, javax.swing.GroupLayout.PREFERRED_SIZE, 25, javax.swing.GroupLayout.PREFERRED_SIZE)
                    .addComponent(msgfSupportButton))
                .addGap(0, 0, 0)
                .addGroup(searchEnginesPanelLayout.createParallelGroup(javax.swing.GroupLayout.Alignment.CENTER)
                    .addComponent(enableOmssaJCheckBox)
                    .addComponent(omssaButton, javax.swing.GroupLayout.PREFERRED_SIZE, 25, javax.swing.GroupLayout.PREFERRED_SIZE)
                    .addComponent(omssaLinkLabel, javax.swing.GroupLayout.PREFERRED_SIZE, javax.swing.GroupLayout.DEFAULT_SIZE, javax.swing.GroupLayout.PREFERRED_SIZE)
                    .addComponent(omssaSettingsButton, javax.swing.GroupLayout.PREFERRED_SIZE, 25, javax.swing.GroupLayout.PREFERRED_SIZE)
                    .addComponent(omssaSupportButton))
                .addGap(0, 0, 0)
                .addGroup(searchEnginesPanelLayout.createParallelGroup(javax.swing.GroupLayout.Alignment.CENTER)
                    .addComponent(enableCometJCheckBox)
                    .addComponent(cometButton, javax.swing.GroupLayout.PREFERRED_SIZE, 25, javax.swing.GroupLayout.PREFERRED_SIZE)
                    .addComponent(cometLinkLabel, javax.swing.GroupLayout.PREFERRED_SIZE, javax.swing.GroupLayout.DEFAULT_SIZE, javax.swing.GroupLayout.PREFERRED_SIZE)
                    .addComponent(cometSettingsButton, javax.swing.GroupLayout.PREFERRED_SIZE, 25, javax.swing.GroupLayout.PREFERRED_SIZE)
                    .addComponent(cometSupportButton))
                .addGap(0, 0, 0)
                .addGroup(searchEnginesPanelLayout.createParallelGroup(javax.swing.GroupLayout.Alignment.CENTER)
                    .addComponent(enableTideJCheckBox)
                    .addComponent(tideButton, javax.swing.GroupLayout.PREFERRED_SIZE, 25, javax.swing.GroupLayout.PREFERRED_SIZE)
                    .addComponent(tideLinkLabel, javax.swing.GroupLayout.PREFERRED_SIZE, javax.swing.GroupLayout.DEFAULT_SIZE, javax.swing.GroupLayout.PREFERRED_SIZE)
                    .addComponent(tideSettingsButton, javax.swing.GroupLayout.PREFERRED_SIZE, 25, javax.swing.GroupLayout.PREFERRED_SIZE)
                    .addComponent(tideSupportButton))
                .addGap(0, 0, 0)
                .addGroup(searchEnginesPanelLayout.createParallelGroup(javax.swing.GroupLayout.Alignment.CENTER)
                    .addComponent(enableAndromedaJCheckBox)
                    .addComponent(andromedaButton, javax.swing.GroupLayout.PREFERRED_SIZE, 25, javax.swing.GroupLayout.PREFERRED_SIZE)
                    .addComponent(andromedaSupportButton)
                    .addComponent(andromedaLinkLabel, javax.swing.GroupLayout.PREFERRED_SIZE, javax.swing.GroupLayout.DEFAULT_SIZE, javax.swing.GroupLayout.PREFERRED_SIZE)
                    .addComponent(andromedaSettingsButton))
                .addGap(0, 0, 0))
        );

        searchEnginesPanelLayout.linkSize(javax.swing.SwingConstants.VERTICAL, new java.awt.Component[] {andromedaButton, cometButton, msAmandaButton, msgfButton, myriMatchButton, omssaButton, tideButton, xtandemButton});

        searchEnginesPanelLayout.linkSize(javax.swing.SwingConstants.VERTICAL, new java.awt.Component[] {andromedaSettingsButton, cometSettingsButton, msAmandaSettingsButton, msgfSettingsButton, myriMatchSettingsButton, omssaSettingsButton, tideSettingsButton, xtandemSettingsButton});

        searchEnginesScrollPane.setViewportView(searchEnginesPanel);

        javax.swing.GroupLayout searchEnginesLocationPanelLayout = new javax.swing.GroupLayout(searchEnginesLocationPanel);
        searchEnginesLocationPanel.setLayout(searchEnginesLocationPanelLayout);
        searchEnginesLocationPanelLayout.setHorizontalGroup(
            searchEnginesLocationPanelLayout.createParallelGroup(javax.swing.GroupLayout.Alignment.LEADING)
            .addGroup(searchEnginesLocationPanelLayout.createSequentialGroup()
                .addGap(21, 21, 21)
                .addComponent(searchEnginesScrollPane, javax.swing.GroupLayout.DEFAULT_SIZE, 875, Short.MAX_VALUE)
                .addGap(25, 25, 25))
        );
        searchEnginesLocationPanelLayout.setVerticalGroup(
            searchEnginesLocationPanelLayout.createParallelGroup(javax.swing.GroupLayout.Alignment.LEADING)
            .addGroup(searchEnginesLocationPanelLayout.createSequentialGroup()
                .addGap(0, 0, 0)
                .addComponent(searchEnginesScrollPane))
        );

        inputFilesPanel.setBorder(javax.swing.BorderFactory.createTitledBorder("Input & Output"));
        inputFilesPanel.setOpaque(false);

        spectraFilesLabel.setForeground(new java.awt.Color(255, 0, 0));
        spectraFilesLabel.setText("Spectrum File(s)");

        clearSpectraButton.setText("Clear");
        clearSpectraButton.addActionListener(new java.awt.event.ActionListener() {
            public void actionPerformed(java.awt.event.ActionEvent evt) {
                clearSpectraButtonActionPerformed(evt);
            }
        });

        addSpectraButton.setText("Add");
        addSpectraButton.addActionListener(new java.awt.event.ActionListener() {
            public void actionPerformed(java.awt.event.ActionEvent evt) {
                addSpectraButtonActionPerformed(evt);
            }
        });

        spectraFilesTxt.setEditable(false);
        spectraFilesTxt.setHorizontalAlignment(javax.swing.JTextField.CENTER);
        spectraFilesTxt.addMouseListener(new java.awt.event.MouseAdapter() {
            public void mouseClicked(java.awt.event.MouseEvent evt) {
                spectraFilesTxtMouseClicked(evt);
            }
        });

        searchSettingsLbl.setForeground(new java.awt.Color(255, 0, 0));
        searchSettingsLbl.setText("Search Settings");

        editSettingsButton.setText("Edit");
        editSettingsButton.setEnabled(false);
        editSettingsButton.addActionListener(new java.awt.event.ActionListener() {
            public void actionPerformed(java.awt.event.ActionEvent evt) {
                editSettingsButtonActionPerformed(evt);
            }
        });

        addSettingsButton.setText("Add");
        addSettingsButton.addActionListener(new java.awt.event.ActionListener() {
            public void actionPerformed(java.awt.event.ActionEvent evt) {
                addSettingsButtonActionPerformed(evt);
            }
        });

        resultFolderLbl.setForeground(new java.awt.Color(255, 0, 0));
        resultFolderLbl.setText("Output Folder");

        outputFolderTxt.setEditable(false);
        outputFolderTxt.setHorizontalAlignment(javax.swing.JTextField.CENTER);

        resultFolderBrowseButton.setText("Browse");
        resultFolderBrowseButton.addActionListener(new java.awt.event.ActionListener() {
            public void actionPerformed(java.awt.event.ActionEvent evt) {
                resultFolderBrowseButtonActionPerformed(evt);
            }
        });

        settingsComboBox.setMaximumRowCount(16);
        settingsComboBox.setModel(new javax.swing.DefaultComboBoxModel(new String[] { "-- Select --" }));
        settingsComboBox.addActionListener(new java.awt.event.ActionListener() {
            public void actionPerformed(java.awt.event.ActionEvent evt) {
                settingsComboBoxActionPerformed(evt);
            }
        });

        javax.swing.GroupLayout inputFilesPanelLayout = new javax.swing.GroupLayout(inputFilesPanel);
        inputFilesPanel.setLayout(inputFilesPanelLayout);
        inputFilesPanelLayout.setHorizontalGroup(
            inputFilesPanelLayout.createParallelGroup(javax.swing.GroupLayout.Alignment.LEADING)
            .addGroup(inputFilesPanelLayout.createSequentialGroup()
                .addContainerGap()
                .addGroup(inputFilesPanelLayout.createParallelGroup(javax.swing.GroupLayout.Alignment.LEADING)
                    .addGroup(inputFilesPanelLayout.createSequentialGroup()
                        .addGroup(inputFilesPanelLayout.createParallelGroup(javax.swing.GroupLayout.Alignment.LEADING)
                            .addComponent(searchSettingsLbl, javax.swing.GroupLayout.PREFERRED_SIZE, 100, javax.swing.GroupLayout.PREFERRED_SIZE)
                            .addComponent(resultFolderLbl, javax.swing.GroupLayout.PREFERRED_SIZE, 100, javax.swing.GroupLayout.PREFERRED_SIZE))
                        .addPreferredGap(javax.swing.LayoutStyle.ComponentPlacement.RELATED)
                        .addGroup(inputFilesPanelLayout.createParallelGroup(javax.swing.GroupLayout.Alignment.LEADING)
                            .addComponent(settingsComboBox, 0, javax.swing.GroupLayout.DEFAULT_SIZE, Short.MAX_VALUE)
                            .addComponent(outputFolderTxt)))
                    .addGroup(inputFilesPanelLayout.createSequentialGroup()
                        .addComponent(spectraFilesLabel, javax.swing.GroupLayout.PREFERRED_SIZE, 100, javax.swing.GroupLayout.PREFERRED_SIZE)
                        .addPreferredGap(javax.swing.LayoutStyle.ComponentPlacement.RELATED)
                        .addComponent(spectraFilesTxt)))
                .addGap(10, 10, 10)
                .addGroup(inputFilesPanelLayout.createParallelGroup(javax.swing.GroupLayout.Alignment.LEADING)
                    .addGroup(inputFilesPanelLayout.createParallelGroup(javax.swing.GroupLayout.Alignment.LEADING)
                        .addGroup(inputFilesPanelLayout.createSequentialGroup()
                            .addComponent(addSettingsButton, javax.swing.GroupLayout.DEFAULT_SIZE, javax.swing.GroupLayout.DEFAULT_SIZE, Short.MAX_VALUE)
                            .addPreferredGap(javax.swing.LayoutStyle.ComponentPlacement.RELATED)
                            .addComponent(editSettingsButton))
                        .addGroup(javax.swing.GroupLayout.Alignment.TRAILING, inputFilesPanelLayout.createSequentialGroup()
                            .addComponent(addSpectraButton, javax.swing.GroupLayout.PREFERRED_SIZE, 51, javax.swing.GroupLayout.PREFERRED_SIZE)
                            .addPreferredGap(javax.swing.LayoutStyle.ComponentPlacement.RELATED)
                            .addComponent(clearSpectraButton, javax.swing.GroupLayout.DEFAULT_SIZE, 67, Short.MAX_VALUE)))
                    .addComponent(resultFolderBrowseButton))
                .addContainerGap())
        );

        inputFilesPanelLayout.linkSize(javax.swing.SwingConstants.HORIZONTAL, new java.awt.Component[] {addSettingsButton, addSpectraButton, clearSpectraButton, editSettingsButton, resultFolderBrowseButton});

        inputFilesPanelLayout.linkSize(javax.swing.SwingConstants.HORIZONTAL, new java.awt.Component[] {resultFolderLbl, searchSettingsLbl, spectraFilesLabel});

        inputFilesPanelLayout.setVerticalGroup(
            inputFilesPanelLayout.createParallelGroup(javax.swing.GroupLayout.Alignment.LEADING)
            .addGroup(inputFilesPanelLayout.createSequentialGroup()
                .addGap(2, 2, 2)
                .addGroup(inputFilesPanelLayout.createParallelGroup(javax.swing.GroupLayout.Alignment.BASELINE)
                    .addComponent(spectraFilesLabel)
                    .addComponent(spectraFilesTxt, javax.swing.GroupLayout.PREFERRED_SIZE, javax.swing.GroupLayout.DEFAULT_SIZE, javax.swing.GroupLayout.PREFERRED_SIZE)
                    .addComponent(clearSpectraButton)
                    .addComponent(addSpectraButton))
                .addGap(2, 2, 2)
                .addGroup(inputFilesPanelLayout.createParallelGroup(javax.swing.GroupLayout.Alignment.BASELINE)
                    .addComponent(searchSettingsLbl)
                    .addComponent(addSettingsButton)
                    .addComponent(settingsComboBox, javax.swing.GroupLayout.PREFERRED_SIZE, javax.swing.GroupLayout.DEFAULT_SIZE, javax.swing.GroupLayout.PREFERRED_SIZE)
                    .addComponent(editSettingsButton))
                .addGap(2, 2, 2)
                .addGroup(inputFilesPanelLayout.createParallelGroup(javax.swing.GroupLayout.Alignment.BASELINE)
                    .addComponent(resultFolderLbl)
                    .addComponent(resultFolderBrowseButton)
                    .addComponent(outputFolderTxt, javax.swing.GroupLayout.PREFERRED_SIZE, javax.swing.GroupLayout.DEFAULT_SIZE, javax.swing.GroupLayout.PREFERRED_SIZE))
                .addGap(2, 2, 2))
        );

        inputFilesPanelLayout.linkSize(javax.swing.SwingConstants.VERTICAL, new java.awt.Component[] {addSettingsButton, addSpectraButton, clearSpectraButton, editSettingsButton, resultFolderBrowseButton});

        searchButton.setBackground(new java.awt.Color(0, 153, 0));
        searchButton.setFont(searchButton.getFont().deriveFont(searchButton.getFont().getStyle() | java.awt.Font.BOLD));
        searchButton.setForeground(new java.awt.Color(255, 255, 255));
        searchButton.setText("Start the Search!");
        searchButton.setToolTipText("Click here to start the search");
        searchButton.setEnabled(false);
        searchButton.addActionListener(new java.awt.event.ActionListener() {
            public void actionPerformed(java.awt.event.ActionEvent evt) {
                searchButtonActionPerformed(evt);
            }
        });

        aboutButton.setIcon(new javax.swing.ImageIcon(getClass().getResource("/icons/searchgui_shadow.png"))); // NOI18N
        aboutButton.setToolTipText("Open the SearchGUI web page");
        aboutButton.setBorder(null);
        aboutButton.setBorderPainted(false);
        aboutButton.setContentAreaFilled(false);
        aboutButton.addMouseListener(new java.awt.event.MouseAdapter() {
            public void mouseEntered(java.awt.event.MouseEvent evt) {
                aboutButtonMouseEntered(evt);
            }
            public void mouseExited(java.awt.event.MouseEvent evt) {
                aboutButtonMouseExited(evt);
            }
        });
        aboutButton.addActionListener(new java.awt.event.ActionListener() {
            public void actionPerformed(java.awt.event.ActionEvent evt) {
                aboutButtonActionPerformed(evt);
            }
        });

        searchGUIPublicationLabel.setText("<html>Please cite SearchGUI as <a href=\"http://www.ncbi.nlm.nih.gov/pubmed/29774740\">Barsnes and Vaudel: J Proteome Res. 2018 Jul 6;17(7):2552-5 </a>.</html>");
        searchGUIPublicationLabel.setToolTipText("Open the SearchGUI publication");
        searchGUIPublicationLabel.addMouseListener(new java.awt.event.MouseAdapter() {
            public void mouseClicked(java.awt.event.MouseEvent evt) {
                searchGUIPublicationLabelMouseClicked(evt);
            }
            public void mouseEntered(java.awt.event.MouseEvent evt) {
                searchGUIPublicationLabelMouseEntered(evt);
            }
            public void mouseExited(java.awt.event.MouseEvent evt) {
                searchGUIPublicationLabelMouseExited(evt);
            }
        });

        postProcessingPanel.setBorder(javax.swing.BorderFactory.createTitledBorder("Post Processing"));
        postProcessingPanel.setOpaque(false);
        postProcessingPanel.setPreferredSize(new java.awt.Dimension(785, 83));

        peptideShakerCheckBox.setToolTipText("Enable PeptideShaker");
        peptideShakerCheckBox.setEnabled(false);
        peptideShakerCheckBox.setIconTextGap(15);
        peptideShakerCheckBox.addActionListener(new java.awt.event.ActionListener() {
            public void actionPerformed(java.awt.event.ActionEvent evt) {
                peptideShakerCheckBoxActionPerformed(evt);
            }
        });

        peptideShakerLabel.setText("<html>PeptideShaker - <a href=\"http://compomics.github.io/projects/peptide-shaker.html\">Visualize the results in PeptideShaker</a></html>");
        peptideShakerLabel.setToolTipText("Open the PeptideShaker web page");
        peptideShakerLabel.setEnabled(false);
        peptideShakerLabel.addMouseListener(new java.awt.event.MouseAdapter() {
            public void mouseClicked(java.awt.event.MouseEvent evt) {
                peptideShakerLabelMouseClicked(evt);
            }
            public void mouseEntered(java.awt.event.MouseEvent evt) {
                peptideShakerLabelMouseEntered(evt);
            }
            public void mouseExited(java.awt.event.MouseEvent evt) {
                peptideShakerLabelMouseExited(evt);
            }
        });

        peptideShakerButton.setFont(new java.awt.Font("Segoe UI", 1, 15)); // NOI18N
        peptideShakerButton.setText("PeptideShaker");
        peptideShakerButton.setToolTipText("Enable PeptideShaker");
        peptideShakerButton.setBorder(null);
        peptideShakerButton.setBorderPainted(false);
        peptideShakerButton.setContentAreaFilled(false);
        peptideShakerButton.setEnabled(false);
        peptideShakerButton.setHorizontalAlignment(javax.swing.SwingConstants.LEFT);
        peptideShakerButton.addMouseListener(new java.awt.event.MouseAdapter() {
            public void mouseEntered(java.awt.event.MouseEvent evt) {
                peptideShakerButtonMouseEntered(evt);
            }
            public void mouseExited(java.awt.event.MouseEvent evt) {
                peptideShakerButtonMouseExited(evt);
            }
        });
        peptideShakerButton.addActionListener(new java.awt.event.ActionListener() {
            public void actionPerformed(java.awt.event.ActionEvent evt) {
                peptideShakerButtonActionPerformed(evt);
            }
        });

        peptideShakerSettingsButton.setIcon(new javax.swing.ImageIcon(getClass().getResource("/icons/edit_gray.png"))); // NOI18N
        peptideShakerSettingsButton.setToolTipText("Edit PeptideShaker Settings");
        peptideShakerSettingsButton.setBorder(null);
        peptideShakerSettingsButton.setBorderPainted(false);
        peptideShakerSettingsButton.setContentAreaFilled(false);
        peptideShakerSettingsButton.setEnabled(false);
        peptideShakerSettingsButton.setRolloverIcon(new javax.swing.ImageIcon(getClass().getResource("/icons/edit.png"))); // NOI18N
        peptideShakerSettingsButton.addMouseListener(new java.awt.event.MouseAdapter() {
            public void mouseEntered(java.awt.event.MouseEvent evt) {
                peptideShakerSettingsButtonMouseEntered(evt);
            }
            public void mouseExited(java.awt.event.MouseEvent evt) {
                peptideShakerSettingsButtonMouseExited(evt);
            }
        });
        peptideShakerSettingsButton.addActionListener(new java.awt.event.ActionListener() {
            public void actionPerformed(java.awt.event.ActionEvent evt) {
                peptideShakerSettingsButtonActionPerformed(evt);
            }
        });

        peptideShakerSupportButton.setIcon(new javax.swing.ImageIcon(getClass().getResource("/icons/all_platforms_gray.png"))); // NOI18N
        peptideShakerSupportButton.setToolTipText("Supported on Windows, Mac and Linux");
        peptideShakerSupportButton.setBorderPainted(false);
        peptideShakerSupportButton.setContentAreaFilled(false);

        javax.swing.GroupLayout postProcessingPanelLayout = new javax.swing.GroupLayout(postProcessingPanel);
        postProcessingPanel.setLayout(postProcessingPanelLayout);
        postProcessingPanelLayout.setHorizontalGroup(
            postProcessingPanelLayout.createParallelGroup(javax.swing.GroupLayout.Alignment.LEADING)
            .addGroup(postProcessingPanelLayout.createSequentialGroup()
                .addGap(35, 35, 35)
                .addComponent(peptideShakerCheckBox)
                .addGap(60, 60, 60)
                .addComponent(peptideShakerButton, javax.swing.GroupLayout.PREFERRED_SIZE, 140, javax.swing.GroupLayout.PREFERRED_SIZE)
                .addPreferredGap(javax.swing.LayoutStyle.ComponentPlacement.RELATED)
                .addComponent(peptideShakerSupportButton)
                .addGap(34, 34, 34)
                .addComponent(peptideShakerLabel, javax.swing.GroupLayout.PREFERRED_SIZE, javax.swing.GroupLayout.DEFAULT_SIZE, javax.swing.GroupLayout.PREFERRED_SIZE)
                .addPreferredGap(javax.swing.LayoutStyle.ComponentPlacement.RELATED, javax.swing.GroupLayout.DEFAULT_SIZE, Short.MAX_VALUE)
                .addComponent(peptideShakerSettingsButton)
                .addGap(39, 39, 39))
        );
        postProcessingPanelLayout.setVerticalGroup(
            postProcessingPanelLayout.createParallelGroup(javax.swing.GroupLayout.Alignment.LEADING)
            .addGroup(postProcessingPanelLayout.createSequentialGroup()
                .addGap(0, 0, 0)
                .addGroup(postProcessingPanelLayout.createParallelGroup(javax.swing.GroupLayout.Alignment.CENTER)
                    .addComponent(peptideShakerCheckBox)
                    .addComponent(peptideShakerButton, javax.swing.GroupLayout.PREFERRED_SIZE, 25, javax.swing.GroupLayout.PREFERRED_SIZE)
                    .addComponent(peptideShakerLabel, javax.swing.GroupLayout.PREFERRED_SIZE, javax.swing.GroupLayout.DEFAULT_SIZE, javax.swing.GroupLayout.PREFERRED_SIZE)
                    .addComponent(peptideShakerSettingsButton)
                    .addComponent(peptideShakerSupportButton))
                .addGap(0, 0, 0))
        );

        preProcessingPanel.setBorder(javax.swing.BorderFactory.createTitledBorder("Pre Processing"));
        preProcessingPanel.setOpaque(false);

        msconvertCheckBox.setToolTipText("Enable msconvert");
        msconvertCheckBox.setEnabled(false);
        msconvertCheckBox.setIconTextGap(15);
        msconvertCheckBox.addActionListener(new java.awt.event.ActionListener() {
            public void actionPerformed(java.awt.event.ActionEvent evt) {
                msconvertCheckBoxActionPerformed(evt);
            }
        });

        msconvertLabel.setText("<html>MSConvert File Conversion - <a href=\"http://proteowizard.sourceforge.net/downloads.shtml\">ProteoWizard web page</a></html>");
        msconvertLabel.setToolTipText("Open the ProteoWizard web page");
        msconvertLabel.setEnabled(false);
        msconvertLabel.addMouseListener(new java.awt.event.MouseAdapter() {
            public void mouseClicked(java.awt.event.MouseEvent evt) {
                msconvertLabelMouseClicked(evt);
            }
            public void mouseEntered(java.awt.event.MouseEvent evt) {
                msconvertLabelMouseEntered(evt);
            }
            public void mouseExited(java.awt.event.MouseEvent evt) {
                msconvertLabelMouseExited(evt);
            }
        });

        msconvertButton.setFont(new java.awt.Font("Segoe UI", 1, 15)); // NOI18N
        msconvertButton.setText("MSConvert");
        msconvertButton.setBorder(null);
        msconvertButton.setBorderPainted(false);
        msconvertButton.setContentAreaFilled(false);
        msconvertButton.setEnabled(false);
        msconvertButton.setHorizontalAlignment(javax.swing.SwingConstants.LEFT);

        msconvertSettingsButton.setIcon(new javax.swing.ImageIcon(getClass().getResource("/icons/edit_gray.png"))); // NOI18N
        msconvertSettingsButton.setToolTipText("Edit MSConvert Settings");
        msconvertSettingsButton.setBorder(null);
        msconvertSettingsButton.setBorderPainted(false);
        msconvertSettingsButton.setContentAreaFilled(false);
        msconvertSettingsButton.setEnabled(false);
        msconvertSettingsButton.setRolloverIcon(new javax.swing.ImageIcon(getClass().getResource("/icons/edit.png"))); // NOI18N
        msconvertSettingsButton.addMouseListener(new java.awt.event.MouseAdapter() {
            public void mouseEntered(java.awt.event.MouseEvent evt) {
                msconvertSettingsButtonMouseEntered(evt);
            }
            public void mouseExited(java.awt.event.MouseEvent evt) {
                msconvertSettingsButtonMouseExited(evt);
            }
        });
        msconvertSettingsButton.addActionListener(new java.awt.event.ActionListener() {
            public void actionPerformed(java.awt.event.ActionEvent evt) {
                msconvertSettingsButtonActionPerformed(evt);
            }
        });

        msconvertSupportButton.setIcon(new javax.swing.ImageIcon(getClass().getResource("/icons/all_platforms_gray.png"))); // NOI18N
        msconvertSupportButton.setToolTipText("<html>\nSupported on Windows, Mac and Linux<br>\nVendor raw file conversion requires Windows\n</html>");
        msconvertSupportButton.setBorderPainted(false);
        msconvertSupportButton.setContentAreaFilled(false);

        javax.swing.GroupLayout preProcessingPanelLayout = new javax.swing.GroupLayout(preProcessingPanel);
        preProcessingPanel.setLayout(preProcessingPanelLayout);
        preProcessingPanelLayout.setHorizontalGroup(
            preProcessingPanelLayout.createParallelGroup(javax.swing.GroupLayout.Alignment.LEADING)
            .addGroup(preProcessingPanelLayout.createSequentialGroup()
                .addGap(35, 35, 35)
                .addComponent(msconvertCheckBox)
                .addGap(60, 60, 60)
                .addComponent(msconvertButton, javax.swing.GroupLayout.PREFERRED_SIZE, 140, javax.swing.GroupLayout.PREFERRED_SIZE)
                .addPreferredGap(javax.swing.LayoutStyle.ComponentPlacement.RELATED)
                .addComponent(msconvertSupportButton)
                .addGap(34, 34, 34)
                .addComponent(msconvertLabel, javax.swing.GroupLayout.PREFERRED_SIZE, javax.swing.GroupLayout.DEFAULT_SIZE, javax.swing.GroupLayout.PREFERRED_SIZE)
                .addPreferredGap(javax.swing.LayoutStyle.ComponentPlacement.RELATED, javax.swing.GroupLayout.DEFAULT_SIZE, Short.MAX_VALUE)
                .addComponent(msconvertSettingsButton)
                .addGap(39, 39, 39))
        );
        preProcessingPanelLayout.setVerticalGroup(
            preProcessingPanelLayout.createParallelGroup(javax.swing.GroupLayout.Alignment.LEADING)
            .addGroup(preProcessingPanelLayout.createSequentialGroup()
                .addGap(0, 0, 0)
                .addGroup(preProcessingPanelLayout.createParallelGroup(javax.swing.GroupLayout.Alignment.CENTER)
                    .addComponent(msconvertCheckBox)
                    .addComponent(msconvertButton, javax.swing.GroupLayout.PREFERRED_SIZE, 25, javax.swing.GroupLayout.PREFERRED_SIZE)
                    .addComponent(msconvertLabel, javax.swing.GroupLayout.PREFERRED_SIZE, javax.swing.GroupLayout.DEFAULT_SIZE, javax.swing.GroupLayout.PREFERRED_SIZE)
                    .addComponent(msconvertSettingsButton)
                    .addComponent(msconvertSupportButton))
                .addGap(0, 0, 0))
        );

        deNovoPanel.setBorder(javax.swing.BorderFactory.createTitledBorder("De Novo Algorithms"));
        deNovoPanel.setOpaque(false);

        enableNovorJCheckBox.setToolTipText("Enable Novor");
        enableNovorJCheckBox.setEnabled(false);
        enableNovorJCheckBox.addActionListener(new java.awt.event.ActionListener() {
            public void actionPerformed(java.awt.event.ActionEvent evt) {
                enableNovorJCheckBoxActionPerformed(evt);
            }
        });

        novorButton.setFont(new java.awt.Font("Segoe UI", 1, 15)); // NOI18N
        novorButton.setText("Novor");
        novorButton.setToolTipText("Enable Novor");
        novorButton.setBorder(null);
        novorButton.setBorderPainted(false);
        novorButton.setContentAreaFilled(false);
        novorButton.setEnabled(false);
        novorButton.setHorizontalAlignment(javax.swing.SwingConstants.LEFT);
        novorButton.addMouseListener(new java.awt.event.MouseAdapter() {
            public void mouseEntered(java.awt.event.MouseEvent evt) {
                novorButtonMouseEntered(evt);
            }
            public void mouseExited(java.awt.event.MouseEvent evt) {
                novorButtonMouseExited(evt);
            }
        });
        novorButton.addActionListener(new java.awt.event.ActionListener() {
            public void actionPerformed(java.awt.event.ActionEvent evt) {
                novorButtonActionPerformed(evt);
            }
        });

        novorSupportButton.setIcon(new javax.swing.ImageIcon(getClass().getResource("/icons/all_platforms_gray.png"))); // NOI18N
        novorSupportButton.setToolTipText("Supported on Windows, Mac and Linux");
        novorSupportButton.setBorderPainted(false);
        novorSupportButton.setContentAreaFilled(false);

        novorLinkLabel.setText("<html>Novor De Novo Peptide Sequencing - <a href=\"http://rapidnovor.com\">Novor web page</a></html> ");
        novorLinkLabel.setToolTipText("Open the Novor web page");
        novorLinkLabel.setEnabled(false);
        novorLinkLabel.addMouseListener(new java.awt.event.MouseAdapter() {
            public void mouseClicked(java.awt.event.MouseEvent evt) {
                novorLinkLabelMouseClicked(evt);
            }
            public void mouseEntered(java.awt.event.MouseEvent evt) {
                novorLinkLabelMouseEntered(evt);
            }
            public void mouseExited(java.awt.event.MouseEvent evt) {
                novorLinkLabelMouseExited(evt);
            }
        });

        novorSettingsButton.setIcon(new javax.swing.ImageIcon(getClass().getResource("/icons/edit_gray.png"))); // NOI18N
        novorSettingsButton.setToolTipText("Edit Novor Advanced Settings");
        novorSettingsButton.setBorder(null);
        novorSettingsButton.setBorderPainted(false);
        novorSettingsButton.setContentAreaFilled(false);
        novorSettingsButton.setEnabled(false);
        novorSettingsButton.setRolloverIcon(new javax.swing.ImageIcon(getClass().getResource("/icons/edit.png"))); // NOI18N
        novorSettingsButton.addMouseListener(new java.awt.event.MouseAdapter() {
            public void mouseEntered(java.awt.event.MouseEvent evt) {
                novorSettingsButtonMouseEntered(evt);
            }
            public void mouseExited(java.awt.event.MouseEvent evt) {
                novorSettingsButtonMouseExited(evt);
            }
        });
        novorSettingsButton.addActionListener(new java.awt.event.ActionListener() {
            public void actionPerformed(java.awt.event.ActionEvent evt) {
                novorSettingsButtonActionPerformed(evt);
            }
        });

        enableDirecTagJCheckBox.setToolTipText("Enable DirecTag");
        enableDirecTagJCheckBox.setEnabled(false);
        enableDirecTagJCheckBox.addActionListener(new java.awt.event.ActionListener() {
            public void actionPerformed(java.awt.event.ActionEvent evt) {
                enableDirecTagJCheckBoxActionPerformed(evt);
            }
        });

        direcTagButton.setFont(new java.awt.Font("Segoe UI", 1, 15)); // NOI18N
        direcTagButton.setText("DirecTag");
        direcTagButton.setToolTipText("Enable DirecTag");
        direcTagButton.setBorder(null);
        direcTagButton.setBorderPainted(false);
        direcTagButton.setContentAreaFilled(false);
        direcTagButton.setEnabled(false);
        direcTagButton.setHorizontalAlignment(javax.swing.SwingConstants.LEFT);
        direcTagButton.addMouseListener(new java.awt.event.MouseAdapter() {
            public void mouseEntered(java.awt.event.MouseEvent evt) {
                direcTagButtonMouseEntered(evt);
            }
            public void mouseExited(java.awt.event.MouseEvent evt) {
                direcTagButtonMouseExited(evt);
            }
        });
        direcTagButton.addActionListener(new java.awt.event.ActionListener() {
            public void actionPerformed(java.awt.event.ActionEvent evt) {
                direcTagButtonActionPerformed(evt);
            }
        });

        direcTagSupportButton.setIcon(new javax.swing.ImageIcon(getClass().getResource("/icons/windows_and_linux_gray.png"))); // NOI18N
        direcTagSupportButton.setToolTipText("Supported on Windows and Linux");
        direcTagSupportButton.setBorderPainted(false);
        direcTagSupportButton.setContentAreaFilled(false);

        direcTagLinkLabel.setText("<html>DirecTag MS/MS Sequence Tagging - <a href=\"http://fenchurch.mc.vanderbilt.edu/bumbershoot/directag/\">DirecTag web page</a></html> ");
        direcTagLinkLabel.setToolTipText("Open the DirecTag web page");
        direcTagLinkLabel.setEnabled(false);
        direcTagLinkLabel.addMouseListener(new java.awt.event.MouseAdapter() {
            public void mouseClicked(java.awt.event.MouseEvent evt) {
                direcTagLinkLabelMouseClicked(evt);
            }
            public void mouseEntered(java.awt.event.MouseEvent evt) {
                direcTagLinkLabelMouseEntered(evt);
            }
            public void mouseExited(java.awt.event.MouseEvent evt) {
                direcTagLinkLabelMouseExited(evt);
            }
        });

        direcTagSettingsButton.setIcon(new javax.swing.ImageIcon(getClass().getResource("/icons/edit_gray.png"))); // NOI18N
        direcTagSettingsButton.setToolTipText("Edit DirecTag Advanced Settings");
        direcTagSettingsButton.setBorder(null);
        direcTagSettingsButton.setBorderPainted(false);
        direcTagSettingsButton.setContentAreaFilled(false);
        direcTagSettingsButton.setEnabled(false);
        direcTagSettingsButton.setRolloverIcon(new javax.swing.ImageIcon(getClass().getResource("/icons/edit.png"))); // NOI18N
        direcTagSettingsButton.addMouseListener(new java.awt.event.MouseAdapter() {
            public void mouseEntered(java.awt.event.MouseEvent evt) {
                direcTagSettingsButtonMouseEntered(evt);
            }
            public void mouseExited(java.awt.event.MouseEvent evt) {
                direcTagSettingsButtonMouseExited(evt);
            }
        });
        direcTagSettingsButton.addActionListener(new java.awt.event.ActionListener() {
            public void actionPerformed(java.awt.event.ActionEvent evt) {
                direcTagSettingsButtonActionPerformed(evt);
            }
        });

        javax.swing.GroupLayout deNovoPanelLayout = new javax.swing.GroupLayout(deNovoPanel);
        deNovoPanel.setLayout(deNovoPanelLayout);
        deNovoPanelLayout.setHorizontalGroup(
            deNovoPanelLayout.createParallelGroup(javax.swing.GroupLayout.Alignment.LEADING)
            .addGroup(deNovoPanelLayout.createSequentialGroup()
                .addGap(35, 35, 35)
                .addGroup(deNovoPanelLayout.createParallelGroup(javax.swing.GroupLayout.Alignment.TRAILING)
                    .addComponent(enableNovorJCheckBox)
                    .addComponent(enableDirecTagJCheckBox))
                .addGap(60, 60, 60)
                .addGroup(deNovoPanelLayout.createParallelGroup(javax.swing.GroupLayout.Alignment.LEADING)
                    .addComponent(novorButton, javax.swing.GroupLayout.PREFERRED_SIZE, 140, javax.swing.GroupLayout.PREFERRED_SIZE)
                    .addComponent(direcTagButton, javax.swing.GroupLayout.PREFERRED_SIZE, 140, javax.swing.GroupLayout.PREFERRED_SIZE))
                .addPreferredGap(javax.swing.LayoutStyle.ComponentPlacement.RELATED)
                .addGroup(deNovoPanelLayout.createParallelGroup(javax.swing.GroupLayout.Alignment.LEADING)
                    .addComponent(novorSupportButton)
                    .addComponent(direcTagSupportButton))
                .addGap(35, 35, 35)
                .addGroup(deNovoPanelLayout.createParallelGroup(javax.swing.GroupLayout.Alignment.LEADING)
                    .addComponent(direcTagLinkLabel, javax.swing.GroupLayout.PREFERRED_SIZE, javax.swing.GroupLayout.DEFAULT_SIZE, javax.swing.GroupLayout.PREFERRED_SIZE)
                    .addComponent(novorLinkLabel, javax.swing.GroupLayout.PREFERRED_SIZE, javax.swing.GroupLayout.DEFAULT_SIZE, javax.swing.GroupLayout.PREFERRED_SIZE))
                .addPreferredGap(javax.swing.LayoutStyle.ComponentPlacement.RELATED, javax.swing.GroupLayout.DEFAULT_SIZE, Short.MAX_VALUE)
                .addGroup(deNovoPanelLayout.createParallelGroup(javax.swing.GroupLayout.Alignment.CENTER)
                    .addComponent(novorSettingsButton, javax.swing.GroupLayout.PREFERRED_SIZE, 22, javax.swing.GroupLayout.PREFERRED_SIZE)
                    .addComponent(direcTagSettingsButton, javax.swing.GroupLayout.PREFERRED_SIZE, 22, javax.swing.GroupLayout.PREFERRED_SIZE))
                .addGap(37, 37, 37))
        );
        deNovoPanelLayout.setVerticalGroup(
            deNovoPanelLayout.createParallelGroup(javax.swing.GroupLayout.Alignment.LEADING)
            .addGroup(deNovoPanelLayout.createSequentialGroup()
                .addGap(0, 0, 0)
                .addGroup(deNovoPanelLayout.createParallelGroup(javax.swing.GroupLayout.Alignment.CENTER)
                    .addComponent(enableNovorJCheckBox)
                    .addComponent(novorButton, javax.swing.GroupLayout.PREFERRED_SIZE, 25, javax.swing.GroupLayout.PREFERRED_SIZE)
                    .addComponent(novorLinkLabel, javax.swing.GroupLayout.PREFERRED_SIZE, javax.swing.GroupLayout.DEFAULT_SIZE, javax.swing.GroupLayout.PREFERRED_SIZE)
                    .addComponent(novorSettingsButton, javax.swing.GroupLayout.PREFERRED_SIZE, 25, javax.swing.GroupLayout.PREFERRED_SIZE)
                    .addComponent(novorSupportButton))
                .addGap(0, 0, 0)
                .addGroup(deNovoPanelLayout.createParallelGroup(javax.swing.GroupLayout.Alignment.CENTER)
                    .addComponent(enableDirecTagJCheckBox)
                    .addComponent(direcTagButton, javax.swing.GroupLayout.PREFERRED_SIZE, 25, javax.swing.GroupLayout.PREFERRED_SIZE)
                    .addComponent(direcTagLinkLabel, javax.swing.GroupLayout.PREFERRED_SIZE, javax.swing.GroupLayout.DEFAULT_SIZE, javax.swing.GroupLayout.PREFERRED_SIZE)
                    .addComponent(direcTagSettingsButton, javax.swing.GroupLayout.PREFERRED_SIZE, 25, javax.swing.GroupLayout.PREFERRED_SIZE)
                    .addComponent(direcTagSupportButton))
                .addGap(0, 0, 0))
        );

        javax.swing.GroupLayout taskEditorPanelLayout = new javax.swing.GroupLayout(taskEditorPanel);
        taskEditorPanel.setLayout(taskEditorPanelLayout);
        taskEditorPanelLayout.setHorizontalGroup(
            taskEditorPanelLayout.createParallelGroup(javax.swing.GroupLayout.Alignment.LEADING)
            .addGroup(taskEditorPanelLayout.createSequentialGroup()
                .addContainerGap()
                .addGroup(taskEditorPanelLayout.createParallelGroup(javax.swing.GroupLayout.Alignment.LEADING)
                    .addComponent(searchEnginesLocationPanel, javax.swing.GroupLayout.DEFAULT_SIZE, javax.swing.GroupLayout.DEFAULT_SIZE, Short.MAX_VALUE)
                    .addComponent(postProcessingPanel, javax.swing.GroupLayout.DEFAULT_SIZE, 949, Short.MAX_VALUE)
                    .addComponent(inputFilesPanel, javax.swing.GroupLayout.DEFAULT_SIZE, javax.swing.GroupLayout.DEFAULT_SIZE, Short.MAX_VALUE)
                    .addGroup(javax.swing.GroupLayout.Alignment.TRAILING, taskEditorPanelLayout.createSequentialGroup()
                        .addComponent(aboutButton)
                        .addGap(46, 46, 46)
                        .addComponent(searchGUIPublicationLabel)
                        .addPreferredGap(javax.swing.LayoutStyle.ComponentPlacement.UNRELATED)
                        .addComponent(searchButton, javax.swing.GroupLayout.PREFERRED_SIZE, 154, javax.swing.GroupLayout.PREFERRED_SIZE)
                        .addGap(12, 12, 12))
                    .addComponent(preProcessingPanel, javax.swing.GroupLayout.DEFAULT_SIZE, javax.swing.GroupLayout.DEFAULT_SIZE, Short.MAX_VALUE)
                    .addComponent(deNovoPanel, javax.swing.GroupLayout.DEFAULT_SIZE, javax.swing.GroupLayout.DEFAULT_SIZE, Short.MAX_VALUE))
                .addContainerGap())
        );
        taskEditorPanelLayout.setVerticalGroup(
            taskEditorPanelLayout.createParallelGroup(javax.swing.GroupLayout.Alignment.LEADING)
            .addGroup(taskEditorPanelLayout.createSequentialGroup()
                .addContainerGap()
                .addComponent(inputFilesPanel, javax.swing.GroupLayout.PREFERRED_SIZE, javax.swing.GroupLayout.DEFAULT_SIZE, javax.swing.GroupLayout.PREFERRED_SIZE)
                .addPreferredGap(javax.swing.LayoutStyle.ComponentPlacement.RELATED)
                .addComponent(preProcessingPanel, javax.swing.GroupLayout.PREFERRED_SIZE, javax.swing.GroupLayout.DEFAULT_SIZE, javax.swing.GroupLayout.PREFERRED_SIZE)
                .addPreferredGap(javax.swing.LayoutStyle.ComponentPlacement.RELATED)
                .addComponent(searchEnginesLocationPanel, javax.swing.GroupLayout.DEFAULT_SIZE, javax.swing.GroupLayout.DEFAULT_SIZE, Short.MAX_VALUE)
                .addPreferredGap(javax.swing.LayoutStyle.ComponentPlacement.RELATED)
                .addComponent(deNovoPanel, javax.swing.GroupLayout.PREFERRED_SIZE, javax.swing.GroupLayout.DEFAULT_SIZE, javax.swing.GroupLayout.PREFERRED_SIZE)
                .addPreferredGap(javax.swing.LayoutStyle.ComponentPlacement.RELATED)
                .addComponent(postProcessingPanel, javax.swing.GroupLayout.PREFERRED_SIZE, 73, javax.swing.GroupLayout.PREFERRED_SIZE)
                .addGap(5, 5, 5)
                .addGroup(taskEditorPanelLayout.createParallelGroup(javax.swing.GroupLayout.Alignment.CENTER)
                    .addComponent(aboutButton)
                    .addComponent(searchGUIPublicationLabel, javax.swing.GroupLayout.PREFERRED_SIZE, javax.swing.GroupLayout.DEFAULT_SIZE, javax.swing.GroupLayout.PREFERRED_SIZE)
                    .addComponent(searchButton, javax.swing.GroupLayout.PREFERRED_SIZE, 53, javax.swing.GroupLayout.PREFERRED_SIZE))
                .addGap(5, 5, 5))
        );

        taskEditorPanelLayout.linkSize(javax.swing.SwingConstants.VERTICAL, new java.awt.Component[] {postProcessingPanel, preProcessingPanel});

        fileMenu.setText("File");

        exitMenuItem.setMnemonic('x');
        exitMenuItem.setText("Exit");
        exitMenuItem.addActionListener(new java.awt.event.ActionListener() {
            public void actionPerformed(java.awt.event.ActionEvent evt) {
                exitMenuItemActionPerformed(evt);
            }
        });
        fileMenu.add(exitMenuItem);

        menuBar.add(fileMenu);

        editMenu.setText("Edit");

        advancedSettingsMenuItem.setMnemonic('A');
        advancedSettingsMenuItem.setText("Advanced Settings");
        advancedSettingsMenuItem.addActionListener(new java.awt.event.ActionListener() {
            public void actionPerformed(java.awt.event.ActionEvent evt) {
                advancedSettingsMenuItemActionPerformed(evt);
            }
        });
        editMenu.add(advancedSettingsMenuItem);

        processingMenuItem.setMnemonic('R');
        processingMenuItem.setText("Processing Settings");
        processingMenuItem.addActionListener(new java.awt.event.ActionListener() {
            public void actionPerformed(java.awt.event.ActionEvent evt) {
                processingMenuItemActionPerformed(evt);
            }
        });
        editMenu.add(processingMenuItem);
        editMenu.add(jSeparator1);

        editModificationsEditMenuItem.setMnemonic('M');
        editModificationsEditMenuItem.setText("Modifications");
        editModificationsEditMenuItem.addActionListener(new java.awt.event.ActionListener() {
            public void actionPerformed(java.awt.event.ActionEvent evt) {
                editModificationsEditMenuItemActionPerformed(evt);
            }
        });
        editMenu.add(editModificationsEditMenuItem);

        editSearchEngineLocationsMenuItem.setMnemonic('S');
        editSearchEngineLocationsMenuItem.setText("Software Locations");
        editSearchEngineLocationsMenuItem.addActionListener(new java.awt.event.ActionListener() {
            public void actionPerformed(java.awt.event.ActionEvent evt) {
                editSearchEngineLocationsMenuItemActionPerformed(evt);
            }
        });
        editMenu.add(editSearchEngineLocationsMenuItem);

        editIdSettingsFilesMenuItem.setMnemonic('I');
        editIdSettingsFilesMenuItem.setText("Identification Settings");
        editIdSettingsFilesMenuItem.addActionListener(new java.awt.event.ActionListener() {
            public void actionPerformed(java.awt.event.ActionEvent evt) {
                editIdSettingsFilesMenuItemActionPerformed(evt);
            }
        });
        editMenu.add(editIdSettingsFilesMenuItem);
        editMenu.add(jSeparator2);

        javaSettingsJMenuItem.setMnemonic('J');
        javaSettingsJMenuItem.setText("Java Settings");
        javaSettingsJMenuItem.addActionListener(new java.awt.event.ActionListener() {
            public void actionPerformed(java.awt.event.ActionEvent evt) {
                javaSettingsJMenuItemActionPerformed(evt);
            }
        });
        editMenu.add(javaSettingsJMenuItem);

        resourceSettingsMenuItem.setMnemonic('E');
        resourceSettingsMenuItem.setText("Resource Settings");
        resourceSettingsMenuItem.setToolTipText("Set paths to resource folders");
        resourceSettingsMenuItem.addActionListener(new java.awt.event.ActionListener() {
            public void actionPerformed(java.awt.event.ActionEvent evt) {
                resourceSettingsMenuItemActionPerformed(evt);
            }
        });
        editMenu.add(resourceSettingsMenuItem);

        privacyMenuItem.setMnemonic('P');
        privacyMenuItem.setText("Privacy Settings");
        privacyMenuItem.addActionListener(new java.awt.event.ActionListener() {
            public void actionPerformed(java.awt.event.ActionEvent evt) {
                privacyMenuItemActionPerformed(evt);
            }
        });
        editMenu.add(privacyMenuItem);

        menuBar.add(editMenu);

        helpMenu.setText("Help");

        helpMenuItem.setAccelerator(javax.swing.KeyStroke.getKeyStroke(java.awt.event.KeyEvent.VK_F1, 0));
        helpMenuItem.setMnemonic('H');
        helpMenuItem.setText("Help");
        helpMenuItem.addActionListener(new java.awt.event.ActionListener() {
            public void actionPerformed(java.awt.event.ActionEvent evt) {
                helpMenuItemActionPerformed(evt);
            }
        });
        helpMenu.add(helpMenuItem);
        helpMenu.add(jSeparator17);

        logReportMenu.setMnemonic('B');
        logReportMenu.setText("Bug Report");
        logReportMenu.addActionListener(new java.awt.event.ActionListener() {
            public void actionPerformed(java.awt.event.ActionEvent evt) {
                logReportMenuActionPerformed(evt);
            }
        });
        helpMenu.add(logReportMenu);
        helpMenu.add(jSeparator16);

        aboutMenuItem.setMnemonic('A');
        aboutMenuItem.setText("About");
        aboutMenuItem.addActionListener(new java.awt.event.ActionListener() {
            public void actionPerformed(java.awt.event.ActionEvent evt) {
                aboutMenuItemActionPerformed(evt);
            }
        });
        helpMenu.add(aboutMenuItem);

        menuBar.add(helpMenu);

        setJMenuBar(menuBar);

        javax.swing.GroupLayout layout = new javax.swing.GroupLayout(getContentPane());
        getContentPane().setLayout(layout);
        layout.setHorizontalGroup(
            layout.createParallelGroup(javax.swing.GroupLayout.Alignment.LEADING)
            .addComponent(taskEditorPanel, javax.swing.GroupLayout.Alignment.TRAILING, javax.swing.GroupLayout.DEFAULT_SIZE, javax.swing.GroupLayout.DEFAULT_SIZE, Short.MAX_VALUE)
        );
        layout.setVerticalGroup(
            layout.createParallelGroup(javax.swing.GroupLayout.Alignment.LEADING)
            .addComponent(taskEditorPanel, javax.swing.GroupLayout.DEFAULT_SIZE, javax.swing.GroupLayout.DEFAULT_SIZE, Short.MAX_VALUE)
        );

        pack();
    }// </editor-fold>//GEN-END:initComponents

    /**
     * Clear the list of spectra.
     *
     * @param evt the action event
     */
    private void clearSpectraButtonActionPerformed(java.awt.event.ActionEvent evt) {//GEN-FIRST:event_clearSpectraButtonActionPerformed
        mgfFiles.clear();
        rawFiles.clear();

        enableMsConvertPanel();

        spectraFilesTxt.setText("");
        validateInput(false);
    }//GEN-LAST:event_clearSpectraButtonActionPerformed

    /**
     * Opens a file chooser for the user to add spectra.
     *
     * @param evt the action event
     */
    private void addSpectraButtonActionPerformed(java.awt.event.ActionEvent evt) {//GEN-FIRST:event_addSpectraButtonActionPerformed

        // First check whether a file has already been selected.
        // If so, start from that file's parent.
        File startLocation = new File(lastSelectedFolder.getLastSelectedFolder());
        if (mgfFiles.size() > 0) {
            File temp = mgfFiles.get(0);
            startLocation = temp.getParentFile();
        }

        JFileChooser fc = new JFileChooser(startLocation); // @TODO: implement a getUserSelectedFiles method in the Util class?
        FileFilter filter = new FileFilter() {
            @Override
            public boolean accept(File myFile) {
                String lowercaseName = myFile.getName().toLowerCase();
                for (MsFormat tempFormat : MsFormat.values()) {
                    if (lowercaseName.endsWith(tempFormat.fileNameEnding)) {
                        return true;
                    }
                }
                return myFile.isDirectory();
            }

            @Override
            public String getDescription() {
                String description = "MS Files (";
                for (MsFormat tempFormat : MsFormat.values()) {
                    if (tempFormat.index > 0) {
                        description += ", ";
                    }
                    description += tempFormat.fileNameEnding;
                }
                description += ")";
                return description;
            }
        };
        fc.setFileFilter(filter);
        fc.setFileSelectionMode(JFileChooser.FILES_AND_DIRECTORIES);
        fc.setMultiSelectionEnabled(true);
        int result = fc.showOpenDialog(this);

        if (result == JFileChooser.APPROVE_OPTION) {

            progressDialog = new ProgressDialogX(this,
                    Toolkit.getDefaultToolkit().getImage(getClass().getResource("/icons/searchgui.gif")),
                    Toolkit.getDefaultToolkit().getImage(getClass().getResource("/icons/searchgui-orange.gif")),
                    true);
            progressDialog.setPrimaryProgressCounterIndeterminate(true);
            progressDialog.setTitle("Validating File(s). Please Wait...");

            final SearchGUI finalRef = this;
            final JFileChooser finalJFileChooser = fc;

            new Thread(new Runnable() {
                public void run() {
                    try {
                        progressDialog.setVisible(true);
                    } catch (IndexOutOfBoundsException e) {
                        // ignore
                    }
                }
            }, "ProgressDialog").start();

            new Thread("ValidateMgfThread") {
                @Override
                public void run() {

                    validSpectrumTitles = true;
                    ArrayList<File> tempMgfFiles = new ArrayList<File>();
                    ArrayList<File> tempRawFiles = new ArrayList<File>();

                    // get the mgf files
                    for (File newFile : finalJFileChooser.getSelectedFiles()) {
                        if (newFile.isDirectory()) {
                            File[] tempFiles = newFile.listFiles();
                            for (File file : tempFiles) {
                                String lowercaseName = file.getName().toLowerCase();
                                if (lowercaseName.endsWith(MsFormat.mgf.fileNameEnding)) {
                                    tempMgfFiles.add(file);
                                } else {
                                    for (MsFormat tempFormat : MsFormat.values()) {
                                        if (lowercaseName.endsWith(tempFormat.fileNameEnding)) {
                                            tempRawFiles.add(file);
                                        }
                                    }
                                }
                            }
                            lastSelectedFolder.setLastSelectedFolder(newFile.getAbsolutePath());
                        } else {
                            String lowercaseName = newFile.getName().toLowerCase();
                            if (lowercaseName.endsWith(MsFormat.mgf.fileNameEnding)) {
                                tempMgfFiles.add(newFile);
                            } else {
                                for (MsFormat tempFormat : MsFormat.values()) {
                                    if (lowercaseName.endsWith(tempFormat.fileNameEnding)) {
                                        tempRawFiles.add(newFile);
                                    }
                                }
                            }
                            lastSelectedFolder.setLastSelectedFolder(newFile.getParent());
                        }
                    }

                    // if wiff files are used, check if the related wiff.scan is present
                    for (File tempRawfile : tempRawFiles) {
                        if (tempRawfile.getName().endsWith(MsFormat.wiff.fileNameEnding)) {

                            String wiffScanFilePath = tempRawfile.getAbsolutePath() + ".scan";

                            if (!new File(wiffScanFilePath).exists()) {
                                JOptionPane.showMessageDialog(finalRef,
                                        "Could not find the related .wiff.scan file for " + tempRawfile.getName() + "."
                                        + "\nPlease put it in the same folder as the wiff file.", "Missing Scan File", JOptionPane.INFORMATION_MESSAGE);
                            } else {
                                rawFiles.add(tempRawfile);
                            }
                        } else {
                            rawFiles.add(tempRawfile);
                        }
                    }

                    // iterate the mgf files and validate them
                    int fileCounter = 0;
                    for (File mgfFile : tempMgfFiles) {

                        progressDialog.setTitle("Validating Spectrum Files. Please Wait... (" + ++fileCounter + "/" + tempMgfFiles.size() + ")");
                        validSpectrumTitles = validateMgfFile(mgfFile, progressDialog);
                        if (validSpectrumTitles) {
                            mgfFiles.add(mgfFile);
                            lastSelectedFolder.setLastSelectedFolder(mgfFile.getAbsolutePath());
                        }

                        if (progressDialog.isRunCanceled()) {
                            mgfFiles.clear();
                            progressDialog.setRunFinished();
                            return;
                        }
                    }

                    if (!validSpectrumTitles) {
                        mgfFiles.clear();
                        progressDialog.setRunFinished();
                        return;
                    }

                    // check for duplicate mgf file names
                    if (!verifyMgfFilesNames()) {
                        mgfFiles.clear();
                        spectraFilesTxt.setText("");
                        validateInput(false);
                        progressDialog.setRunFinished();
                        return;
                    }

                    progressDialog.setRunFinished();

                    // check if we found any valid mgf files
                    if (mgfFiles.isEmpty() && rawFiles.isEmpty()) {
                        JOptionPane.showMessageDialog(finalRef, "The selection contained no valid spectrum files.", "No Spectrum Files", JOptionPane.INFORMATION_MESSAGE);
                        return;
                    }

                    // check if proteowizard is installed in case raw files were selected
                    checkProteoWizard();

                    // verify the sizes of the mgf files
                    if (utilitiesUserPreferences.checkMgfSize()) {
                        verifyMgfFilesSize();
                    }

                    int nFiles = mgfFiles.size() + rawFiles.size();
                    spectraFilesTxt.setText(nFiles + " file(s) selected");
                    msconvertCheckBox.setSelected(!rawFiles.isEmpty());

                    enableMsConvertPanel();

                    validateInput(false);
                }
            }.start();
        }
    }//GEN-LAST:event_addSpectraButtonActionPerformed

    /**
     * Opens a file chooser where the user can select the output folder.
     *
     * @param evt the action event
     */
    private void resultFolderBrowseButtonActionPerformed(java.awt.event.ActionEvent evt) {//GEN-FIRST:event_resultFolderBrowseButtonActionPerformed

        // First check whether a file has already been selected.
        // If so, start from that file's parent.
        File startLocation = new File(lastSelectedFolder.getLastSelectedFolder());
        if (outputFolderTxt.getText() != null && new File(outputFolderTxt.getText()).exists()) {
            File temp = new File(outputFolderTxt.getText());
            if (temp.isDirectory()) {
                startLocation = temp;
            } else {
                startLocation = temp.getParentFile();
            }
        }

        JFileChooser fc = new JFileChooser(startLocation);
        fc.setFileSelectionMode(JFileChooser.DIRECTORIES_ONLY);
        fc.setMultiSelectionEnabled(false);

        int result = fc.showOpenDialog(this);

        if (result == JFileChooser.APPROVE_OPTION) {

            File tempDir = fc.getSelectedFile();

            if (!tempDir.exists()) {
                int value = JOptionPane.showConfirmDialog(this, "The folder \'" + tempDir.getAbsolutePath() + "\' does not exist.\n"
                        + "Do you want to create it?", "Create Folder?", JOptionPane.YES_NO_OPTION);
                if (value == JOptionPane.NO_OPTION) {
                    return;
                } else { // yes option selected
                    boolean success = tempDir.mkdir();

                    if (!success) {
                        JOptionPane.showMessageDialog(this, "Failed to create the folder. Please create it manually and then select it.",
                                "File Error", JOptionPane.INFORMATION_MESSAGE);
                        return;
                    }
                }
            }

            outputFolder = fc.getSelectedFile();
            outputFolderTxt.setText(outputFolder.getAbsolutePath());
            if (outputFolderTxt.getText().length() > 70) {
                outputFolderTxt.setHorizontalAlignment(JTextField.LEADING);
            } else {
                outputFolderTxt.setHorizontalAlignment(JTextField.CENTER);
            }

            // set the peptideshaker output file
            searchHandler.setPeptideShakerFile(new File(outputFolder, "PeptideShaker_output.cpsx"));

            lastSelectedFolder.setLastSelectedFolder(outputFolder.getAbsolutePath());
            validateInput(false);
        }
    }//GEN-LAST:event_resultFolderBrowseButtonActionPerformed

    /**
     * Start the search.
     *
     * @param evt the action event
     */
    private void searchButtonActionPerformed(java.awt.event.ActionEvent evt) {//GEN-FIRST:event_searchButtonActionPerformed

        if (!validateSearchEngines(true)) {
            return;
        }

        // validate the msconvert output format
        if (!rawFiles.isEmpty() && msConvertParameters.getMsFormat() != MsFormat.mgf) {
            JOptionPane.showMessageDialog(this,
                    "Mgf is the only spectrum format compatible with SearchGUI.\n\n"
                    + "Please change the output format for msconvert.",
                    "Output Format Error", JOptionPane.WARNING_MESSAGE);
            return;
        }

        SearchParameters searchParameters = identificationParameters.getSearchParameters();

        // check if the file paths for xtandem are xml compatible
        if (enableXTandemJCheckBox.isSelected()) {
            for (File tempFile : mgfFiles) {
                if (tempFile.getAbsolutePath().contains("&")) {
                    JOptionPane.showMessageDialog(this,
                            "Spectrum files with \'&\' in the file path (" + tempFile.getAbsolutePath() + ")\n"
                            + "are not allowed in X!Tandem. Please rename of remove the file.", "Spectrum File Error", JOptionPane.WARNING_MESSAGE);
                    return;
                }
            }
            for (File tempFile : rawFiles) {
                if (tempFile.getAbsolutePath().contains("&")) {
                    JOptionPane.showMessageDialog(this,
                            "Spectrum files with \'&\' in the file path (" + tempFile.getAbsolutePath() + ")\n"
                            + "are not allowed in X!Tandem. Please rename of remove the file.", "Spectrum File Error", JOptionPane.WARNING_MESSAGE);
                    return;
                }
            }

            if (outputFolder.getAbsolutePath().contains("&")) {
                JOptionPane.showMessageDialog(this,
                        "Output folders with \'&\' in the file path (" + outputFolder.getAbsolutePath() + ")\n"
                        + "are not allowed in X!Tandem. Please rename of replace the folder.", "Output Folder Error", JOptionPane.WARNING_MESSAGE);
                return;
            }

            if (searchParameters.getFastaFile().getAbsolutePath().contains("&")) {
                JOptionPane.showMessageDialog(this,
                        "Database files with \'&\' in the file path (" + searchParameters.getFastaFile().getAbsolutePath() + ")\n"
                        + "are not allowed in X!Tandem. Please rename of replace the database.", "Database File Error", JOptionPane.WARNING_MESSAGE);
                return;
            }
        }

        // check if the fasta file name is not too long for ms amanda
        if (enableMsAmandaJCheckBox.isSelected()) {
            if (Util.removeExtension(searchParameters.getFastaFile().getName()).length() > MsAmandaParameters.MAX_MS_AMANDA_FASTA_FILE_NAME_LENGTH) {
                JOptionPane.showMessageDialog(this,
                        "Database files names longer than " + MsAmandaParameters.MAX_MS_AMANDA_FASTA_FILE_NAME_LENGTH + " characters are not allowed in MS Amanda.\n"
                        + "Please rename of replace the database.", "Database File Error", JOptionPane.WARNING_MESSAGE);
                return;
            }
        }

        // check if there are not too many PTMs for OMSSA
        if (enableOmssaJCheckBox.isSelected() && searchParameters.getPtmSettings().getAllModifications().size() > 30) {
            JOptionPane.showMessageDialog(this,
                    "OMSSA cannot be operated with >30 modifications.", "Unsupported parameters", JOptionPane.WARNING_MESSAGE);
            return;
        }

        // check if the database can be parsed by Andromdeda
        if (enableAndromedaJCheckBox.isSelected()) {
            try {
                FastaIndex fastaIndex = SequenceFactory.getFastaIndex(searchParameters.getFastaFile(), false, null);
                AndromedaProcessBuilder.getDatabaseTypeAndromedaAccessionParsingRule(fastaIndex.getMainDatabaseType());
            } catch (Exception e) {
                JOptionPane.showMessageDialog(this,
                        "Database format not supported by Andromeda.", "Unsupported Fasta", JOptionPane.WARNING_MESSAGE); //@TODO: link to the help page? Make a more generic check for home made databases?
                return;
            }
        }

        // check if there are less than 10 ptms (variable and fixed) for novor
        if (enableNovorJCheckBox.isSelected()) {
            if ((searchParameters.getPtmSettings().getFixedModifications().size() + searchParameters.getPtmSettings().getVariableModifications().size()) > 10) {
                JOptionPane.showMessageDialog(this, "Maximum ten modifications are allowed when running Novor.\n"
                        + "Please remove some of the modifications or disable Novor.", "Settings Error", JOptionPane.WARNING_MESSAGE);
                return;
            }
        }

        // check if all ptms are valid for DirecTag
        if (enableDirecTagJCheckBox.isSelected()) {
            boolean terminalPtmsSelected = false;
            for (String tempPtm : searchParameters.getPtmSettings().getAllModifications()) {
                PTM currentPtm = ptmFactory.getPTM(tempPtm);
                if (currentPtm.isCTerm() || currentPtm.isNTerm()) {
                    terminalPtmsSelected = true;
                }
            }

            if (terminalPtmsSelected) {
                int option = JOptionPane.showConfirmDialog(this,
                        "Terminal modifications are not supported for DirecTag and will be ignored.\n"
                        + "Do you still want to continue?", "Settings Error", JOptionPane.YES_NO_OPTION, JOptionPane.WARNING_MESSAGE);
                if (option == JOptionPane.NO_OPTION) {
                    return;
                }
            }
        }

        // check output formats
        OmssaParameters omssaParameters = (OmssaParameters) searchParameters.getIdentificationAlgorithmParameter(Advocate.omssa.getIndex());
        MyriMatchParameters myriMatchParameters = (MyriMatchParameters) searchParameters.getIdentificationAlgorithmParameter(Advocate.myriMatch.getIndex());
        TideParameters tideParameters = (TideParameters) searchParameters.getIdentificationAlgorithmParameter(Advocate.tide.getIndex());
        CometParameters cometParameters = (CometParameters) searchParameters.getIdentificationAlgorithmParameter(Advocate.comet.getIndex());

        if (peptideShakerCheckBox.isSelected() && enableOmssaJCheckBox.isSelected() && !omssaParameters.getSelectedOutput().equals("OMX")) {
            JOptionPane.showMessageDialog(this, JOptionEditorPane.getJOptionEditorPane(
                    "The selected OMSSA output format is not compatible with <a href=\"http://compomics.github.io/projects/peptide-shaker.html\">PeptideShaker</a>. Please change to the<br>"
                    + "OMSSA OMX format in the Advanced Settings, or disable OMSSA or <a href=\"http://compomics.github.io/projects/peptide-shaker.html\">PeptideShaker</a>."),
                    "Format Warning", JOptionPane.WARNING_MESSAGE);
            return;
        } else if (peptideShakerCheckBox.isSelected() && enableMyriMatchJCheckBox.isSelected() && myriMatchParameters.getOutputFormat().equals("pepXML")) {
            JOptionPane.showMessageDialog(this, JOptionEditorPane.getJOptionEditorPane(
                    "The selected MyriMatch output format is not compatible with <a href=\"http://compomics.github.io/projects/peptide-shaker.html\">PeptideShaker</a>. Please change to<br>"
                    + "mzIdentML in the Advanced Settings, or disable MyriMatch or <a href=\"http://compomics.github.io/projects/peptide-shaker.html\">PeptideShaker</a>."),
                    "Format Warning", JOptionPane.WARNING_MESSAGE);
            return;
        } else if (peptideShakerCheckBox.isSelected() && enableTideJCheckBox.isSelected() && !tideParameters.getTextOutput()) {
            JOptionPane.showMessageDialog(this, JOptionEditorPane.getJOptionEditorPane(
                    "The selected Tide output format is not compatible with <a href=\"http://compomics.github.io/projects/peptide-shaker.html\">PeptideShaker</a>. Please change to<br>"
                    + "Tide text output in the Advanced Settings, or disable Tide or <a href=\"http://compomics.github.io/projects/peptide-shaker.html\">PeptideShaker</a>."),
                    "Format Warning", JOptionPane.WARNING_MESSAGE);
            return;
        } else if (peptideShakerCheckBox.isSelected() && enableCometJCheckBox.isSelected() && cometParameters.getSelectedOutputFormat() != CometParameters.CometOutputFormat.PepXML) {
            JOptionPane.showMessageDialog(this, JOptionEditorPane.getJOptionEditorPane(
                    "The selected Comet output format is not compatible with <a href=\"http://compomics.github.io/projects/peptide-shaker.html\">PeptideShaker</a>. Please change to<br>"
                    + "Comet PepXML output in the Advanced Settings, or disable Comet or <a href=\"http://compomics.github.io/projects/peptide-shaker.html\">PeptideShaker</a>."),
                    "Format Warning", JOptionPane.WARNING_MESSAGE);
            return;
        } else {
            // check if the output files already exist
            boolean fileFound = false;

            ArrayList<File> spectrumFiles = new ArrayList<File>(mgfFiles);
            spectrumFiles.addAll(rawFiles);
            for (File spectrumFile : spectrumFiles) {

                String spectrumFileName = spectrumFile.getName();

                if (searchHandler.isOmssaEnabled()) {
                    File omssaOutputFile = new File(outputFolder, SearchHandler.getOMSSAFileName(spectrumFileName, omssaParameters));
                    if (omssaOutputFile.exists()) {
                        fileFound = true;
                        break;
                    }
                }

                if (searchHandler.isXtandemEnabled() && utilitiesUserPreferences.renameXTandemFile()
                        && !searchHandler.getXTandemFiles(outputFolder, spectrumFileName).isEmpty()) {
                    fileFound = true;
                    break;
                }

                if (searchHandler.isMsgfEnabled()) {
                    File msgfOutputFile = new File(outputFolder, SearchHandler.getMsgfFileName(spectrumFileName));
                    if (msgfOutputFile.exists()) {
                        fileFound = true;
                        break;
                    }
                }

                if (searchHandler.isMsAmandaEnabled()) {
                    File msAmandaOutputFile = new File(outputFolder, SearchHandler.getMsAmandaFileName(spectrumFileName));
                    if (msAmandaOutputFile.exists()) {
                        fileFound = true;
                        break;
                    }
                }

                if (searchHandler.isMyriMatchEnabled()) {
                    File myriMatchOutputFile = new File(outputFolder, SearchHandler.getMyriMatchFileName(spectrumFileName, myriMatchParameters));
                    if (myriMatchOutputFile.exists()) {
                        fileFound = true;
                        break;
                    }
                }

                if (searchHandler.isCometEnabled()) {
                    File cometOutputFile = new File(outputFolder, SearchHandler.getCometFileName(spectrumFileName, cometParameters));
                    if (cometOutputFile.exists()) {
                        fileFound = true;
                        break;
                    }
                }

                if (searchHandler.isTideEnabled()) {
                    File tideOutputFile = new File(outputFolder, SearchHandler.getTideFileName(spectrumFileName, tideParameters));
                    if (tideOutputFile.exists()) {
                        fileFound = true;
                        break;
                    }
                }

                if (searchHandler.isAndromedaEnabled()) {
                    File andromedaOutputFile = new File(outputFolder, SearchHandler.getAndromedaFileName(spectrumFileName));
                    if (andromedaOutputFile.exists()) {
                        fileFound = true;
                        break;
                    }
                }
            }

            searchHandler.setOutputTimeStamp(SearchHandler.getOutputDate());

            SearchGuiOutputOption outputOption = utilitiesUserPreferences.getOutputOption();

            if (outputOption == SearchGuiOutputOption.grouped) {
                File outputFile = SearchHandler.getDefaultOutputFile(outputFolder, utilitiesUserPreferences.isIncludeDateInOutputName());
                if (outputFile.exists()) {
                    fileFound = true;
                }
            } else if (outputOption == SearchGuiOutputOption.algorithm) {

                if (searchHandler.isOmssaEnabled()) {
                    File outputFile = SearchHandler.getDefaultOutputFile(outputFolder, Advocate.omssa.getName(), utilitiesUserPreferences.isIncludeDateInOutputName());
                    if (outputFile.exists()) {
                        fileFound = true;
                    }
                }

                if (searchHandler.isXtandemEnabled()) {
                    File outputFile = SearchHandler.getDefaultOutputFile(outputFolder, Advocate.xtandem.getName(), utilitiesUserPreferences.isIncludeDateInOutputName());
                    if (outputFile.exists()) {
                        fileFound = true;
                    }
                }

                if (searchHandler.isMsgfEnabled()) {
                    File outputFile = SearchHandler.getDefaultOutputFile(outputFolder, Advocate.msgf.getName(), utilitiesUserPreferences.isIncludeDateInOutputName());
                    if (outputFile.exists()) {
                        fileFound = true;
                    }
                }

                if (searchHandler.isMsAmandaEnabled()) {
                    File outputFile = SearchHandler.getDefaultOutputFile(outputFolder, Advocate.msAmanda.getName(), utilitiesUserPreferences.isIncludeDateInOutputName());
                    if (outputFile.exists()) {
                        fileFound = true;
                    }
                }

                if (searchHandler.isMyriMatchEnabled()) {
                    File outputFile = SearchHandler.getDefaultOutputFile(outputFolder, Advocate.myriMatch.getName(), utilitiesUserPreferences.isIncludeDateInOutputName());
                    if (outputFile.exists()) {
                        fileFound = true;
                    }
                }
            } else if (outputOption == SearchGuiOutputOption.run) {
                for (File spectrumFile : spectrumFiles) {
                    String runName = Util.removeExtension(spectrumFile.getName());
                    File outputFile = SearchHandler.getDefaultOutputFile(outputFolder, runName, utilitiesUserPreferences.isIncludeDateInOutputName());
                    if (outputFile.exists()) {
                        fileFound = true;
                        break;
                    }
                }
            }

            if (fileFound) {
                int outcome = JOptionPane.showConfirmDialog(this,
                        "Existing output files found.\nOverwrite?", "Overwrite Files?",
                        JOptionPane.YES_NO_OPTION);
                if (outcome != JOptionPane.YES_OPTION) {
                    return;
                }
            }

            // check if the xtandem files can be renamed
            if (searchHandler.isXtandemEnabled() && utilitiesUserPreferences.renameXTandemFile()) {
                for (File spectrumFile : spectrumFiles) {
                    String spectrumFileName = spectrumFile.getName();

                    ArrayList<File> tempFiles = searchHandler.getXTandemFiles(outputFolder, spectrumFileName);

                    for (File tempSpectrumFile : tempFiles) {
                        if (!tempSpectrumFile.delete()) {
                            JOptionPane.showMessageDialog(this,
                                    new String[]{"Impossible to overwrite " + tempSpectrumFile.getName() + ". Please delete the file and retry."},
                                    "X!Tandem File", JOptionPane.WARNING_MESSAGE);
                            return;
                        }
                    }
                }
            }
        }

        saveConfigurationFile(); // save the search engine locations and ptms used
        searchHandler.setIdentificationParameters(identificationParameters);
        searchHandler.setIdentificationParametersFile(identificationParametersFile);
        searchHandler.setProcessingPreferences(processingPreferences);
        searchHandler.setMgfFiles(mgfFiles);
        searchHandler.setRawFiles(rawFiles);
        searchHandler.setResultsFolder(outputFolder);
        searchHandler.setPeptideShakerEnabled(peptideShakerCheckBox.isSelected());
        searchHandler.setMsConvertParameters(msConvertParameters); //@TODO: check that proteowizard in installed?

        // incrementing the counter for a new SearchGUI start
        if (utilitiesUserPreferences.isAutoUpdate()) {
            Util.sendGAUpdate("UA-36198780-2", "startrun-gui", "searchgui-" + (new eu.isas.searchgui.utilities.Properties().getVersion()));
        }

        startSearch();
    }//GEN-LAST:event_searchButtonActionPerformed

    /**
     * Changes the cursor into a hand cursor.
     *
     * @param evt the mouse event
     */
    private void aboutButtonMouseEntered(java.awt.event.MouseEvent evt) {//GEN-FIRST:event_aboutButtonMouseEntered
        this.setCursor(new java.awt.Cursor(java.awt.Cursor.HAND_CURSOR));
    }//GEN-LAST:event_aboutButtonMouseEntered

    /**
     * Changes the cursor back to the default cursor.
     *
     * @param evt the mouse event
     */
    private void aboutButtonMouseExited(java.awt.event.MouseEvent evt) {//GEN-FIRST:event_aboutButtonMouseExited
        this.setCursor(new java.awt.Cursor(java.awt.Cursor.DEFAULT_CURSOR));
    }//GEN-LAST:event_aboutButtonMouseExited

    /**
     * Open the SearchGUI web page.
     *
     * @param evt the action event
     */
    private void aboutButtonActionPerformed(java.awt.event.ActionEvent evt) {//GEN-FIRST:event_aboutButtonActionPerformed
        this.setCursor(new java.awt.Cursor(java.awt.Cursor.WAIT_CURSOR));
        BareBonesBrowserLaunch.openURL("http://compomics.github.io/projects/searchgui.html");
        this.setCursor(new java.awt.Cursor(java.awt.Cursor.DEFAULT_CURSOR));
    }//GEN-LAST:event_aboutButtonActionPerformed

    /**
     * Open the SettingsDialog.
     *
     * @param evt the action event
     */
    private void editSettingsButtonActionPerformed(java.awt.event.ActionEvent evt) {//GEN-FIRST:event_editSettingsButtonActionPerformed
        editIdentificationParameters();
    }//GEN-LAST:event_editSettingsButtonActionPerformed

    /**
     * Load search settings from a file.
     *
     * @param evt the action event
     */
    private void addSettingsButtonActionPerformed(java.awt.event.ActionEvent evt) {//GEN-FIRST:event_addSettingsButtonActionPerformed

        IdentificationParametersEditionDialog identificationParametersEditionDialog = new IdentificationParametersEditionDialog(
                this, null, searchHandler.getConfigurationFile(), Toolkit.getDefaultToolkit().getImage(getClass().getResource("/icons/searchgui.gif")),
                Toolkit.getDefaultToolkit().getImage(getClass().getResource("/icons/searchgui-orange.gif")), lastSelectedFolder, null, true);

        if (!identificationParametersEditionDialog.isCanceled()) {
            IdentificationParameters tempIdentificationParameters = identificationParametersEditionDialog.getIdentificationParameters();
            identificationParametersFile = IdentificationParametersFactory.getIdentificationParametersFile(tempIdentificationParameters.getName());
            setIdentificationParameters(tempIdentificationParameters);
        }
    }//GEN-LAST:event_addSettingsButtonActionPerformed

    /**
     * Open the ModificationsDialog.
     *
     * @param evt the action event
     */
    private void editModificationsMenuItemActionPerformed(java.awt.event.ActionEvent evt) {//GEN-FIRST:event_editModificationsMenuItemActionPerformed
        new ModificationsDialog(this, true);
    }//GEN-LAST:event_editModificationsMenuItemActionPerformed

    /**
     * Close the tool.
     *
     * @param evt the action event
     */
    private void exitMenuItemActionPerformed(java.awt.event.ActionEvent evt) {//GEN-FIRST:event_exitMenuItemActionPerformed
        // @TODO: how to close???
        saveConfigurationFile();
        deleteTempFolders();
        System.exit(0);
    }//GEN-LAST:event_exitMenuItemActionPerformed

    /**
     * Open the advanced settings dialog.
     *
     * @param evt the action event
     */
    private void advancedSettingsMenuItemActionPerformed(java.awt.event.ActionEvent evt) {//GEN-FIRST:event_advancedSettingsMenuItemActionPerformed
        new AdvancedSettingsDialog(this, true);
        utilitiesUserPreferences = UtilitiesUserPreferences.loadUserPreferences();
    }//GEN-LAST:event_advancedSettingsMenuItemActionPerformed

    /**
     * Open the help dialog.
     *
     * @param evt the action event
     */
    private void helpMenuItemActionPerformed(java.awt.event.ActionEvent evt) {//GEN-FIRST:event_helpMenuItemActionPerformed
        new HelpDialog(this, getClass().getResource("/helpFiles/SearchGUI.html"),
                Toolkit.getDefaultToolkit().getImage(getClass().getResource("/icons/help.GIF")),
                Toolkit.getDefaultToolkit().getImage(getClass().getResource("/icons/searchgui.gif")),
                "SearchGUI - Help", 500, 50);
    }//GEN-LAST:event_helpMenuItemActionPerformed

    /**
     * Open the about dialog.
     *
     * @param evt the action event
     */
    private void aboutMenuItemActionPerformed(java.awt.event.ActionEvent evt) {//GEN-FIRST:event_aboutMenuItemActionPerformed
        new HelpDialog(this, getClass().getResource("/helpFiles/AboutSearchGUI.html"),
                Toolkit.getDefaultToolkit().getImage(getClass().getResource("/icons/help.GIF")),
                Toolkit.getDefaultToolkit().getImage(getClass().getResource("/icons/searchgui.gif")),
                "About SearchGUI", 500, 50);
    }//GEN-LAST:event_aboutMenuItemActionPerformed

    /**
     * Open the BugReport dialog.
     *
     * @param evt the action event
     */
    private void logReportMenuActionPerformed(java.awt.event.ActionEvent evt) {//GEN-FIRST:event_logReportMenuActionPerformed
        new BugReport(this, lastSelectedFolder, "SearchGUI", "searchgui",
                new eu.isas.searchgui.utilities.Properties().getVersion(),
                "peptide-shaker", "PeptideShaker",
                new File(getJarFilePath() + "/resources/SearchGUI.log"));
    }//GEN-LAST:event_logReportMenuActionPerformed

    /**
     * Open the Modifications dialog.
     *
     * @param evt the action event
     */
    private void editModificationsEditMenuItemActionPerformed(java.awt.event.ActionEvent evt) {//GEN-FIRST:event_editModificationsEditMenuItemActionPerformed
        new ModificationsDialog(this, true);
    }//GEN-LAST:event_editModificationsEditMenuItemActionPerformed

    /**
     * Open the dialog for editing the search engines settings.
     *
     * @param evt the action event
     */
    private void editSearchEngineLocationsMenuItemActionPerformed(java.awt.event.ActionEvent evt) {//GEN-FIRST:event_editSearchEngineLocationsMenuItemActionPerformed
        new SoftwareLocationDialog(this, true);
    }//GEN-LAST:event_editSearchEngineLocationsMenuItemActionPerformed

    /**
     * Change the cursor to a hand cursor.
     *
     * @param evt the mouse event
     */
    private void omssaButtonMouseEntered(java.awt.event.MouseEvent evt) {//GEN-FIRST:event_omssaButtonMouseEntered
        this.setCursor(new java.awt.Cursor(java.awt.Cursor.HAND_CURSOR));
    }//GEN-LAST:event_omssaButtonMouseEntered

    /**
     * Change the cursor back to the default cursor.
     *
     * @param evt the mouse event
     */
    private void omssaButtonMouseExited(java.awt.event.MouseEvent evt) {//GEN-FIRST:event_omssaButtonMouseExited
        this.setCursor(new java.awt.Cursor(java.awt.Cursor.DEFAULT_CURSOR));
    }//GEN-LAST:event_omssaButtonMouseExited

    /**
     * Enable/disable OMSSA.
     *
     * @param evt the action event
     */
    private void omssaButtonActionPerformed(java.awt.event.ActionEvent evt) {//GEN-FIRST:event_omssaButtonActionPerformed
        enableOmssaJCheckBox.setSelected(!enableOmssaJCheckBox.isSelected());
        enableOmssaJCheckBoxActionPerformed(null);
    }//GEN-LAST:event_omssaButtonActionPerformed

    /**
     * Change the cursor to a hand cursor.
     *
     * @param evt the mouse event
     */
    private void xtandemButtonMouseEntered(java.awt.event.MouseEvent evt) {//GEN-FIRST:event_xtandemButtonMouseEntered
        this.setCursor(new java.awt.Cursor(java.awt.Cursor.HAND_CURSOR));
    }//GEN-LAST:event_xtandemButtonMouseEntered

    /**
     * Change the cursor back to the default cursor.
     *
     * @param evt the mouse event
     */
    private void xtandemButtonMouseExited(java.awt.event.MouseEvent evt) {//GEN-FIRST:event_xtandemButtonMouseExited
        this.setCursor(new java.awt.Cursor(java.awt.Cursor.DEFAULT_CURSOR));
    }//GEN-LAST:event_xtandemButtonMouseExited

    /**
     * Enable/disable XTandem.
     *
     * @param evt the action event
     */
    private void xtandemButtonActionPerformed(java.awt.event.ActionEvent evt) {//GEN-FIRST:event_xtandemButtonActionPerformed
        enableXTandemJCheckBox.setSelected(!enableXTandemJCheckBox.isSelected());
        enableXTandemJCheckBoxActionPerformed(null);
    }//GEN-LAST:event_xtandemButtonActionPerformed

    /**
     * Change the cursor to a hand cursor.
     *
     * @param evt the mouse event
     */
    private void xtandemLinkLabelMouseEntered(java.awt.event.MouseEvent evt) {//GEN-FIRST:event_xtandemLinkLabelMouseEntered
        this.setCursor(new java.awt.Cursor(java.awt.Cursor.HAND_CURSOR));
    }//GEN-LAST:event_xtandemLinkLabelMouseEntered

    /**
     * Change the cursor back to the default cursor.
     *
     * @param evt the mouse event
     */
    private void xtandemLinkLabelMouseExited(java.awt.event.MouseEvent evt) {//GEN-FIRST:event_xtandemLinkLabelMouseExited
        this.setCursor(new java.awt.Cursor(java.awt.Cursor.DEFAULT_CURSOR));
    }//GEN-LAST:event_xtandemLinkLabelMouseExited

    /**
     * Open the XTandem web page.
     *
     * @param evt the mouse event
     */
    private void xtandemLinkLabelMouseClicked(java.awt.event.MouseEvent evt) {//GEN-FIRST:event_xtandemLinkLabelMouseClicked
        this.setCursor(new java.awt.Cursor(java.awt.Cursor.WAIT_CURSOR));
        BareBonesBrowserLaunch.openURL("http://www.thegpm.org/tandem/");
        this.setCursor(new java.awt.Cursor(java.awt.Cursor.DEFAULT_CURSOR));
    }//GEN-LAST:event_xtandemLinkLabelMouseClicked

    /**
     * Change the cursor to a hand cursor.
     *
     * @param evt the mouse event
     */
    private void omssaLinkLabelMouseEntered(java.awt.event.MouseEvent evt) {//GEN-FIRST:event_omssaLinkLabelMouseEntered
        this.setCursor(new java.awt.Cursor(java.awt.Cursor.HAND_CURSOR));
    }//GEN-LAST:event_omssaLinkLabelMouseEntered

    /**
     * Change the cursor back to the default cursor.
     *
     * @param evt the mouse event
     */
    private void omssaLinkLabelMouseExited(java.awt.event.MouseEvent evt) {//GEN-FIRST:event_omssaLinkLabelMouseExited
        this.setCursor(new java.awt.Cursor(java.awt.Cursor.DEFAULT_CURSOR));
    }//GEN-LAST:event_omssaLinkLabelMouseExited

    /**
     * Open the OMSSA web page.
     *
     * @param evt the mouse event
     */
    private void omssaLinkLabelMouseClicked(java.awt.event.MouseEvent evt) {//GEN-FIRST:event_omssaLinkLabelMouseClicked
        this.setCursor(new java.awt.Cursor(java.awt.Cursor.WAIT_CURSOR));
        BareBonesBrowserLaunch.openURL("http://www.ncbi.nlm.nih.gov/pubmed/15473683");
        this.setCursor(new java.awt.Cursor(java.awt.Cursor.DEFAULT_CURSOR));
    }//GEN-LAST:event_omssaLinkLabelMouseClicked

    /**
     * Set OMSSA enabled.
     *
     * @param evt the action event
     */
    private void enableOmssaJCheckBoxActionPerformed(java.awt.event.ActionEvent evt) {//GEN-FIRST:event_enableOmssaJCheckBoxActionPerformed
        searchHandler.setOmssaEnabled(enableOmssaJCheckBox.isSelected());
        if (enableOmssaJCheckBox.isSelected()) {
            boolean valid = validateSearchEngineInstallation(Advocate.omssa, searchHandler.getOmssaLocation(), true);
            if (!valid) {
                new SoftwareLocationDialog(this, true);
            }
        }
        validateInput(false);
    }//GEN-LAST:event_enableOmssaJCheckBoxActionPerformed

    /**
     * Set X!Tandem enabled.
     *
     * @param evt the action event
     */
    private void enableXTandemJCheckBoxActionPerformed(java.awt.event.ActionEvent evt) {//GEN-FIRST:event_enableXTandemJCheckBoxActionPerformed
        searchHandler.setXtandemEnabled(enableXTandemJCheckBox.isSelected());
        if (enableXTandemJCheckBox.isSelected()) {
            boolean valid = validateSearchEngineInstallation(Advocate.xtandem, searchHandler.getXtandemLocation(), true);
            if (!valid) {
                new SoftwareLocationDialog(this, true);
            }
        }
        validateInput(false);
    }//GEN-LAST:event_enableXTandemJCheckBoxActionPerformed

    /**
     * Change the cursor to a hand cursor.
     *
     * @param evt the mouse event
     */
    private void peptideShakerButtonMouseEntered(java.awt.event.MouseEvent evt) {//GEN-FIRST:event_peptideShakerButtonMouseEntered
        this.setCursor(new java.awt.Cursor(java.awt.Cursor.HAND_CURSOR));
    }//GEN-LAST:event_peptideShakerButtonMouseEntered

    /**
     * Change the cursor back to the default cursor.
     *
     * @param evt the mouse event
     */
    private void peptideShakerButtonMouseExited(java.awt.event.MouseEvent evt) {//GEN-FIRST:event_peptideShakerButtonMouseExited
        this.setCursor(new java.awt.Cursor(java.awt.Cursor.DEFAULT_CURSOR));
    }//GEN-LAST:event_peptideShakerButtonMouseExited

    /**
     * Enable/disable PeptideShaker.
     *
     * @param evt the action event
     */
    private void peptideShakerButtonActionPerformed(java.awt.event.ActionEvent evt) {//GEN-FIRST:event_peptideShakerButtonActionPerformed
        peptideShakerCheckBox.setSelected(!peptideShakerCheckBox.isSelected());
        peptideShakerCheckBoxActionPerformed(null);
    }//GEN-LAST:event_peptideShakerButtonActionPerformed

    /**
     * Open the PeptideShaker web page.
     *
     * @param evt the mouse event
     */
    private void peptideShakerLabelMouseClicked(java.awt.event.MouseEvent evt) {//GEN-FIRST:event_peptideShakerLabelMouseClicked
        this.setCursor(new java.awt.Cursor(java.awt.Cursor.WAIT_CURSOR));
        BareBonesBrowserLaunch.openURL("http://compomics.github.io/projects/peptide-shaker.html");
        this.setCursor(new java.awt.Cursor(java.awt.Cursor.DEFAULT_CURSOR));
    }//GEN-LAST:event_peptideShakerLabelMouseClicked

    /**
     * Change the cursor to a hand cursor.
     *
     * @param evt the mouse event
     */
    private void peptideShakerLabelMouseEntered(java.awt.event.MouseEvent evt) {//GEN-FIRST:event_peptideShakerLabelMouseEntered
        this.setCursor(new java.awt.Cursor(java.awt.Cursor.HAND_CURSOR));
    }//GEN-LAST:event_peptideShakerLabelMouseEntered

    /**
     * Change the cursor back to the default cursor.
     *
     * @param evt the mouse event
     */
    private void peptideShakerLabelMouseExited(java.awt.event.MouseEvent evt) {//GEN-FIRST:event_peptideShakerLabelMouseExited
        this.setCursor(new java.awt.Cursor(java.awt.Cursor.DEFAULT_CURSOR));
    }//GEN-LAST:event_peptideShakerLabelMouseExited

    /**
     * Change the cursor back to the default cursor.
     *
     * @param evt the mouse event
     */
    private void searchGUIPublicationLabelMouseExited(java.awt.event.MouseEvent evt) {//GEN-FIRST:event_searchGUIPublicationLabelMouseExited
        this.setCursor(new java.awt.Cursor(java.awt.Cursor.DEFAULT_CURSOR));
    }//GEN-LAST:event_searchGUIPublicationLabelMouseExited

    /**
     * Change the cursor to a hand cursor.
     *
     * @param evt the mouse event
     */
    private void searchGUIPublicationLabelMouseEntered(java.awt.event.MouseEvent evt) {//GEN-FIRST:event_searchGUIPublicationLabelMouseEntered
        this.setCursor(new java.awt.Cursor(java.awt.Cursor.HAND_CURSOR));
    }//GEN-LAST:event_searchGUIPublicationLabelMouseEntered

    /**
     * Open the SearchGUI publication.
     *
     * @param evt the mouse event
     */
    private void searchGUIPublicationLabelMouseClicked(java.awt.event.MouseEvent evt) {//GEN-FIRST:event_searchGUIPublicationLabelMouseClicked
        this.setCursor(new java.awt.Cursor(java.awt.Cursor.WAIT_CURSOR));
        BareBonesBrowserLaunch.openURL("http://www.ncbi.nlm.nih.gov/pubmed/29774740");
        this.setCursor(new java.awt.Cursor(java.awt.Cursor.DEFAULT_CURSOR));
    }//GEN-LAST:event_searchGUIPublicationLabelMouseClicked

    /**
     * Change the cursor to a hand cursor.
     *
     * @param evt the mouse event
     */
    private void reporterButtonMouseEntered(java.awt.event.MouseEvent evt) {//GEN-FIRST:event_reporterButtonMouseEntered
        this.setCursor(new java.awt.Cursor(java.awt.Cursor.HAND_CURSOR));
    }//GEN-LAST:event_reporterButtonMouseEntered

    /**
     * Change the cursor back to the default cursor.
     *
     * @param evt the mouse event
     */
    private void reporterButtonMouseExited(java.awt.event.MouseEvent evt) {//GEN-FIRST:event_reporterButtonMouseExited
        this.setCursor(new java.awt.Cursor(java.awt.Cursor.DEFAULT_CURSOR));
    }//GEN-LAST:event_reporterButtonMouseExited

    /**
     * Open the Reporter web page.
     *
     * @param evt the action event
     */
    private void reporterButtonActionPerformed(java.awt.event.ActionEvent evt) {//GEN-FIRST:event_reporterButtonActionPerformed
        this.setCursor(new java.awt.Cursor(java.awt.Cursor.WAIT_CURSOR));
        BareBonesBrowserLaunch.openURL("http://compomics.github.io/projects/reporter.html");
        this.setCursor(new java.awt.Cursor(java.awt.Cursor.DEFAULT_CURSOR));
    }//GEN-LAST:event_reporterButtonActionPerformed

    /**
     * Open the Reporter web page.
     *
     * @param evt the mouse event
     */
    private void reporterLabelMouseClicked(java.awt.event.MouseEvent evt) {//GEN-FIRST:event_reporterLabelMouseClicked
        this.setCursor(new java.awt.Cursor(java.awt.Cursor.WAIT_CURSOR));
        BareBonesBrowserLaunch.openURL("http://compomics.github.io/projects/reporter.html");
        this.setCursor(new java.awt.Cursor(java.awt.Cursor.DEFAULT_CURSOR));
    }//GEN-LAST:event_reporterLabelMouseClicked

    /**
     * Change the cursor back to the default cursor.
     *
     * @param evt the mouse event
     */
    private void reporterLabelMouseEntered(java.awt.event.MouseEvent evt) {//GEN-FIRST:event_reporterLabelMouseEntered
        this.setCursor(new java.awt.Cursor(java.awt.Cursor.HAND_CURSOR));
    }//GEN-LAST:event_reporterLabelMouseEntered

    /**
     * Change the cursor to a hand cursor.
     *
     * @param evt the mouse event
     */
    private void reporterLabelMouseExited(java.awt.event.MouseEvent evt) {//GEN-FIRST:event_reporterLabelMouseExited
        this.setCursor(new java.awt.Cursor(java.awt.Cursor.DEFAULT_CURSOR));
    }//GEN-LAST:event_reporterLabelMouseExited

    /**
     * Change the cursor back to the default cursor.
     *
     * @param evt the mouse event
     */
    private void editReporterSettingsLabelMouseEntered(java.awt.event.MouseEvent evt) {//GEN-FIRST:event_editReporterSettingsLabelMouseEntered
        this.setCursor(new java.awt.Cursor(java.awt.Cursor.HAND_CURSOR));
    }//GEN-LAST:event_editReporterSettingsLabelMouseEntered

    /**
     * Change the cursor to a hand cursor.
     *
     * @param evt the mouse event
     */
    private void editReporterSettingsLabelMouseExited(java.awt.event.MouseEvent evt) {//GEN-FIRST:event_editReporterSettingsLabelMouseExited
        this.setCursor(new java.awt.Cursor(java.awt.Cursor.DEFAULT_CURSOR));
    }//GEN-LAST:event_editReporterSettingsLabelMouseExited

    /**
     * Open the Reporter settings dialog.
     *
     * @param evt the mouse event
     */
    private void editReporterSettingsLabelMouseClicked(java.awt.event.MouseEvent evt) {//GEN-FIRST:event_editReporterSettingsLabelMouseClicked
        JOptionPane.showMessageDialog(this, "Not yet implemented...", "Not Implemented", JOptionPane.WARNING_MESSAGE);
        // @TODO: implement me!!
    }//GEN-LAST:event_editReporterSettingsLabelMouseClicked

    /**
     * Open the PeptideShaker settings dialog.
     *
     * @param evt the action event
     */
    private void peptideShakerCheckBoxActionPerformed(java.awt.event.ActionEvent evt) {//GEN-FIRST:event_peptideShakerCheckBoxActionPerformed
        openPeptideShakerSettings(false);
    }//GEN-LAST:event_peptideShakerCheckBoxActionPerformed

    /**
     * Open the Java settings dialog.
     *
     * @param evt the action event
     */
    private void javaSettingsJMenuItemActionPerformed(java.awt.event.ActionEvent evt) {//GEN-FIRST:event_javaSettingsJMenuItemActionPerformed
        new JavaSettingsDialog(this, this, null, "SearchGUI", true);
    }//GEN-LAST:event_javaSettingsJMenuItemActionPerformed

    /**
     * Close the tool.
     *
     * @param evt the window event
     */
    private void formWindowClosing(java.awt.event.WindowEvent evt) {//GEN-FIRST:event_formWindowClosing
        exitMenuItemActionPerformed(null);
    }//GEN-LAST:event_formWindowClosing

    /**
     * Display the list of selected spectrum files.
     *
     * @param evt the mouse event
     */
    private void spectraFilesTxtMouseClicked(java.awt.event.MouseEvent evt) {//GEN-FIRST:event_spectraFilesTxtMouseClicked
        if (!mgfFiles.isEmpty() || !rawFiles.isEmpty()) {
            ArrayList<File> spectrumFiles = new ArrayList<File>(mgfFiles);
            spectrumFiles.addAll(rawFiles);
            FileDisplayDialog fileDisplayDialog = new FileDisplayDialog(this, spectrumFiles, true);
            if (!fileDisplayDialog.canceled()) {
                spectrumFiles = fileDisplayDialog.getSelectedFiles();
                spectraFilesTxt.setText(spectrumFiles.size() + " file(s) selected");
                mgfFiles.clear();
                rawFiles.clear();
                for (File file : spectrumFiles) {
                    if (file.getName().toLowerCase().endsWith("mgf")) {
                        mgfFiles.add(file);
                    } else {
                        rawFiles.add(file);
                    }
                }
                msconvertCheckBox.setSelected(!rawFiles.isEmpty());
                validateInput(false);
            }
        }
    }//GEN-LAST:event_spectraFilesTxtMouseClicked

    /**
     * Change the cursor to a hand cursor.
     *
     * @param evt the mouse event
     */
    private void omssaSettingsButtonMouseEntered(java.awt.event.MouseEvent evt) {//GEN-FIRST:event_omssaSettingsButtonMouseEntered
        setCursor(new java.awt.Cursor(java.awt.Cursor.HAND_CURSOR));
    }//GEN-LAST:event_omssaSettingsButtonMouseEntered

    /**
     * Change the cursor back to the default cursor.
     *
     * @param evt the mouse event
     */
    private void omssaSettingsButtonMouseExited(java.awt.event.MouseEvent evt) {//GEN-FIRST:event_omssaSettingsButtonMouseExited
        setCursor(new java.awt.Cursor(java.awt.Cursor.DEFAULT_CURSOR));
    }//GEN-LAST:event_omssaSettingsButtonMouseExited

    /**
     * Change the cursor to a hand cursor.
     *
     * @param evt the mouse event
     */
    private void xtandemSettingsButtonMouseEntered(java.awt.event.MouseEvent evt) {//GEN-FIRST:event_xtandemSettingsButtonMouseEntered
        this.setCursor(new java.awt.Cursor(java.awt.Cursor.HAND_CURSOR));
    }//GEN-LAST:event_xtandemSettingsButtonMouseEntered

    /**
     * Change the cursor back to the default cursor.
     *
     * @param evt the mouse event
     */
    private void xtandemSettingsButtonMouseExited(java.awt.event.MouseEvent evt) {//GEN-FIRST:event_xtandemSettingsButtonMouseExited
        setCursor(new java.awt.Cursor(java.awt.Cursor.DEFAULT_CURSOR));
    }//GEN-LAST:event_xtandemSettingsButtonMouseExited

    /**
     * Change the cursor to a hand cursor.
     *
     * @param evt the mouse event
     */
    private void peptideShakerSettingsButtonMouseEntered(java.awt.event.MouseEvent evt) {//GEN-FIRST:event_peptideShakerSettingsButtonMouseEntered
        this.setCursor(new java.awt.Cursor(java.awt.Cursor.HAND_CURSOR));
    }//GEN-LAST:event_peptideShakerSettingsButtonMouseEntered

    /**
     * Change the cursor back to the default cursor.
     *
     * @param evt the mouse event
     */
    private void peptideShakerSettingsButtonMouseExited(java.awt.event.MouseEvent evt) {//GEN-FIRST:event_peptideShakerSettingsButtonMouseExited
        this.setCursor(new java.awt.Cursor(java.awt.Cursor.DEFAULT_CURSOR));
    }//GEN-LAST:event_peptideShakerSettingsButtonMouseExited

    /**
     * Set MS-GF+ enabled.
     *
     * @param evt the action event
     */
    private void enableMsgfJCheckBoxActionPerformed(java.awt.event.ActionEvent evt) {//GEN-FIRST:event_enableMsgfJCheckBoxActionPerformed
        searchHandler.setMsgfEnabled(enableMsgfJCheckBox.isSelected());
        if (enableMsgfJCheckBox.isSelected()) {
            boolean valid = validateSearchEngineInstallation(Advocate.msgf, searchHandler.getMsgfLocation(), true);
            if (!valid) {
                new SoftwareLocationDialog(this, true);
            }
        }
        validateInput(false);
    }//GEN-LAST:event_enableMsgfJCheckBoxActionPerformed

    /**
     * Change the cursor to a hand cursor.
     *
     * @param evt the mouse event
     */
    private void msgfButtonMouseEntered(java.awt.event.MouseEvent evt) {//GEN-FIRST:event_msgfButtonMouseEntered
        this.setCursor(new java.awt.Cursor(java.awt.Cursor.HAND_CURSOR));
    }//GEN-LAST:event_msgfButtonMouseEntered

    /**
     * Change the cursor back to the default cursor.
     *
     * @param evt the mouse event
     */
    private void msgfButtonMouseExited(java.awt.event.MouseEvent evt) {//GEN-FIRST:event_msgfButtonMouseExited
        this.setCursor(new java.awt.Cursor(java.awt.Cursor.DEFAULT_CURSOR));
    }//GEN-LAST:event_msgfButtonMouseExited

    /**
     * Enable/disable MS-GF+.
     *
     * @param evt the action event
     */
    private void msgfButtonActionPerformed(java.awt.event.ActionEvent evt) {//GEN-FIRST:event_msgfButtonActionPerformed
        enableMsgfJCheckBox.setSelected(!enableMsgfJCheckBox.isSelected());
        enableMsgfJCheckBoxActionPerformed(null);
    }//GEN-LAST:event_msgfButtonActionPerformed

    /**
     * Open the MS-GF+ web page.
     *
     * @param evt the mouse event
     */
    private void msgfLinkLabelMouseClicked(java.awt.event.MouseEvent evt) {//GEN-FIRST:event_msgfLinkLabelMouseClicked
        this.setCursor(new java.awt.Cursor(java.awt.Cursor.WAIT_CURSOR));
        BareBonesBrowserLaunch.openURL("https://github.com/MSGFPlus/msgfplus");
        this.setCursor(new java.awt.Cursor(java.awt.Cursor.DEFAULT_CURSOR));
    }//GEN-LAST:event_msgfLinkLabelMouseClicked

    /**
     * Change the cursor to a hand cursor.
     *
     * @param evt the mouse event
     */
    private void msgfLinkLabelMouseEntered(java.awt.event.MouseEvent evt) {//GEN-FIRST:event_msgfLinkLabelMouseEntered
        this.setCursor(new java.awt.Cursor(java.awt.Cursor.HAND_CURSOR));
    }//GEN-LAST:event_msgfLinkLabelMouseEntered

    /**
     * Change the cursor back to the default cursor.
     *
     * @param evt the mouse event
     */
    private void msgfLinkLabelMouseExited(java.awt.event.MouseEvent evt) {//GEN-FIRST:event_msgfLinkLabelMouseExited
        this.setCursor(new java.awt.Cursor(java.awt.Cursor.DEFAULT_CURSOR));
    }//GEN-LAST:event_msgfLinkLabelMouseExited

    /**
     * Change the cursor to a hand cursor.
     *
     * @param evt the mouse event
     */
    private void msgfSettingsButtonMouseEntered(java.awt.event.MouseEvent evt) {//GEN-FIRST:event_msgfSettingsButtonMouseEntered
        this.setCursor(new java.awt.Cursor(java.awt.Cursor.HAND_CURSOR));
    }//GEN-LAST:event_msgfSettingsButtonMouseEntered

    /**
     * Change the cursor back to the default cursor.
     *
     * @param evt the mouse event
     */
    private void msgfSettingsButtonMouseExited(java.awt.event.MouseEvent evt) {//GEN-FIRST:event_msgfSettingsButtonMouseExited
        this.setCursor(new java.awt.Cursor(java.awt.Cursor.DEFAULT_CURSOR));
    }//GEN-LAST:event_msgfSettingsButtonMouseExited

    /**
     * Set MS Amanda enabled.
     *
     * @param evt the action event
     */
    private void enableMsAmandaJCheckBoxActionPerformed(java.awt.event.ActionEvent evt) {//GEN-FIRST:event_enableMsAmandaJCheckBoxActionPerformed
        searchHandler.setMsAmandaEnabled(enableMsAmandaJCheckBox.isSelected());
        if (enableMsAmandaJCheckBox.isSelected()) {
            boolean valid = validateSearchEngineInstallation(Advocate.msAmanda, searchHandler.getMsAmandaLocation(), true);
            if (!valid) {
                new SoftwareLocationDialog(this, true);
            }
        }
        validateInput(false);
    }//GEN-LAST:event_enableMsAmandaJCheckBoxActionPerformed

    /**
     * Change the cursor to a hand cursor.
     *
     * @param evt the mouse event
     */
    private void msAmandaButtonMouseEntered(java.awt.event.MouseEvent evt) {//GEN-FIRST:event_msAmandaButtonMouseEntered
        this.setCursor(new java.awt.Cursor(java.awt.Cursor.HAND_CURSOR));
    }//GEN-LAST:event_msAmandaButtonMouseEntered

    /**
     * Change the cursor back to the default cursor.
     *
     * @param evt the mouse event
     */
    private void msAmandaButtonMouseExited(java.awt.event.MouseEvent evt) {//GEN-FIRST:event_msAmandaButtonMouseExited
        this.setCursor(new java.awt.Cursor(java.awt.Cursor.DEFAULT_CURSOR));
    }//GEN-LAST:event_msAmandaButtonMouseExited

    /**
     * Enable/disable OMSSA.
     *
     * @param evt the action event
     */
    private void msAmandaButtonActionPerformed(java.awt.event.ActionEvent evt) {//GEN-FIRST:event_msAmandaButtonActionPerformed
        enableMsAmandaJCheckBox.setSelected(!enableMsAmandaJCheckBox.isSelected());
        enableMsAmandaJCheckBoxActionPerformed(null);
    }//GEN-LAST:event_msAmandaButtonActionPerformed

    /**
     * Open the MS Amanda web page.
     *
     * @param evt the mouse event
     */
    private void msAmandaLinkLabelMouseClicked(java.awt.event.MouseEvent evt) {//GEN-FIRST:event_msAmandaLinkLabelMouseClicked
        this.setCursor(new java.awt.Cursor(java.awt.Cursor.WAIT_CURSOR));
        BareBonesBrowserLaunch.openURL("http://ms.imp.ac.at/?goto=msamanda");
        this.setCursor(new java.awt.Cursor(java.awt.Cursor.DEFAULT_CURSOR));
    }//GEN-LAST:event_msAmandaLinkLabelMouseClicked

    /**
     * Change the cursor to a hand cursor.
     *
     * @param evt the mouse event
     */
    private void msAmandaLinkLabelMouseEntered(java.awt.event.MouseEvent evt) {//GEN-FIRST:event_msAmandaLinkLabelMouseEntered
        this.setCursor(new java.awt.Cursor(java.awt.Cursor.HAND_CURSOR));
    }//GEN-LAST:event_msAmandaLinkLabelMouseEntered

    /**
     * Change the cursor back to the default cursor.
     *
     * @param evt the mouse event
     */
    private void msAmandaLinkLabelMouseExited(java.awt.event.MouseEvent evt) {//GEN-FIRST:event_msAmandaLinkLabelMouseExited
        this.setCursor(new java.awt.Cursor(java.awt.Cursor.DEFAULT_CURSOR));
    }//GEN-LAST:event_msAmandaLinkLabelMouseExited

    /**
     * Change the cursor to a hand cursor.
     *
     * @param evt the mouse event
     */
    private void msAmandaSettingsButtonMouseEntered(java.awt.event.MouseEvent evt) {//GEN-FIRST:event_msAmandaSettingsButtonMouseEntered
        this.setCursor(new java.awt.Cursor(java.awt.Cursor.HAND_CURSOR));
    }//GEN-LAST:event_msAmandaSettingsButtonMouseEntered

    /**
     * Change the cursor back to the default cursor.
     *
     * @param evt the mouse event
     */
    private void msAmandaSettingsButtonMouseExited(java.awt.event.MouseEvent evt) {//GEN-FIRST:event_msAmandaSettingsButtonMouseExited
        this.setCursor(new java.awt.Cursor(java.awt.Cursor.DEFAULT_CURSOR));
    }//GEN-LAST:event_msAmandaSettingsButtonMouseExited

    /**
     * Open the PrivacySettingsDialog.
     *
     * @param evt the action event
     */
    private void privacyMenuItemActionPerformed(java.awt.event.ActionEvent evt) {//GEN-FIRST:event_privacyMenuItemActionPerformed
        new PrivacySettingsDialog(this, Toolkit.getDefaultToolkit().getImage(getClass().getResource("/icons/searchgui.gif")));
    }//GEN-LAST:event_privacyMenuItemActionPerformed

    /**
     * Set MyriMatch enabled.
     *
     * @param evt the action event
     */
    private void enableMyriMatchJCheckBoxActionPerformed(java.awt.event.ActionEvent evt) {//GEN-FIRST:event_enableMyriMatchJCheckBoxActionPerformed
        searchHandler.setMyriMatchEnabled(enableMyriMatchJCheckBox.isSelected());
        if (enableMyriMatchJCheckBox.isSelected()) {
            boolean valid = validateSearchEngineInstallation(Advocate.myriMatch, searchHandler.getMyriMatchLocation(), true);
            if (!valid) {
                new SoftwareLocationDialog(this, true);
            }
        }
        validateInput(false);
    }//GEN-LAST:event_enableMyriMatchJCheckBoxActionPerformed

    /**
     * Change the cursor to a hand cursor.
     *
     * @param evt the mouse event
     */
    private void myriMatchButtonMouseEntered(java.awt.event.MouseEvent evt) {//GEN-FIRST:event_myriMatchButtonMouseEntered
        this.setCursor(new java.awt.Cursor(java.awt.Cursor.HAND_CURSOR));
    }//GEN-LAST:event_myriMatchButtonMouseEntered

    /**
     * Change the cursor back to the default cursor.
     *
     * @param evt the mouse event
     */
    private void myriMatchButtonMouseExited(java.awt.event.MouseEvent evt) {//GEN-FIRST:event_myriMatchButtonMouseExited
        this.setCursor(new java.awt.Cursor(java.awt.Cursor.DEFAULT_CURSOR));
    }//GEN-LAST:event_myriMatchButtonMouseExited

    /**
     * Enable/disable MyriMatch.
     *
     * @param evt the action event
     */
    private void myriMatchButtonActionPerformed(java.awt.event.ActionEvent evt) {//GEN-FIRST:event_myriMatchButtonActionPerformed
        enableMyriMatchJCheckBox.setSelected(!enableMyriMatchJCheckBox.isSelected());
        enableMyriMatchJCheckBoxActionPerformed(null);
    }//GEN-LAST:event_myriMatchButtonActionPerformed

    /**
     * Change the cursor to a hand cursor.
     *
     * @param evt the mouse event
     */
    private void myriMatchLinkLabelMouseEntered(java.awt.event.MouseEvent evt) {//GEN-FIRST:event_myriMatchLinkLabelMouseEntered
        this.setCursor(new java.awt.Cursor(java.awt.Cursor.HAND_CURSOR));
    }//GEN-LAST:event_myriMatchLinkLabelMouseEntered

    /**
     * Change the cursor back to the default cursor.
     *
     * @param evt the mouse event
     */
    private void myriMatchLinkLabelMouseExited(java.awt.event.MouseEvent evt) {//GEN-FIRST:event_myriMatchLinkLabelMouseExited
        this.setCursor(new java.awt.Cursor(java.awt.Cursor.DEFAULT_CURSOR));
    }//GEN-LAST:event_myriMatchLinkLabelMouseExited

    /**
     * Change the cursor to a hand cursor.
     *
     * @param evt the mouse event
     */
    private void myriMatchSettingsButtonMouseEntered(java.awt.event.MouseEvent evt) {//GEN-FIRST:event_myriMatchSettingsButtonMouseEntered
        this.setCursor(new java.awt.Cursor(java.awt.Cursor.HAND_CURSOR));
    }//GEN-LAST:event_myriMatchSettingsButtonMouseEntered

    /**
     * Change the cursor back to the default cursor.
     *
     * @param evt the mouse event
     */
    private void myriMatchSettingsButtonMouseExited(java.awt.event.MouseEvent evt) {//GEN-FIRST:event_myriMatchSettingsButtonMouseExited
        this.setCursor(new java.awt.Cursor(java.awt.Cursor.DEFAULT_CURSOR));
    }//GEN-LAST:event_myriMatchSettingsButtonMouseExited

    /**
     * Set Comet enabled.
     *
     * @param evt the action event
     */
    private void enableCometJCheckBoxActionPerformed(java.awt.event.ActionEvent evt) {//GEN-FIRST:event_enableCometJCheckBoxActionPerformed
        searchHandler.setCometEnabled(enableCometJCheckBox.isSelected());
        if (enableCometJCheckBox.isSelected()) {
            boolean valid = validateSearchEngineInstallation(Advocate.comet, searchHandler.getCometLocation(), true);
            if (!valid) {
                new SoftwareLocationDialog(this, true);
            }
        }
        validateInput(false);
    }//GEN-LAST:event_enableCometJCheckBoxActionPerformed

    /**
     * Change the cursor to a hand cursor.
     *
     * @param evt the mouse event
     */
    private void cometButtonMouseEntered(java.awt.event.MouseEvent evt) {//GEN-FIRST:event_cometButtonMouseEntered
        this.setCursor(new java.awt.Cursor(java.awt.Cursor.HAND_CURSOR));
    }//GEN-LAST:event_cometButtonMouseEntered

    /**
     * Change the cursor back to the default cursor.
     *
     * @param evt the mouse event
     */
    private void cometButtonMouseExited(java.awt.event.MouseEvent evt) {//GEN-FIRST:event_cometButtonMouseExited
        this.setCursor(new java.awt.Cursor(java.awt.Cursor.DEFAULT_CURSOR));
    }//GEN-LAST:event_cometButtonMouseExited

    /**
     * Enable/disable Comet.
     *
     * @param evt the action event
     */
    private void cometButtonActionPerformed(java.awt.event.ActionEvent evt) {//GEN-FIRST:event_cometButtonActionPerformed
        enableCometJCheckBox.setSelected(!enableCometJCheckBox.isSelected());
        enableCometJCheckBoxActionPerformed(null);
    }//GEN-LAST:event_cometButtonActionPerformed

    /**
     * Open the Comet web page.
     *
     * @param evt the mouse event
     */
    private void cometLinkLabelMouseClicked(java.awt.event.MouseEvent evt) {//GEN-FIRST:event_cometLinkLabelMouseClicked
        this.setCursor(new java.awt.Cursor(java.awt.Cursor.WAIT_CURSOR));
        BareBonesBrowserLaunch.openURL("http://comet-ms.sourceforge.net");
        this.setCursor(new java.awt.Cursor(java.awt.Cursor.DEFAULT_CURSOR));
    }//GEN-LAST:event_cometLinkLabelMouseClicked

    /**
     * Change the cursor to a hand cursor.
     *
     * @param evt the mouse event
     */
    private void cometLinkLabelMouseEntered(java.awt.event.MouseEvent evt) {//GEN-FIRST:event_cometLinkLabelMouseEntered
        this.setCursor(new java.awt.Cursor(java.awt.Cursor.HAND_CURSOR));
    }//GEN-LAST:event_cometLinkLabelMouseEntered

    /**
     * Change the cursor back to the default cursor.
     *
     * @param evt the mouse event
     */
    private void cometLinkLabelMouseExited(java.awt.event.MouseEvent evt) {//GEN-FIRST:event_cometLinkLabelMouseExited
        this.setCursor(new java.awt.Cursor(java.awt.Cursor.DEFAULT_CURSOR));
    }//GEN-LAST:event_cometLinkLabelMouseExited

    /**
     * Change the cursor to a hand cursor.
     *
     * @param evt the mouse event
     */
    private void cometSettingsButtonMouseEntered(java.awt.event.MouseEvent evt) {//GEN-FIRST:event_cometSettingsButtonMouseEntered
        this.setCursor(new java.awt.Cursor(java.awt.Cursor.HAND_CURSOR));
    }//GEN-LAST:event_cometSettingsButtonMouseEntered

    /**
     * Change the cursor back to the default cursor.
     *
     * @param evt the mouse event
     */
    private void cometSettingsButtonMouseExited(java.awt.event.MouseEvent evt) {//GEN-FIRST:event_cometSettingsButtonMouseExited
        this.setCursor(new java.awt.Cursor(java.awt.Cursor.DEFAULT_CURSOR));
    }//GEN-LAST:event_cometSettingsButtonMouseExited

    /**
     * Open the Edit Paths dialog.
     *
     * @param evt
     */
    private void resourceSettingsMenuItemActionPerformed(java.awt.event.ActionEvent evt) {//GEN-FIRST:event_resourceSettingsMenuItemActionPerformed
        editPathSettings();
    }//GEN-LAST:event_resourceSettingsMenuItemActionPerformed

    /**
     * Set Tide enabled.
     *
     * @param evt the action event
     */
    private void enableTideJCheckBoxActionPerformed(java.awt.event.ActionEvent evt) {//GEN-FIRST:event_enableTideJCheckBoxActionPerformed
        searchHandler.setTideEnabled(enableTideJCheckBox.isSelected());
        if (enableTideJCheckBox.isSelected()) {
            boolean valid = validateSearchEngineInstallation(Advocate.tide, searchHandler.getTideLocation(), true);
            if (!valid) {
                new SoftwareLocationDialog(this, true);
            }
        }
        validateInput(false);
    }//GEN-LAST:event_enableTideJCheckBoxActionPerformed

    /**
     * Change the cursor to a hand cursor.
     *
     * @param evt the mouse event
     */
    private void tideButtonMouseEntered(java.awt.event.MouseEvent evt) {//GEN-FIRST:event_tideButtonMouseEntered
        this.setCursor(new java.awt.Cursor(java.awt.Cursor.HAND_CURSOR));
    }//GEN-LAST:event_tideButtonMouseEntered

    /**
     * Change the cursor back to the default cursor.
     *
     * @param evt the mouse event
     */
    private void tideButtonMouseExited(java.awt.event.MouseEvent evt) {//GEN-FIRST:event_tideButtonMouseExited
        this.setCursor(new java.awt.Cursor(java.awt.Cursor.DEFAULT_CURSOR));
    }//GEN-LAST:event_tideButtonMouseExited

    /**
     * Enable/disable Tide.
     *
     * @param evt the action event
     */
    private void tideButtonActionPerformed(java.awt.event.ActionEvent evt) {//GEN-FIRST:event_tideButtonActionPerformed
        enableTideJCheckBox.setSelected(!enableTideJCheckBox.isSelected());
        enableTideJCheckBoxActionPerformed(null);
    }//GEN-LAST:event_tideButtonActionPerformed

    /**
     * Open the Tide web page.
     *
     * @param evt the mouse event
     */
    private void tideLinkLabelMouseClicked(java.awt.event.MouseEvent evt) {//GEN-FIRST:event_tideLinkLabelMouseClicked
        this.setCursor(new java.awt.Cursor(java.awt.Cursor.WAIT_CURSOR));
        BareBonesBrowserLaunch.openURL("http://cruxtoolkit.sourceforge.net/");
        this.setCursor(new java.awt.Cursor(java.awt.Cursor.DEFAULT_CURSOR));
    }//GEN-LAST:event_tideLinkLabelMouseClicked

    /**
     * Change the cursor to a hand cursor.
     *
     * @param evt the mouse event
     */
    private void tideLinkLabelMouseEntered(java.awt.event.MouseEvent evt) {//GEN-FIRST:event_tideLinkLabelMouseEntered
        this.setCursor(new java.awt.Cursor(java.awt.Cursor.HAND_CURSOR));
    }//GEN-LAST:event_tideLinkLabelMouseEntered

    /**
     * Change the cursor back to the default cursor.
     *
     * @param evt the mouse event
     */
    private void tideLinkLabelMouseExited(java.awt.event.MouseEvent evt) {//GEN-FIRST:event_tideLinkLabelMouseExited
        this.setCursor(new java.awt.Cursor(java.awt.Cursor.DEFAULT_CURSOR));
    }//GEN-LAST:event_tideLinkLabelMouseExited

    /**
     * Change the cursor to a hand cursor.
     *
     * @param evt the mouse event
     */
    private void tideSettingsButtonMouseEntered(java.awt.event.MouseEvent evt) {//GEN-FIRST:event_tideSettingsButtonMouseEntered
        this.setCursor(new java.awt.Cursor(java.awt.Cursor.HAND_CURSOR));
    }//GEN-LAST:event_tideSettingsButtonMouseEntered

    /**
     * Change the cursor back to the default cursor.
     *
     * @param evt the mouse event
     */
    private void tideSettingsButtonMouseExited(java.awt.event.MouseEvent evt) {//GEN-FIRST:event_tideSettingsButtonMouseExited
        this.setCursor(new java.awt.Cursor(java.awt.Cursor.DEFAULT_CURSOR));
    }//GEN-LAST:event_tideSettingsButtonMouseExited

    /**
     * Set Andromeda enabled.
     *
     * @param evt the action event
     */
    private void enableAndromedaJCheckBoxActionPerformed(java.awt.event.ActionEvent evt) {//GEN-FIRST:event_enableAndromedaJCheckBoxActionPerformed
        searchHandler.setAndromedaEnabled(enableAndromedaJCheckBox.isSelected());
        if (enableAndromedaJCheckBox.isSelected()) {
            boolean valid = validateSearchEngineInstallation(Advocate.andromeda, searchHandler.getAndromedaLocation(), true);
            if (!valid) {
                new SoftwareLocationDialog(this, true);
            }
        }
        validateInput(false);
    }//GEN-LAST:event_enableAndromedaJCheckBoxActionPerformed

    /**
     * Change the cursor to a hand cursor.
     *
     * @param evt the mouse event
     */
    private void andromedaButtonMouseEntered(java.awt.event.MouseEvent evt) {//GEN-FIRST:event_andromedaButtonMouseEntered
        this.setCursor(new java.awt.Cursor(java.awt.Cursor.HAND_CURSOR));
    }//GEN-LAST:event_andromedaButtonMouseEntered

    /**
     * Change the cursor back to the default cursor.
     *
     * @param evt the mouse event
     */
    private void andromedaButtonMouseExited(java.awt.event.MouseEvent evt) {//GEN-FIRST:event_andromedaButtonMouseExited
        this.setCursor(new java.awt.Cursor(java.awt.Cursor.DEFAULT_CURSOR));
    }//GEN-LAST:event_andromedaButtonMouseExited

    /**
     * Enable/disable Andromeda.
     *
     * @param evt the action event
     */
    private void andromedaButtonActionPerformed(java.awt.event.ActionEvent evt) {//GEN-FIRST:event_andromedaButtonActionPerformed
        enableAndromedaJCheckBox.setSelected(!enableAndromedaJCheckBox.isSelected());
        enableAndromedaJCheckBoxActionPerformed(null);
    }//GEN-LAST:event_andromedaButtonActionPerformed

    /**
     * Open the Andromeda web page.
     *
     * @param evt the mouse event
     */
    private void andromedaLinkLabelMouseClicked(java.awt.event.MouseEvent evt) {//GEN-FIRST:event_andromedaLinkLabelMouseClicked
        this.setCursor(new java.awt.Cursor(java.awt.Cursor.WAIT_CURSOR));
        BareBonesBrowserLaunch.openURL("http://coxdocs.org/doku.php?id=maxquant:andromeda:start");
        this.setCursor(new java.awt.Cursor(java.awt.Cursor.DEFAULT_CURSOR));
    }//GEN-LAST:event_andromedaLinkLabelMouseClicked

    /**
     * Change the cursor to a hand cursor.
     *
     * @param evt the mouse event
     */
    private void andromedaLinkLabelMouseEntered(java.awt.event.MouseEvent evt) {//GEN-FIRST:event_andromedaLinkLabelMouseEntered
        this.setCursor(new java.awt.Cursor(java.awt.Cursor.HAND_CURSOR));
    }//GEN-LAST:event_andromedaLinkLabelMouseEntered

    /**
     * Change the cursor back to the default cursor.
     *
     * @param evt the mouse event
     */
    private void andromedaLinkLabelMouseExited(java.awt.event.MouseEvent evt) {//GEN-FIRST:event_andromedaLinkLabelMouseExited
        this.setCursor(new java.awt.Cursor(java.awt.Cursor.DEFAULT_CURSOR));
    }//GEN-LAST:event_andromedaLinkLabelMouseExited

    /**
     * Change the cursor to a hand cursor.
     *
     * @param evt the mouse event
     */
    private void andromedaSettingsButtonMouseEntered(java.awt.event.MouseEvent evt) {//GEN-FIRST:event_andromedaSettingsButtonMouseEntered
        this.setCursor(new java.awt.Cursor(java.awt.Cursor.HAND_CURSOR));
    }//GEN-LAST:event_andromedaSettingsButtonMouseEntered

    /**
     * Change the cursor back to the default cursor.
     *
     * @param evt the mouse event
     */
    private void andromedaSettingsButtonMouseExited(java.awt.event.MouseEvent evt) {//GEN-FIRST:event_andromedaSettingsButtonMouseExited
        this.setCursor(new java.awt.Cursor(java.awt.Cursor.DEFAULT_CURSOR));
    }//GEN-LAST:event_andromedaSettingsButtonMouseExited

    /**
     * Open the ProteoWizard web page.
     *
     * @param evt
     */
    private void msconvertLabelMouseClicked(java.awt.event.MouseEvent evt) {//GEN-FIRST:event_msconvertLabelMouseClicked
        this.setCursor(new java.awt.Cursor(java.awt.Cursor.WAIT_CURSOR));
        BareBonesBrowserLaunch.openURL("http://proteowizard.sourceforge.net");
        this.setCursor(new java.awt.Cursor(java.awt.Cursor.DEFAULT_CURSOR));
    }//GEN-LAST:event_msconvertLabelMouseClicked

    /**
     * Change the cursor to a hand cursor.
     *
     * @param evt the mouse event
     */
    private void msconvertLabelMouseEntered(java.awt.event.MouseEvent evt) {//GEN-FIRST:event_msconvertLabelMouseEntered
        this.setCursor(new java.awt.Cursor(java.awt.Cursor.HAND_CURSOR));
    }//GEN-LAST:event_msconvertLabelMouseEntered

    /**
     * Change the cursor back to the default cursor.
     *
     * @param evt the mouse event
     */
    private void msconvertLabelMouseExited(java.awt.event.MouseEvent evt) {//GEN-FIRST:event_msconvertLabelMouseExited
        this.setCursor(new java.awt.Cursor(java.awt.Cursor.DEFAULT_CURSOR));
    }//GEN-LAST:event_msconvertLabelMouseExited

    /**
     * Change the cursor to a hand cursor.
     *
     * @param evt the mouse event
     */
    private void msconvertSettingsButtonMouseEntered(java.awt.event.MouseEvent evt) {//GEN-FIRST:event_msconvertSettingsButtonMouseEntered
        this.setCursor(new java.awt.Cursor(java.awt.Cursor.HAND_CURSOR));
    }//GEN-LAST:event_msconvertSettingsButtonMouseEntered

    /**
     * Change the cursor back to the default cursor.
     *
     * @param evt the mouse event
     */
    private void msconvertSettingsButtonMouseExited(java.awt.event.MouseEvent evt) {//GEN-FIRST:event_msconvertSettingsButtonMouseExited
        this.setCursor(new java.awt.Cursor(java.awt.Cursor.DEFAULT_CURSOR));
    }//GEN-LAST:event_msconvertSettingsButtonMouseExited

    /**
     * Set MSConvert enabled.
     *
     * @param evt the action event
     */
    private void msconvertCheckBoxActionPerformed(java.awt.event.ActionEvent evt) {//GEN-FIRST:event_msconvertCheckBoxActionPerformed
        msconvertCheckBox.setSelected(!rawFiles.isEmpty());
    }//GEN-LAST:event_msconvertCheckBoxActionPerformed

    private void processingMenuItemActionPerformed(java.awt.event.ActionEvent evt) {//GEN-FIRST:event_processingMenuItemActionPerformed
        ProcessingPreferencesDialog processingPreferencesDialog = new ProcessingPreferencesDialog(this, processingPreferences, true);
        if (!processingPreferencesDialog.isCanceled()) {
            processingPreferences = processingPreferencesDialog.getProcessingPreferences();
        }
    }//GEN-LAST:event_processingMenuItemActionPerformed

    /**
     * Enable/disable the Edit button for the settings.
     *
     * @param evt
     */
    private void settingsComboBoxActionPerformed(java.awt.event.ActionEvent evt) {//GEN-FIRST:event_settingsComboBoxActionPerformed
        editSettingsButton.setEnabled(settingsComboBox.getSelectedIndex() != 0);

        if (settingsComboBox.getSelectedIndex() != 0) {
            identificationParametersFile = IdentificationParametersFactory.getIdentificationParametersFile((String) settingsComboBox.getSelectedItem());
            try {
                identificationParameters = IdentificationParameters.getIdentificationParameters(identificationParametersFile);

                // load project specific PTMs
                String error = SearchHandler.loadModifications(identificationParameters.getSearchParameters());
                if (error != null) {
                    JOptionPane.showMessageDialog(this,
                            error,
                            "PTM Definition Changed", JOptionPane.WARNING_MESSAGE);
                }

                enableSearchEngineAndDeNovoPanels(true);
            } catch (Exception e) {
                JOptionPane.showMessageDialog(null,
                        "Failed to import search parameters from: " + identificationParametersFile.getAbsolutePath() + ".", "Search Parameters",
                        JOptionPane.WARNING_MESSAGE);
                e.printStackTrace();
            }
        } else {
            enableSearchEngineAndDeNovoPanels(false);
        }

        validateInput(false);
    }//GEN-LAST:event_settingsComboBoxActionPerformed

    /**
     * Open the MSConvert settings dialog.
     *
     * @param evt
     */
    private void msconvertSettingsButtonActionPerformed(java.awt.event.ActionEvent evt) {//GEN-FIRST:event_msconvertSettingsButtonActionPerformed
        boolean canceled = false;
        if (utilitiesUserPreferences.getProteoWizardPath() == null) {
            canceled = !editProteoWizardInstallation();
        }
        if (!canceled) {
            MsConvertParametersDialog msConvertParametersDialog = new MsConvertParametersDialog(this, msConvertParameters);
            if (!msConvertParametersDialog.isCanceled()) {
                msConvertParameters = msConvertParametersDialog.getMsConvertParameters();
            }
        }
    }//GEN-LAST:event_msconvertSettingsButtonActionPerformed

    /**
     * Edit the X!Tandem settings.
     *
     * @param evt the mouse event
     */
    private void xtandemSettingsButtonActionPerformed(java.awt.event.ActionEvent evt) {//GEN-FIRST:event_xtandemSettingsButtonActionPerformed
        UtilitiesUserPreferences utilitiesUserPreferences = UtilitiesUserPreferences.loadUserPreferences();
        SearchParameters searchParameters = identificationParameters.getSearchParameters();
        XtandemParameters oldXtandemParameters = (XtandemParameters) searchParameters.getIdentificationAlgorithmParameter(Advocate.xtandem.getIndex());
        XTandemSettingsDialog xtandemSettingsDialog = new XTandemSettingsDialog(this, oldXtandemParameters, searchParameters.getPtmSettings(),
                searchParameters.getFragmentIonAccuracyInDaltons(utilitiesUserPreferences.getRefMass()), true);

        boolean xtandemParametersSet = false;

        while (!xtandemParametersSet) {

            if (!xtandemSettingsDialog.isCancelled()) {
                XtandemParameters newXtandemParameters = xtandemSettingsDialog.getInput();

                // see if there are changes to the parameters and ask the user if these are to be saved
                if (!oldXtandemParameters.equals(newXtandemParameters) || xtandemSettingsDialog.modProfileEdited()) {

                    int value = JOptionPane.showConfirmDialog(this, "The search parameters have changed."
                            + "\nDo you want to save the changes?", "Save Changes?", JOptionPane.YES_NO_CANCEL_OPTION);

                    switch (value) {
                        case JOptionPane.YES_OPTION:
                            try {
                                searchParameters.setIdentificationAlgorithmParameter(Advocate.xtandem.getIndex(), newXtandemParameters);
                                searchParameters.setPtmSettings(xtandemSettingsDialog.getModificationProfile());
                                identificationParametersFactory.updateIdentificationParameters(identificationParameters, identificationParameters);
                                xtandemParametersSet = true;
                            } catch (Exception e) {
                                e.printStackTrace();
                                JOptionPane.showMessageDialog(null, "Error occurred while saving " + identificationParameters.getName()
                                        + ". Please verify the settings.", "File Error", JOptionPane.ERROR_MESSAGE);
                            }
                            break;
                        case JOptionPane.CANCEL_OPTION:
                            xtandemSettingsDialog = new XTandemSettingsDialog(this, newXtandemParameters, searchParameters.getPtmSettings(),
                                    searchParameters.getFragmentIonAccuracyInDaltons(utilitiesUserPreferences.getRefMass()), true);
                            break;
                        case JOptionPane.NO_OPTION:
                            xtandemParametersSet = true;
                            break;
                        default:
                            break;
                    }
                } else {
                    xtandemParametersSet = true;
                }
            } else {
                xtandemParametersSet = true;
            }
        }
    }//GEN-LAST:event_xtandemSettingsButtonActionPerformed

    /**
     * Edit the MyriMatch advanced settings.
     *
     * @param evt the mouse event
     */
    private void myriMatchSettingsButtonActionPerformed(java.awt.event.ActionEvent evt) {//GEN-FIRST:event_myriMatchSettingsButtonActionPerformed
        SearchParameters searchParameters = identificationParameters.getSearchParameters();
        MyriMatchParameters oldMyriMatchParameters = (MyriMatchParameters) searchParameters.getIdentificationAlgorithmParameter(Advocate.myriMatch.getIndex());
        MyriMatchSettingsDialog myriMatchParametersDialog = new MyriMatchSettingsDialog(this, oldMyriMatchParameters, true);

        boolean myriMatchParametersSet = false;

        while (!myriMatchParametersSet) {

            if (!myriMatchParametersDialog.isCancelled()) {
                MyriMatchParameters newMyriMatchParameters = myriMatchParametersDialog.getInput();

                // see if there are changes to the parameters and ask the user if these are to be saved
                if (!oldMyriMatchParameters.equals(newMyriMatchParameters)) {

                    int value = JOptionPane.showConfirmDialog(this, "The search parameters have changed."
                            + "\nDo you want to save the changes?", "Save Changes?", JOptionPane.YES_NO_CANCEL_OPTION);

                    switch (value) {
                        case JOptionPane.YES_OPTION:
                            try {
                                searchParameters.setIdentificationAlgorithmParameter(Advocate.myriMatch.getIndex(), newMyriMatchParameters);
                                identificationParametersFactory.updateIdentificationParameters(identificationParameters, identificationParameters);
                                myriMatchParametersSet = true;
                            } catch (Exception e) {
                                e.printStackTrace();
                                JOptionPane.showMessageDialog(null, "Error occurred while saving " + identificationParameters.getName()
                                        + ". Please verify the settings.", "File Error", JOptionPane.ERROR_MESSAGE);
                            }
                            break;
                        case JOptionPane.CANCEL_OPTION:
                            myriMatchParametersDialog = new MyriMatchSettingsDialog(this, newMyriMatchParameters, true);
                            break;
                        case JOptionPane.NO_OPTION:
                            myriMatchParametersSet = true;
                            break;
                        default:
                            break;
                    }
                } else {
                    myriMatchParametersSet = true;
                }
            } else {
                myriMatchParametersSet = true;
            }
        }
    }//GEN-LAST:event_myriMatchSettingsButtonActionPerformed

    /**
     * Edit the MS Amanda advanced settings.
     *
     * @param evt the mouse event
     */
    private void msAmandaSettingsButtonActionPerformed(java.awt.event.ActionEvent evt) {//GEN-FIRST:event_msAmandaSettingsButtonActionPerformed
        SearchParameters searchParameters = identificationParameters.getSearchParameters();
        MsAmandaParameters oldMsAmandaParameters = (MsAmandaParameters) searchParameters.getIdentificationAlgorithmParameter(Advocate.msAmanda.getIndex());
        MsAmandaSettingsDialog msAmandaParametersDialog = new MsAmandaSettingsDialog(this, oldMsAmandaParameters, true);

        boolean msAmandaParametersSet = false;

        while (!msAmandaParametersSet) {

            if (!msAmandaParametersDialog.isCancelled()) {
                MsAmandaParameters newMsAmandaParameters = msAmandaParametersDialog.getInput();

                // see if there are changes to the parameters and ask the user if these are to be saved
                if (!oldMsAmandaParameters.equals(newMsAmandaParameters)) {

                    int value = JOptionPane.showConfirmDialog(this, "The search parameters have changed."
                            + "\nDo you want to save the changes?", "Save Changes?", JOptionPane.YES_NO_CANCEL_OPTION);

                    switch (value) {
                        case JOptionPane.YES_OPTION:
                            try {
                                searchParameters.setIdentificationAlgorithmParameter(Advocate.msAmanda.getIndex(), newMsAmandaParameters);
                                identificationParametersFactory.updateIdentificationParameters(identificationParameters, identificationParameters);
                                msAmandaParametersSet = true;
                            } catch (Exception e) {
                                e.printStackTrace();
                                JOptionPane.showMessageDialog(null, "Error occurred while saving " + identificationParameters.getName()
                                        + ". Please verify the settings.", "File Error", JOptionPane.ERROR_MESSAGE);
                            }
                            break;
                        case JOptionPane.CANCEL_OPTION:
                            msAmandaParametersDialog = new MsAmandaSettingsDialog(this, newMsAmandaParameters, true);
                            break;
                        case JOptionPane.NO_OPTION:
                            msAmandaParametersSet = true;
                            break;
                        default:
                            break;
                    }
                } else {
                    msAmandaParametersSet = true;
                }
            } else {
                msAmandaParametersSet = true;
            }
        }
    }//GEN-LAST:event_msAmandaSettingsButtonActionPerformed

    /**
     * Edit the MS-GF+ settings.
     *
     * @param evt the mouse event
     */
    private void msgfSettingsButtonActionPerformed(java.awt.event.ActionEvent evt) {//GEN-FIRST:event_msgfSettingsButtonActionPerformed
        SearchParameters searchParameters = identificationParameters.getSearchParameters();
        MsgfParameters oldMsgfParameters = (MsgfParameters) searchParameters.getIdentificationAlgorithmParameter(Advocate.msgf.getIndex());
        if (oldMsgfParameters == null) { //backward compatibility check
            oldMsgfParameters = new MsgfParameters();
        }
        MsgfSettingsDialog msgfParametersDialog = new MsgfSettingsDialog(this, oldMsgfParameters, true);

        boolean msgfParametersSet = false;

        while (!msgfParametersSet) {

            if (!msgfParametersDialog.isCancelled()) {
                MsgfParameters newMsgfParameters = msgfParametersDialog.getInput();

                // see if there are changes to the parameters and ask the user if these are to be saved
                if (!oldMsgfParameters.equals(newMsgfParameters)) {

                    int value = JOptionPane.showConfirmDialog(this, "The search parameters have changed."
                            + "\nDo you want to save the changes?", "Save Changes?", JOptionPane.YES_NO_CANCEL_OPTION);

                    switch (value) {
                        case JOptionPane.YES_OPTION:
                            try {
                                searchParameters.setIdentificationAlgorithmParameter(Advocate.msgf.getIndex(), newMsgfParameters);
                                identificationParametersFactory.updateIdentificationParameters(identificationParameters, identificationParameters);
                                msgfParametersSet = true;
                            } catch (Exception e) {
                                e.printStackTrace();
                                JOptionPane.showMessageDialog(null, "Error occurred while saving " + identificationParameters.getName()
                                        + ". Please verify the settings.", "File Error", JOptionPane.ERROR_MESSAGE);
                            }
                            break;
                        case JOptionPane.CANCEL_OPTION:
                            msgfParametersDialog = new MsgfSettingsDialog(this, newMsgfParameters, true);
                            break;
                        case JOptionPane.NO_OPTION:
                            msgfParametersSet = true;
                            break;
                        default:
                            break;
                    }
                } else {
                    msgfParametersSet = true;
                }
            } else {
                msgfParametersSet = true;
            }
        }
    }//GEN-LAST:event_msgfSettingsButtonActionPerformed

    /**
     * Edit the OMSSA settings.
     *
     * @param evt the mouse event
     */
    private void omssaSettingsButtonActionPerformed(java.awt.event.ActionEvent evt) {//GEN-FIRST:event_omssaSettingsButtonActionPerformed
        SearchParameters searchParameters = identificationParameters.getSearchParameters();
        OmssaParameters oldOmssaParameters = (OmssaParameters) searchParameters.getIdentificationAlgorithmParameter(Advocate.omssa.getIndex());
        if (oldOmssaParameters == null) { //backward compatibility check
            oldOmssaParameters = new OmssaParameters();
        }
        OmssaSettingsDialog omssaParametersDialog = new OmssaSettingsDialog(this, oldOmssaParameters, true);

        boolean omssaParametersSet = false;

        while (!omssaParametersSet) {

            if (!omssaParametersDialog.isCancelled()) {
                OmssaParameters newOmssaParameters = omssaParametersDialog.getInput();

                // see if there are changes to the parameters and ask the user if these are to be saved
                if (!oldOmssaParameters.equals(newOmssaParameters)) {

                    int value = JOptionPane.showConfirmDialog(this, "The search parameters have changed."
                            + "\nDo you want to save the changes?", "Save Changes?", JOptionPane.YES_NO_CANCEL_OPTION);

                    switch (value) {
                        case JOptionPane.YES_OPTION:
                            try {
                                searchParameters.setIdentificationAlgorithmParameter(Advocate.omssa.getIndex(), newOmssaParameters);
                                identificationParametersFactory.updateIdentificationParameters(identificationParameters, identificationParameters);
                                omssaParametersSet = true;
                            } catch (Exception e) {
                                e.printStackTrace();
                                JOptionPane.showMessageDialog(null, "Error occurred while saving " + identificationParameters.getName()
                                        + ". Please verify the settings.", "File Error", JOptionPane.ERROR_MESSAGE);
                            }
                            break;
                        case JOptionPane.CANCEL_OPTION:
                            omssaParametersDialog = new OmssaSettingsDialog(this, newOmssaParameters, true);
                            break;
                        case JOptionPane.NO_OPTION:
                            omssaParametersSet = true;
                            break;
                        default:
                            break;
                    }
                } else {
                    omssaParametersSet = true;
                }
            } else {
                omssaParametersSet = true;
            }
        }
    }//GEN-LAST:event_omssaSettingsButtonActionPerformed

    /**
     * Edit the Comet settings.
     *
     * @param evt the mouse event
     */
    private void cometSettingsButtonActionPerformed(java.awt.event.ActionEvent evt) {//GEN-FIRST:event_cometSettingsButtonActionPerformed
        SearchParameters searchParameters = identificationParameters.getSearchParameters();
        CometParameters oldCometParameters = (CometParameters) searchParameters.getIdentificationAlgorithmParameter(Advocate.comet.getIndex());
        CometSettingsDialog cometSettingsDialog = new CometSettingsDialog(this, oldCometParameters, true);

        boolean cometParametersSet = false;

        while (!cometParametersSet) {

            if (!cometSettingsDialog.isCancelled()) {
                CometParameters newCometParameters = cometSettingsDialog.getInput();

                // see if there are changes to the parameters and ask the user if these are to be saved
                if (!oldCometParameters.equals(newCometParameters)) {

                    int value = JOptionPane.showConfirmDialog(this, "The search parameters have changed."
                            + "\nDo you want to save the changes?", "Save Changes?", JOptionPane.YES_NO_CANCEL_OPTION);

                    switch (value) {
                        case JOptionPane.YES_OPTION:
                            try {
                                searchParameters.setIdentificationAlgorithmParameter(Advocate.comet.getIndex(), newCometParameters);
                                identificationParametersFactory.updateIdentificationParameters(identificationParameters, identificationParameters);
                                cometParametersSet = true;
                            } catch (Exception e) {
                                e.printStackTrace();
                                JOptionPane.showMessageDialog(null, "Error occurred while saving " + identificationParameters.getName()
                                        + ". Please verify the settings.", "File Error", JOptionPane.ERROR_MESSAGE);
                            }
                            break;
                        case JOptionPane.CANCEL_OPTION:
                            cometSettingsDialog = new CometSettingsDialog(this, newCometParameters, true);
                            break;
                        case JOptionPane.NO_OPTION:
                            cometParametersSet = true;
                            break;
                        default:
                            break;
                    }
                } else {
                    cometParametersSet = true;
                }
            } else {
                cometParametersSet = true;
            }
        }
    }//GEN-LAST:event_cometSettingsButtonActionPerformed

    /**
     * Edit the Tide settings.
     *
     * @param evt the mouse event
     */
    private void tideSettingsButtonActionPerformed(java.awt.event.ActionEvent evt) {//GEN-FIRST:event_tideSettingsButtonActionPerformed
        SearchParameters searchParameters = identificationParameters.getSearchParameters();
        TideParameters oldTideParameters = (TideParameters) searchParameters.getIdentificationAlgorithmParameter(Advocate.tide.getIndex());
        if (oldTideParameters == null) { //backward compatibility check
            oldTideParameters = new TideParameters();
        }
        TideSettingsDialog tideParametersDialog = new TideSettingsDialog(this, oldTideParameters, true);

        boolean tideParametersSet = false;

        while (!tideParametersSet) {

            if (!tideParametersDialog.isCancelled()) {
                TideParameters newTideParameters = tideParametersDialog.getInput();

                // see if there are changes to the parameters and ask the user if these are to be saved
                if (!oldTideParameters.equals(newTideParameters)) {

                    int value = JOptionPane.showConfirmDialog(this, "The search parameters have changed."
                            + "\nDo you want to save the changes?", "Save Changes?", JOptionPane.YES_NO_CANCEL_OPTION);

                    switch (value) {
                        case JOptionPane.YES_OPTION:
                            try {
                                searchParameters.setIdentificationAlgorithmParameter(Advocate.tide.getIndex(), newTideParameters);
                                identificationParametersFactory.updateIdentificationParameters(identificationParameters, identificationParameters);
                                tideParametersSet = true;
                            } catch (Exception e) {
                                e.printStackTrace();
                                JOptionPane.showMessageDialog(null, "Error occurred while saving " + identificationParameters.getName()
                                        + ". Please verify the settings.", "File Error", JOptionPane.ERROR_MESSAGE);
                            }
                            break;
                        case JOptionPane.CANCEL_OPTION:
                            tideParametersDialog = new TideSettingsDialog(this, newTideParameters, true);
                            break;
                        case JOptionPane.NO_OPTION:
                            tideParametersSet = true;
                            break;
                        default:
                            break;
                    }
                } else {
                    tideParametersSet = true;
                }
            } else {
                tideParametersSet = true;
            }
        }
    }//GEN-LAST:event_tideSettingsButtonActionPerformed

    /**
     * Edit the Andromeda settings.
     *
     * @param evt the mouse event
     */
    private void andromedaSettingsButtonActionPerformed(java.awt.event.ActionEvent evt) {//GEN-FIRST:event_andromedaSettingsButtonActionPerformed
        SearchParameters searchParameters = identificationParameters.getSearchParameters();
        AndromedaParameters oldAndromedaParameters = (AndromedaParameters) searchParameters.getIdentificationAlgorithmParameter(Advocate.andromeda.getIndex());
        if (oldAndromedaParameters == null) { //backward compatibility check
            oldAndromedaParameters = new AndromedaParameters();
        }
        AndromedaSettingsDialog andromedaParametersDialog = new AndromedaSettingsDialog(this, oldAndromedaParameters, true);

        boolean andromedaParametersSet = false;

        while (!andromedaParametersSet) {

            if (!andromedaParametersDialog.isCancelled()) {
                AndromedaParameters newAndromedaParameters = andromedaParametersDialog.getInput();

                // see if there are changes to the parameters and ask the user if these are to be saved
                if (!oldAndromedaParameters.equals(newAndromedaParameters)) {

                    int value = JOptionPane.showConfirmDialog(this, "The search parameters have changed."
                            + "\nDo you want to save the changes?", "Save Changes?", JOptionPane.YES_NO_CANCEL_OPTION);

                    switch (value) {
                        case JOptionPane.YES_OPTION:
                            try {
                                searchParameters.setIdentificationAlgorithmParameter(Advocate.andromeda.getIndex(), newAndromedaParameters);
                                identificationParametersFactory.updateIdentificationParameters(identificationParameters, identificationParameters);
                                andromedaParametersSet = true;
                            } catch (Exception e) {
                                e.printStackTrace();
                                JOptionPane.showMessageDialog(null, "Error occurred while saving " + identificationParameters.getName()
                                        + ". Please verify the settings.", "File Error", JOptionPane.ERROR_MESSAGE);
                            }
                            break;
                        case JOptionPane.CANCEL_OPTION:
                            andromedaParametersDialog = new AndromedaSettingsDialog(this, newAndromedaParameters, true);
                            break;
                        case JOptionPane.NO_OPTION:
                            andromedaParametersSet = true;
                            break;
                        default:
                            break;
                    }
                } else {
                    andromedaParametersSet = true;
                }
            } else {
                andromedaParametersSet = true;
            }
        }
    }//GEN-LAST:event_andromedaSettingsButtonActionPerformed

    /**
     * Edit the PeptideShaker settings.
     *
     * @param evt the mouse event
     */
    private void peptideShakerSettingsButtonActionPerformed(java.awt.event.ActionEvent evt) {//GEN-FIRST:event_peptideShakerSettingsButtonActionPerformed
        openPeptideShakerSettings(true);
    }//GEN-LAST:event_peptideShakerSettingsButtonActionPerformed

    /**
     * Open the MyriMatch web page.
     *
     * @param evt the mouse event
     */
    private void myriMatchLinkLabelMouseReleased(java.awt.event.MouseEvent evt) {//GEN-FIRST:event_myriMatchLinkLabelMouseReleased
        this.setCursor(new java.awt.Cursor(java.awt.Cursor.WAIT_CURSOR));
        BareBonesBrowserLaunch.openURL("http://htmlpreview.github.io/?https://github.com/ProteoWizard/pwiz/blob/master/pwiz_tools/Bumbershoot/myrimatch/doc/index.html");
        this.setCursor(new java.awt.Cursor(java.awt.Cursor.DEFAULT_CURSOR));
    }//GEN-LAST:event_myriMatchLinkLabelMouseReleased

    /**
     * Open the identification parameters overview dialog.
     *
     * @param evt
     */
    private void editIdSettingsFilesMenuItemActionPerformed(java.awt.event.ActionEvent evt) {//GEN-FIRST:event_editIdSettingsFilesMenuItemActionPerformed
        new IdentificationParametersOverviewDialog(this);
        updateIdentificationSettingsDropDownMenu(false);
    }//GEN-LAST:event_editIdSettingsFilesMenuItemActionPerformed

    /**
     * Open the DirecTag advanced settings.
     *
     * @param evt
     */
    private void direcTagSettingsButtonActionPerformed(java.awt.event.ActionEvent evt) {//GEN-FIRST:event_direcTagSettingsButtonActionPerformed
        SearchParameters searchParameters = identificationParameters.getSearchParameters();
        DirecTagParameters oldDirecTagParameters = (DirecTagParameters) searchParameters.getIdentificationAlgorithmParameter(Advocate.direcTag.getIndex());
        DirecTagSettingsDialog direcTagParametersDialog = new DirecTagSettingsDialog(this, oldDirecTagParameters, true);

        boolean direcTagParametersSet = false;

        while (!direcTagParametersSet) {

            if (!direcTagParametersDialog.isCancelled()) {
                DirecTagParameters newDirecTagParameters = direcTagParametersDialog.getInput();

                // see if there are changes to the parameters and ask the user if these are to be saved
                if (!oldDirecTagParameters.equals(newDirecTagParameters)) {

                    int value = JOptionPane.showConfirmDialog(this, "The search parameters have changed."
                            + "\nDo you want to save the changes?", "Save Changes?", JOptionPane.YES_NO_CANCEL_OPTION);

                    switch (value) {
                        case JOptionPane.YES_OPTION:
                            try {
                                searchParameters.setIdentificationAlgorithmParameter(Advocate.direcTag.getIndex(), newDirecTagParameters);
                                identificationParametersFactory.updateIdentificationParameters(identificationParameters, identificationParameters);
                                direcTagParametersSet = true;
                            } catch (Exception e) {
                                e.printStackTrace();
                                JOptionPane.showMessageDialog(null, "Error occurred while saving " + identificationParameters.getName()
                                        + ". Please verify the settings.", "File Error", JOptionPane.ERROR_MESSAGE);
                            }
                            break;
                        case JOptionPane.CANCEL_OPTION:
                            direcTagParametersDialog = new DirecTagSettingsDialog(this, newDirecTagParameters, true);
                            break;
                        case JOptionPane.NO_OPTION:
                            direcTagParametersSet = true;
                            break;
                        default:
                            break;
                    }
                } else {
                    direcTagParametersSet = true;
                }
            } else {
                direcTagParametersSet = true;
            }
        }
    }//GEN-LAST:event_direcTagSettingsButtonActionPerformed

    /**
     * Changes the cursor back to the default cursor.
     *
     * @param evt
     */
    private void direcTagSettingsButtonMouseExited(java.awt.event.MouseEvent evt) {//GEN-FIRST:event_direcTagSettingsButtonMouseExited
        this.setCursor(new java.awt.Cursor(java.awt.Cursor.DEFAULT_CURSOR));
    }//GEN-LAST:event_direcTagSettingsButtonMouseExited

    /**
     * Changes the cursor into a hand cursor.
     *
     * @param evt
     */
    private void direcTagSettingsButtonMouseEntered(java.awt.event.MouseEvent evt) {//GEN-FIRST:event_direcTagSettingsButtonMouseEntered
        this.setCursor(new java.awt.Cursor(java.awt.Cursor.HAND_CURSOR));
    }//GEN-LAST:event_direcTagSettingsButtonMouseEntered

    /**
     * Changes the cursor back to the default cursor.
     *
     * @param evt
     */
    private void direcTagLinkLabelMouseExited(java.awt.event.MouseEvent evt) {//GEN-FIRST:event_direcTagLinkLabelMouseExited
        this.setCursor(new java.awt.Cursor(java.awt.Cursor.DEFAULT_CURSOR));
    }//GEN-LAST:event_direcTagLinkLabelMouseExited

    /**
     * Changes the cursor into a hand cursor.
     *
     * @param evt
     */
    private void direcTagLinkLabelMouseEntered(java.awt.event.MouseEvent evt) {//GEN-FIRST:event_direcTagLinkLabelMouseEntered
        this.setCursor(new java.awt.Cursor(java.awt.Cursor.HAND_CURSOR));
    }//GEN-LAST:event_direcTagLinkLabelMouseEntered

    /**
     * Open the DirecTag web page.
     *
     * @param evt
     */
    private void direcTagLinkLabelMouseClicked(java.awt.event.MouseEvent evt) {//GEN-FIRST:event_direcTagLinkLabelMouseClicked
        this.setCursor(new java.awt.Cursor(java.awt.Cursor.WAIT_CURSOR));
        BareBonesBrowserLaunch.openURL("http://fenchurch.mc.vanderbilt.edu/bumbershoot/directag");
        this.setCursor(new java.awt.Cursor(java.awt.Cursor.DEFAULT_CURSOR));
    }//GEN-LAST:event_direcTagLinkLabelMouseClicked

    /**
     * Enable/disable DirecTag.
     *
     * @param evt the action event
     */
    private void direcTagButtonActionPerformed(java.awt.event.ActionEvent evt) {//GEN-FIRST:event_direcTagButtonActionPerformed
        enableDirecTagJCheckBox.setSelected(!enableDirecTagJCheckBox.isSelected());
        enableDirecTagJCheckBoxActionPerformed(null);
    }//GEN-LAST:event_direcTagButtonActionPerformed

    /**
     * Changes the cursor back to the default cursor.
     *
     * @param evt
     */
    private void direcTagButtonMouseExited(java.awt.event.MouseEvent evt) {//GEN-FIRST:event_direcTagButtonMouseExited
        this.setCursor(new java.awt.Cursor(java.awt.Cursor.DEFAULT_CURSOR));
    }//GEN-LAST:event_direcTagButtonMouseExited

    /**
     * Changes the cursor into a hand cursor.
     *
     * @param evt
     */
    private void direcTagButtonMouseEntered(java.awt.event.MouseEvent evt) {//GEN-FIRST:event_direcTagButtonMouseEntered
        this.setCursor(new java.awt.Cursor(java.awt.Cursor.HAND_CURSOR));
    }//GEN-LAST:event_direcTagButtonMouseEntered

    /**
     * Set DirecTag enabled.
     *
     * @param evt the action event
     */
    private void enableDirecTagJCheckBoxActionPerformed(java.awt.event.ActionEvent evt) {//GEN-FIRST:event_enableDirecTagJCheckBoxActionPerformed
        searchHandler.setDirecTagEnabled(enableDirecTagJCheckBox.isSelected());
        if (enableDirecTagJCheckBox.isSelected()) {
            boolean valid = validateSearchEngineInstallation(Advocate.direcTag, searchHandler.getDirecTagLocation(), true);
            if (!valid) {
                new SoftwareLocationDialog(this, true);
            }
        }
        validateInput(false);
    }//GEN-LAST:event_enableDirecTagJCheckBoxActionPerformed

    /**
     * Open the Novor advanced settings.
     *
     * @param evt
     */
    private void novorSettingsButtonActionPerformed(java.awt.event.ActionEvent evt) {//GEN-FIRST:event_novorSettingsButtonActionPerformed
        SearchParameters searchParameters = identificationParameters.getSearchParameters();
        NovorParameters oldNovorParameters = (NovorParameters) searchParameters.getIdentificationAlgorithmParameter(Advocate.novor.getIndex());
        NovorSettingsDialog novorParametersDialog = new NovorSettingsDialog(this, oldNovorParameters, true);

        boolean novorParametersSet = false;

        while (!novorParametersSet) {

            if (!novorParametersDialog.isCancelled()) {
                NovorParameters newNovorParameters = novorParametersDialog.getInput();

                // see if there are changes to the parameters and ask the user if these are to be saved
                if (!oldNovorParameters.equals(newNovorParameters)) {

                    int value = JOptionPane.showConfirmDialog(this, "The search parameters have changed."
                            + "\nDo you want to save the changes?", "Save Changes?", JOptionPane.YES_NO_CANCEL_OPTION);

                    switch (value) {
                        case JOptionPane.YES_OPTION:
                            try {
                                searchParameters.setIdentificationAlgorithmParameter(Advocate.novor.getIndex(), newNovorParameters);
                                identificationParametersFactory.updateIdentificationParameters(identificationParameters, identificationParameters);
                                novorParametersSet = true;
                            } catch (Exception e) {
                                e.printStackTrace();
                                JOptionPane.showMessageDialog(null, "Error occurred while saving " + identificationParameters.getName()
                                        + ". Please verify the settings.", "File Error", JOptionPane.ERROR_MESSAGE);
                            }
                            break;
                        case JOptionPane.CANCEL_OPTION:
                            novorParametersDialog = new NovorSettingsDialog(this, newNovorParameters, true);
                            break;
                        case JOptionPane.NO_OPTION:
                            novorParametersSet = true;
                            break;
                        default:
                            break;
                    }
                } else {
                    novorParametersSet = true;
                }
            } else {
                novorParametersSet = true;
            }
        }
    }//GEN-LAST:event_novorSettingsButtonActionPerformed

    /**
     * Changes the cursor back to the default cursor.
     *
     * @param evt
     */
    private void novorSettingsButtonMouseExited(java.awt.event.MouseEvent evt) {//GEN-FIRST:event_novorSettingsButtonMouseExited
        this.setCursor(new java.awt.Cursor(java.awt.Cursor.DEFAULT_CURSOR));
    }//GEN-LAST:event_novorSettingsButtonMouseExited

    /**
     * Changes the cursor into a hand cursor.
     *
     * @param evt
     */
    private void novorSettingsButtonMouseEntered(java.awt.event.MouseEvent evt) {//GEN-FIRST:event_novorSettingsButtonMouseEntered
        this.setCursor(new java.awt.Cursor(java.awt.Cursor.HAND_CURSOR));
    }//GEN-LAST:event_novorSettingsButtonMouseEntered

    /**
     * Changes the cursor back to the default cursor.
     *
     * @param evt
     */
    private void novorLinkLabelMouseExited(java.awt.event.MouseEvent evt) {//GEN-FIRST:event_novorLinkLabelMouseExited
        this.setCursor(new java.awt.Cursor(java.awt.Cursor.DEFAULT_CURSOR));
    }//GEN-LAST:event_novorLinkLabelMouseExited

    /**
     * Changes the cursor into a hand cursor.
     *
     * @param evt
     */
    private void novorLinkLabelMouseEntered(java.awt.event.MouseEvent evt) {//GEN-FIRST:event_novorLinkLabelMouseEntered
        this.setCursor(new java.awt.Cursor(java.awt.Cursor.HAND_CURSOR));
    }//GEN-LAST:event_novorLinkLabelMouseEntered

    /**
     * Open the Novor web page.
     *
     * @param evt
     */
    private void novorLinkLabelMouseClicked(java.awt.event.MouseEvent evt) {//GEN-FIRST:event_novorLinkLabelMouseClicked
        this.setCursor(new java.awt.Cursor(java.awt.Cursor.WAIT_CURSOR));
        BareBonesBrowserLaunch.openURL("http://rapidnovor.com");
        this.setCursor(new java.awt.Cursor(java.awt.Cursor.DEFAULT_CURSOR));
    }//GEN-LAST:event_novorLinkLabelMouseClicked

    /**
     * Enable/disable Novor.
     *
     * @param evt the action event
     */
    private void novorButtonActionPerformed(java.awt.event.ActionEvent evt) {//GEN-FIRST:event_novorButtonActionPerformed
        enableNovorJCheckBox.setSelected(!enableNovorJCheckBox.isSelected());
        enableNovorJCheckBoxActionPerformed(null);
    }//GEN-LAST:event_novorButtonActionPerformed

    /**
     * Changes the cursor back to the default cursor.
     *
     * @param evt
     */
    private void novorButtonMouseExited(java.awt.event.MouseEvent evt) {//GEN-FIRST:event_novorButtonMouseExited
        this.setCursor(new java.awt.Cursor(java.awt.Cursor.DEFAULT_CURSOR));
    }//GEN-LAST:event_novorButtonMouseExited

    /**
     * Changes the cursor into a hand cursor.
     *
     * @param evt
     */
    private void novorButtonMouseEntered(java.awt.event.MouseEvent evt) {//GEN-FIRST:event_novorButtonMouseEntered
        this.setCursor(new java.awt.Cursor(java.awt.Cursor.HAND_CURSOR));
    }//GEN-LAST:event_novorButtonMouseEntered

    /**
     * Set Novor enabled.
     *
     * @param evt the action event
     */
    private void enableNovorJCheckBoxActionPerformed(java.awt.event.ActionEvent evt) {//GEN-FIRST:event_enableNovorJCheckBoxActionPerformed
        searchHandler.setNovorEnabled(enableNovorJCheckBox.isSelected());
        if (enableNovorJCheckBox.isSelected()) {
            boolean valid = validateSearchEngineInstallation(Advocate.novor, searchHandler.getNovorLocation(), true);
            if (!valid) {
                new SoftwareLocationDialog(this, true);
            }
        }
        validateInput(false);
    }//GEN-LAST:event_enableNovorJCheckBoxActionPerformed

    // Variables declaration - do not modify//GEN-BEGIN:variables
    private javax.swing.JButton aboutButton;
    private javax.swing.JMenuItem aboutMenuItem;
    private javax.swing.JButton addSettingsButton;
    private javax.swing.JButton addSpectraButton;
    private javax.swing.JMenuItem advancedSettingsMenuItem;
    private javax.swing.JButton andromedaButton;
    private javax.swing.JLabel andromedaLinkLabel;
    private javax.swing.JButton andromedaSettingsButton;
    private javax.swing.JButton andromedaSupportButton;
    private javax.swing.JButton clearSpectraButton;
    private javax.swing.JButton cometButton;
    private javax.swing.JLabel cometLinkLabel;
    private javax.swing.JButton cometSettingsButton;
    private javax.swing.JButton cometSupportButton;
    private javax.swing.JPanel deNovoPanel;
    private javax.swing.JButton direcTagButton;
    private javax.swing.JLabel direcTagLinkLabel;
    private javax.swing.JButton direcTagSettingsButton;
    private javax.swing.JButton direcTagSupportButton;
    private javax.swing.JMenuItem editIdSettingsFilesMenuItem;
    private javax.swing.JMenu editMenu;
    private javax.swing.JMenuItem editModificationsEditMenuItem;
    private javax.swing.JMenuItem editModificationsMenuItem;
    private javax.swing.JLabel editReporterSettingsLabel;
    private javax.swing.JMenuItem editSearchEngineLocationsMenuItem;
    private javax.swing.JButton editSettingsButton;
    private javax.swing.JCheckBox enableAndromedaJCheckBox;
    private javax.swing.JCheckBox enableCometJCheckBox;
    private javax.swing.JCheckBox enableDirecTagJCheckBox;
    private javax.swing.JCheckBox enableMsAmandaJCheckBox;
    private javax.swing.JCheckBox enableMsgfJCheckBox;
    private javax.swing.JCheckBox enableMyriMatchJCheckBox;
    private javax.swing.JCheckBox enableNovorJCheckBox;
    private javax.swing.JCheckBox enableOmssaJCheckBox;
    private javax.swing.JCheckBox enableTideJCheckBox;
    private javax.swing.JCheckBox enableXTandemJCheckBox;
    private javax.swing.JMenuItem exitMenuItem;
    private javax.swing.JMenu fileMenu;
    private javax.swing.JMenu helpMenu;
    private javax.swing.JMenuItem helpMenuItem;
    private javax.swing.JPanel inputFilesPanel;
    private javax.swing.JMenuItem jMenuItem1;
    private javax.swing.JPopupMenu.Separator jSeparator1;
    private javax.swing.JPopupMenu.Separator jSeparator16;
    private javax.swing.JPopupMenu.Separator jSeparator17;
    private javax.swing.JPopupMenu.Separator jSeparator2;
    private javax.swing.JMenuItem javaSettingsJMenuItem;
    private javax.swing.JMenuItem logReportMenu;
    private javax.swing.JMenuBar menuBar;
    private javax.swing.JPopupMenu modificationOptionsPopupMenu;
    private javax.swing.JButton msAmandaButton;
    private javax.swing.JLabel msAmandaLinkLabel;
    private javax.swing.JButton msAmandaSettingsButton;
    private javax.swing.JButton msAmandaSupportButton;
    private javax.swing.JButton msconvertButton;
    private javax.swing.JCheckBox msconvertCheckBox;
    private javax.swing.JLabel msconvertLabel;
    private javax.swing.JButton msconvertSettingsButton;
    private javax.swing.JButton msconvertSupportButton;
    private javax.swing.JButton msgfButton;
    private javax.swing.JLabel msgfLinkLabel;
    private javax.swing.JButton msgfSettingsButton;
    private javax.swing.JButton msgfSupportButton;
    private javax.swing.JButton myriMatchButton;
    private javax.swing.JLabel myriMatchLinkLabel;
    private javax.swing.JButton myriMatchSettingsButton;
    private javax.swing.JButton myrimatchSupportButton;
    private javax.swing.JButton novorButton;
    private javax.swing.JLabel novorLinkLabel;
    private javax.swing.JButton novorSettingsButton;
    private javax.swing.JButton novorSupportButton;
    private javax.swing.JButton omssaButton;
    private javax.swing.JLabel omssaLinkLabel;
    private javax.swing.JButton omssaSettingsButton;
    private javax.swing.JButton omssaSupportButton;
    private javax.swing.JTextField outputFolderTxt;
    private javax.swing.JButton peptideShakerButton;
    private javax.swing.JCheckBox peptideShakerCheckBox;
    private javax.swing.JLabel peptideShakerLabel;
    private javax.swing.JButton peptideShakerSettingsButton;
    private javax.swing.JButton peptideShakerSupportButton;
    private javax.swing.JPanel postProcessingPanel;
    private javax.swing.JPanel preProcessingPanel;
    private javax.swing.JMenuItem privacyMenuItem;
    private javax.swing.JMenuItem processingMenuItem;
    private javax.swing.JButton reporterButton;
    private javax.swing.JCheckBox reporterCheckBox;
    private javax.swing.JLabel reporterLabel;
    private javax.swing.JPanel reporterPostProcessPanel;
    private javax.swing.JMenuItem resourceSettingsMenuItem;
    private javax.swing.JButton resultFolderBrowseButton;
    private javax.swing.JLabel resultFolderLbl;
    private javax.swing.JButton searchButton;
    private javax.swing.JPanel searchEnginesLocationPanel;
    private javax.swing.JPanel searchEnginesPanel;
    private javax.swing.JScrollPane searchEnginesScrollPane;
    private javax.swing.JLabel searchGUIPublicationLabel;
    private javax.swing.JLabel searchSettingsLbl;
    private javax.swing.JComboBox settingsComboBox;
    private javax.swing.JLabel spectraFilesLabel;
    private javax.swing.JTextField spectraFilesTxt;
    private javax.swing.JPanel taskEditorPanel;
    private javax.swing.JButton tideButton;
    private javax.swing.JLabel tideLinkLabel;
    private javax.swing.JButton tideSettingsButton;
    private javax.swing.JButton tideSupportButton;
    private javax.swing.JButton xtandemButton;
    private javax.swing.JLabel xtandemLinkLabel;
    private javax.swing.JButton xtandemSettingsButton;
    private javax.swing.JButton xtandemSupportButton;
    // End of variables declaration//GEN-END:variables

    /**
     * Edits the identification parameters.
     */
    private void editIdentificationParameters() {

        IdentificationParametersEditionDialog identificationParametersEditionDialog = new IdentificationParametersEditionDialog(
                this, identificationParameters, searchHandler.getConfigurationFile(), Toolkit.getDefaultToolkit().getImage(getClass().getResource("/icons/searchgui.gif")),
                Toolkit.getDefaultToolkit().getImage(getClass().getResource("/icons/searchgui-orange.gif")), lastSelectedFolder, null, true);

        if (!identificationParametersEditionDialog.isCanceled()) {
            IdentificationParameters tempIdentificationParameters = identificationParametersEditionDialog.getIdentificationParameters();
            identificationParametersFile = IdentificationParametersFactory.getIdentificationParametersFile(tempIdentificationParameters.getName());
            setIdentificationParameters(tempIdentificationParameters);
        }
    }

    /**
     * Opens a dialog allowing the setting of paths.
     */
    public void editPathSettings() {
        try {
            HashMap<PathKey, String> pathSettings = new HashMap<PathKey, String>();
            for (SearchGUIPathPreferences.SearchGUIPathKey searchGUIPathKey : SearchGUIPathPreferences.SearchGUIPathKey.values()) {
                pathSettings.put(searchGUIPathKey, SearchGUIPathPreferences.getPathPreference(searchGUIPathKey, getJarFilePath()));
            }
            for (UtilitiesPathPreferences.UtilitiesPathKey utilitiesPathKey : UtilitiesPathPreferences.UtilitiesPathKey.values()) {
                pathSettings.put(utilitiesPathKey, UtilitiesPathPreferences.getPathPreference(utilitiesPathKey));
            }
            PathSettingsDialog pathSettingsDialog = new PathSettingsDialog(this, "SearchGUI", pathSettings);
            if (!pathSettingsDialog.isCanceled()) {
                HashMap<PathKey, String> newSettings = pathSettingsDialog.getKeyToPathMap();
                for (PathKey pathKey : pathSettings.keySet()) {
                    String oldPath = pathSettings.get(pathKey);
                    String newPath = newSettings.get(pathKey);
                    if (oldPath == null && newPath != null
                            || oldPath != null && newPath == null
                            || oldPath != null && newPath != null && !oldPath.equals(newPath)) {
                        SearchGUIPathPreferences.setPathPreference(pathKey, newPath);
                    }
                }
                // write path file preference
                File destinationFile = new File(getJarFilePath(), UtilitiesPathPreferences.configurationFileName);
                try {
                    SearchGUIPathPreferences.writeConfigurationToFile(destinationFile, getJarFilePath());
                    restart();
                } catch (Exception e) {
                    e.printStackTrace();
                    JOptionPane.showMessageDialog(this, new String[]{"An error occurred while setting the configuration ", e.getMessage()}, "Error Reading File", JOptionPane.WARNING_MESSAGE);
                }
            }
        } catch (Exception e) {
            e.printStackTrace();
            JOptionPane.showMessageDialog(this, new String[]{"An error occurred while setting the configuration ", e.getMessage()}, "Error Reading File", JOptionPane.WARNING_MESSAGE);
        }
    }

    /**
     * Opens a dialog allowing the user to edit the PeptideShaker settings.
     */
    private void editPeptideShakerSettings() {

        PeptideShakerSettingsDialog psSettingsDialog = new PeptideShakerSettingsDialog(this, true, searchHandler.getMascotFiles());
        if (!psSettingsDialog.isCanceled()) {
            searchHandler.setExperimentLabel(psSettingsDialog.getProjectName());
            searchHandler.setSampleLabel(psSettingsDialog.getSampleName());
            searchHandler.setReplicateNumber(psSettingsDialog.getReplicateNumber());
            searchHandler.setPeptideShakerFile(psSettingsDialog.getPeptideShakerOutputFile());
            searchHandler.setMascotFiles(psSettingsDialog.getMascotFiles());
        } else {
            peptideShakerCheckBox.setSelected(false);
        }
    }

    /**
     * Sets a new output folder.
     *
     * @param aFolder the new output folder
     */
    private void setOutputFolder(File aFolder) {
        if (aFolder != null) {
            outputFolder = aFolder;
            outputFolderTxt.setText(outputFolder.getAbsolutePath());
            if (outputFolderTxt.getText().length() > 70) {
                outputFolderTxt.setHorizontalAlignment(JTextField.LEADING);
            } else {
                outputFolderTxt.setHorizontalAlignment(JTextField.CENTER);
            }
        }
    }

    /**
     * Returns the output folder.
     *
     * @return the output folder
     */
    public File getOutputFolder() {
        return outputFolder;
    }

    /**
     * Set the spectrum files.
     *
     * @param files the spectrum files.
     */
    private void setSpectrumFiles(ArrayList<File> mgfFiles, ArrayList<File> rawFiles) {

        if (mgfFiles != null) {
            this.mgfFiles = mgfFiles;
        } else {
            mgfFiles = new ArrayList<File>();
        }

        if (rawFiles != null) {
            this.rawFiles = rawFiles;
        } else {
            rawFiles = new ArrayList<File>();
        }

        // note: already done in the command line
//        // verify that all mgf files have different names
//        if (!verifyMgfFilesNames()) {
//            mgfFiles.clear();
//        } else {
//            // check if some of the mgfs are too big
//            verifyMgfFilesSize();
//        }
        spectraFilesTxt.setText((mgfFiles.size() + rawFiles.size()) + " file(s) selected");
    }

    /**
     * Returns the spectra files selected.
     *
     * @return the spectra file selected
     */
    public ArrayList<File> getMgfFiles() {
        return mgfFiles;
    }

    /**
     * Validate that the search engines work.
     *
     * @param showMessage show massage to the user
     * @return true, if both search engines seem to work
     */
    public boolean validateSearchEngines(boolean showMessage) {

        boolean omssaValid = true;
        boolean xtandemValid = true;
        boolean msgfValid = true;
        boolean msAmandaValid = true;
        boolean myriMatchValid = true;
        boolean cometValid = true;
        boolean tideValid = true;
        boolean andromedaValid = true;
        boolean novorValid = true;
        boolean direcTagValid = true;

        if (enableOmssaJCheckBox.isSelected()) {
            omssaValid = validateSearchEngineInstallation(Advocate.omssa, searchHandler.getOmssaLocation(), showMessage);
        }
        if (enableXTandemJCheckBox.isSelected()) {
            xtandemValid = validateSearchEngineInstallation(Advocate.xtandem, searchHandler.getXtandemLocation(), showMessage);
        }
        if (enableMsgfJCheckBox.isSelected()) {
            msgfValid = validateSearchEngineInstallation(Advocate.msgf, searchHandler.getMsgfLocation(), showMessage);
        }
        if (enableMsAmandaJCheckBox.isSelected()) {
            msAmandaValid = validateSearchEngineInstallation(Advocate.msAmanda, searchHandler.getMsAmandaLocation(), showMessage);
        }
        if (enableMyriMatchJCheckBox.isSelected()) {
            myriMatchValid = validateSearchEngineInstallation(Advocate.myriMatch, searchHandler.getMyriMatchLocation(), showMessage);
        }
        if (enableCometJCheckBox.isSelected()) {
            cometValid = validateSearchEngineInstallation(Advocate.comet, searchHandler.getCometLocation(), showMessage);
        }
        if (enableTideJCheckBox.isSelected()) {
            tideValid = validateSearchEngineInstallation(Advocate.tide, searchHandler.getTideLocation(), showMessage);
        }
        if (enableAndromedaJCheckBox.isSelected()) {
            andromedaValid = validateSearchEngineInstallation(Advocate.andromeda, searchHandler.getAndromedaLocation(), showMessage);
        }
        if (enableNovorJCheckBox.isSelected()) {
            novorValid = validateSearchEngineInstallation(Advocate.novor, searchHandler.getNovorLocation(), showMessage);
        }
        if (enableDirecTagJCheckBox.isSelected()) {
            direcTagValid = validateSearchEngineInstallation(Advocate.direcTag, searchHandler.getDirecTagLocation(), showMessage);
        }

        if (!omssaValid || !xtandemValid || !msgfValid || !msAmandaValid || !myriMatchValid
                || !cometValid || !tideValid || !andromedaValid || !novorValid || !direcTagValid) {
            new SoftwareLocationDialog(this, true);
        }

        return omssaValid && xtandemValid && msgfValid && msAmandaValid && myriMatchValid
                && cometValid && tideValid && andromedaValid && novorValid && direcTagValid;
    }

    /**
     * Validates the input.
     *
     * @param showMessage if true an error messages are shown to the users
     * @return a boolean indicating if the input is valid.
     */
    private boolean validateInput(boolean showMessage) {

        boolean valid = true;

        if (!enableOmssaJCheckBox.isSelected() && !enableXTandemJCheckBox.isSelected()
                && !enableMsgfJCheckBox.isSelected() && !enableMsAmandaJCheckBox.isSelected()
                && !enableMyriMatchJCheckBox.isSelected()
                && !enableCometJCheckBox.isSelected()
                && !enableTideJCheckBox.isSelected()
                && !enableAndromedaJCheckBox.isSelected()
                && !enableNovorJCheckBox.isSelected()
                && !enableDirecTagJCheckBox.isSelected()) {
            if (showMessage && valid) {
                JOptionPane.showMessageDialog(this, "You need to select at least one search engine or de novo algorithm.", "Input Error", JOptionPane.WARNING_MESSAGE);
            }
            valid = false;
        }

        if (mgfFiles.isEmpty() && rawFiles.isEmpty()) {
            if (showMessage && valid) {
                JOptionPane.showMessageDialog(this, "You need to select at least one spectrum file.", "Spectra Files Not Found", JOptionPane.WARNING_MESSAGE);
            }
            spectraFilesLabel.setForeground(Color.RED);
            spectraFilesLabel.setToolTipText("Please select at least one spectrum file");
            spectraFilesTxt.setToolTipText(null);
            valid = false;
            spectraFilesTxt.setCursor(new java.awt.Cursor(java.awt.Cursor.DEFAULT_CURSOR));
        } else {
            spectraFilesLabel.setToolTipText(null);
            spectraFilesTxt.setToolTipText("Click to see the selected files");
            spectraFilesTxt.setCursor(new java.awt.Cursor(java.awt.Cursor.HAND_CURSOR));
            spectraFilesLabel.setForeground(Color.BLACK);
        }

        // validate the search parameters
        if (!validateParametersInput(showMessage)) {
            valid = false;
        }

        // validate the output folder
        if (outputFolderTxt.getText() == null || outputFolderTxt.getText().trim().equals("")) {
            if (showMessage && valid) {
                JOptionPane.showMessageDialog(this, "You need to specify an output folder.", "Output Folder Not Found", JOptionPane.WARNING_MESSAGE);
            }
            resultFolderLbl.setForeground(Color.RED);
            resultFolderLbl.setToolTipText("Please select an output folder");
            valid = false;
        } else if (!new File(outputFolderTxt.getText()).exists()) {
            int value = JOptionPane.showConfirmDialog(this, "The selected output folder does not exist. Do you want to create it?", "Folder Not Found", JOptionPane.YES_NO_OPTION);

            if (value == JOptionPane.YES_OPTION) {
                boolean success = new File(outputFolderTxt.getText()).mkdir();

                if (!success) {
                    JOptionPane.showMessageDialog(this, "Failed to create the output folder. Please create it manually and re-select it.", "File Error", JOptionPane.ERROR_MESSAGE);
                    valid = false;
                } else {
                    resultFolderLbl.setForeground(Color.BLACK);
                    resultFolderLbl.setToolTipText(null);
                }
            }
        } else {
            resultFolderLbl.setForeground(Color.BLACK);
            resultFolderLbl.setToolTipText(null);
        }

        searchButton.setEnabled(valid);
        return valid;
    }

    /**
     * Inspects the parameter validity.
     *
     * @param showMessage if true an error message is shown to the users
     * @return a boolean indicating if the parameters are valid
     */
    public boolean validateParametersInput(boolean showMessage) {

        if (identificationParameters == null || identificationParametersFile == null || searchHandler == null) {
            return false;
        }

        if (settingsComboBox.getSelectedIndex() == 0) {
            searchSettingsLbl.setForeground(Color.RED);
            searchSettingsLbl.setToolTipText("Please check the search settings");
            return false;
        } else {
            String parametersName = identificationParameters.getName();
            if (parametersName == null) {
                parametersName = Util.removeExtension(identificationParametersFile.getName());
            }
            SearchParameters searchParameters = identificationParameters.getSearchParameters();
            SearchSettingsDialog settingsDialog = new SearchSettingsDialog(this, searchParameters,
                    Toolkit.getDefaultToolkit().getImage(getClass().getResource("/icons/searchgui.gif")),
                    Toolkit.getDefaultToolkit().getImage(getClass().getResource("/icons/searchgui-orange.gif")),
                    false, true, searchHandler.getConfigurationFile(), lastSelectedFolder, parametersName, true);
            boolean valid = settingsDialog.validateParametersInput(false);

            if (!valid) {
                if (showMessage) {
                    settingsDialog.validateParametersInput(true);
                    editIdentificationParameters();
                } else {
                    searchSettingsLbl.setForeground(Color.RED);
                    searchSettingsLbl.setToolTipText("Please check the search settings");
                }
            } else {
                searchParameters.setRefMass(utilitiesUserPreferences.getRefMass());
                searchSettingsLbl.setToolTipText(null);
                searchSettingsLbl.setForeground(Color.BLACK);
            }

            return valid;
        }
    }

    /**
     * Verifies that all mgf files have different names and displays a warning
     * with the first conflict encountered.
     *
     * @return true if all mgf files have different names, false otherwise
     */
    public boolean verifyMgfFilesNames() {
        for (File file1 : mgfFiles) {
            for (File file2 : mgfFiles) {
                if (file1 != file2 && file1.getName().equals(file2.getName())) {

                    this.setIconImage(Toolkit.getDefaultToolkit().getImage(getClass().getResource("/icons/searchgui.gif")));

                    JOptionPane.showMessageDialog(this,
                            "The following files have the same name: \n"
                            + file1.getAbsolutePath() + "\n"
                            + file2.getAbsolutePath() + "\n\n"
                            + "Please select files with unique file names.",
                            "Identical File Names!",
                            JOptionPane.WARNING_MESSAGE);

                    this.setIconImage(Toolkit.getDefaultToolkit().getImage(getClass().getResource("/icons/searchgui-orange.gif")));

                    return false;
                }
            }
        }
        return true;
    }

    /**
     * Validates an MGF file.
     *
     * @param currentSpectrumFile the MGF file to validate
     * @param waitingHandler the waiting handler
     * @return true, if the file is validated, false if canceled by the user
     */
    private boolean validateMgfFile(File currentSpectrumFile, WaitingHandler waitingHandler) {

        boolean canceled = false;

        try {
            // index the file, if needed
            spectrumFactory.addSpectra(currentSpectrumFile, waitingHandler);

            if (waitingHandler.isRunCanceled()) {
                return false;
            }

            // @TODO: merge with code from the cli (and make it gui independent!)
            File indexFile = new File(currentSpectrumFile.getParent(), currentSpectrumFile.getName() + ".cui");

            // check for missing spectrum titles
            if (spectrumFactory.getIndex(indexFile).getSpectrumTitles().size() < spectrumFactory.getIndex(indexFile).getNSpectra()) {

                this.setIconImage(Toolkit.getDefaultToolkit().getImage(getClass().getResource("/icons/searchgui.gif")));

                String errorText;

                if (spectrumFactory.getIndex(indexFile).getSpectrumTitles().isEmpty()) {
                    errorText = "No spectrum titles found in file: ";
                } else {
                    errorText = "Spectrum titles missing in file: ";
                }

                Object[] options = {"Yes", "No", "Cancel"};
                int result = JOptionPane.showOptionDialog(this,
                        errorText + " \'" + currentSpectrumFile.getName() + "\'.\n"
                        + "Spectrum titles are mandatory in SearchGUI and PeptideShaker.\n"
                        + "Add the missing spectrum titles?",
                        "Spectrum Titles?", JOptionPane.YES_NO_CANCEL_OPTION, JOptionPane.QUESTION_MESSAGE, null, options, options[0]);

                if (result == JOptionPane.YES_OPTION) {
                    // add missing titles
                    this.setIconImage(Toolkit.getDefaultToolkit().getImage(getClass().getResource("/icons/searchgui-orange.gif")));
                    progressDialog.setTitle("Adding Missing Spectrum Titles. Please Wait...");
                    spectrumFactory.closeFiles();
                    MgfReader.addMissingSpectrumTitles(currentSpectrumFile, waitingHandler);
                    progressDialog.setTitle("Indexing File. Please Wait...");
                    spectrumFactory.addSpectra(currentSpectrumFile, waitingHandler);
                } else {
                    // don't use the file
                    this.setIconImage(Toolkit.getDefaultToolkit().getImage(getClass().getResource("/icons/searchgui-orange.gif")));
                    return false;
                }

                this.setIconImage(Toolkit.getDefaultToolkit().getImage(getClass().getResource("/icons/searchgui-orange.gif")));
            }

            // check for lack of peak picking
            if (utilitiesUserPreferences.checkPeakPicking() && !spectrumFactory.getIndex(indexFile).isPeakPicked()) {

                this.setIconImage(Toolkit.getDefaultToolkit().getImage(getClass().getResource("/icons/searchgui.gif")));

                int result = JOptionPane.showConfirmDialog(this,
                        JOptionEditorPane.getJOptionEditorPane(
                                "The file \'" + currentSpectrumFile.getName() + "\' contains zero intensity peaks.<br><br>"
                                + "Please make sure that the file is peak picked.<br>"
                                + "See <a href=\"http://compomics.com/bioinformatics-for-proteomics\">Bioinformatics for Proteomics - Chapter 1.2</a> for more help.<br><br>"
                                + "Do you want to continue with this mgf file anyway?"),
                        "Remove zero intensities?", JOptionPane.YES_NO_CANCEL_OPTION);

                if (result == JOptionPane.YES_OPTION) {
                    // remove zero intensities
                    this.setIconImage(Toolkit.getDefaultToolkit().getImage(getClass().getResource("/icons/searchgui-orange.gif")));
                    progressDialog.setTitle("Removing Zero Intensities. Please Wait...");
                    spectrumFactory.closeFiles();
                    MgfReader.removeZeroes(currentSpectrumFile, waitingHandler);
                    progressDialog.setTitle("Indexing File. Please Wait...");
                    spectrumFactory.addSpectra(currentSpectrumFile, waitingHandler);
                } else {
                    // don't use the file
                    this.setIconImage(Toolkit.getDefaultToolkit().getImage(getClass().getResource("/icons/searchgui-orange.gif")));
                    return false;
                }

                this.setIconImage(Toolkit.getDefaultToolkit().getImage(getClass().getResource("/icons/searchgui-orange.gif")));
            }

            if (canceled) {
                return false;
            }

            // check for ms2 spectra
            if (spectrumFactory.getIndex(indexFile).getMaxPeakCount() == 0) {
                this.setIconImage(Toolkit.getDefaultToolkit().getImage(getClass().getResource("/icons/searchgui.gif")));
                JOptionPane.showMessageDialog(this, "No MS2 spectra found in file: " + currentSpectrumFile.getName() + "!"
                        + "\nFile will be ignored.", "No MS2 Spectra", JOptionPane.WARNING_MESSAGE);
                this.setIconImage(Toolkit.getDefaultToolkit().getImage(getClass().getResource("/icons/searchgui-orange.gif")));
                return false;
            }

            // check for duplicate titles
            HashMap<String, Integer> duplicatedSpectrumTitles = spectrumFactory.getIndex(indexFile).getDuplicatedSpectrumTitles();

            if (utilitiesUserPreferences.checkDuplicateTitles() && duplicatedSpectrumTitles != null && duplicatedSpectrumTitles.size() > 0) {

                this.setIconImage(Toolkit.getDefaultToolkit().getImage(getClass().getResource("/icons/searchgui.gif")));

                Object[] options = {"Rename", "Delete", "Ignore"};
                int result = JOptionPane.showOptionDialog(this,
                        "The file \'" + currentSpectrumFile.getAbsolutePath() + "\' contains duplicate spectrum titles!\n"
                        + "Example: \'" + duplicatedSpectrumTitles.keySet().iterator().next() + "\'.\n"
                        + "For the complete list see the SearchGUI log file.\n\n"
                        + "We strongly recommend having unique spectrum titles. Fix duplicated titles?",
                        "Duplicated Spectrum Titles", JOptionPane.YES_NO_CANCEL_OPTION, JOptionPane.QUESTION_MESSAGE, null, options, options[0]);

                switch (result) {
                    case JOptionPane.YES_OPTION:
                        // rename duplicated titles
                        this.setIconImage(Toolkit.getDefaultToolkit().getImage(getClass().getResource("/icons/searchgui-orange.gif")));
                        progressDialog.setTitle("Renaming Duplicated Spectrum Titles. Please Wait...");
                        spectrumFactory.closeFiles();
                        MgfReader.renameDuplicateSpectrumTitles(currentSpectrumFile, waitingHandler);
                        progressDialog.setTitle("Indexing File. Please Wait...");
                        spectrumFactory.addSpectra(currentSpectrumFile, waitingHandler);
                        break;
                    case JOptionPane.NO_OPTION:
                        // delete duplicated titles
                        this.setIconImage(Toolkit.getDefaultToolkit().getImage(getClass().getResource("/icons/searchgui-orange.gif")));
                        progressDialog.setTitle("Deleting Duplicated Spectrum Titles. Please Wait...");
                        spectrumFactory.closeFiles();
                        MgfReader.removeDuplicateSpectrumTitles(currentSpectrumFile, waitingHandler);
                        progressDialog.setTitle("Indexing File. Please Wait...");
                        spectrumFactory.addSpectra(currentSpectrumFile, waitingHandler);
                        break;
                    default:
                        // do nothing with the titles
                        break;
                }

                this.setIconImage(Toolkit.getDefaultToolkit().getImage(getClass().getResource("/icons/searchgui-orange.gif")));
            }

            // check for missing precursor charges
            if (utilitiesUserPreferences.isCheckSpectrumCharges() && spectrumFactory.getIndex(indexFile).isPrecursorChargesMissing()) {

                this.setIconImage(Toolkit.getDefaultToolkit().getImage(getClass().getResource("/icons/searchgui.gif")));

                int value = JOptionPane.showConfirmDialog(this,
                        "The file \'" + currentSpectrumFile.getName() + "\' contains spectra without precursor charges.\n"
                        + "Some search engines will ignore such spectra. Do you want to add a default range of charges?\n",
                        "Missing Precursor Charges", JOptionPane.YES_NO_CANCEL_OPTION, JOptionPane.QUESTION_MESSAGE);

                switch (value) {
                    case JOptionPane.YES_OPTION:
                        this.setIconImage(Toolkit.getDefaultToolkit().getImage(getClass().getResource("/icons/searchgui-orange.gif")));
                        progressDialog.setTitle("Replacing Missing Charges. Please Wait...");
                        spectrumFactory.closeFiles();
                        MgfReader.addMissingPrecursorCharges(currentSpectrumFile, waitingHandler);
                        progressDialog.setTitle("Indexing File. Please Wait...");
                        spectrumFactory.addSpectra(currentSpectrumFile, waitingHandler);
                        break;
                    case JOptionPane.NO_OPTION:
                        // do nothing, already added
                        break;
                    default:
                        // cancel
                        // don't use the file
                        this.setIconImage(Toolkit.getDefaultToolkit().getImage(getClass().getResource("/icons/searchgui-orange.gif")));
                        return false;
                }

                this.setIconImage(Toolkit.getDefaultToolkit().getImage(getClass().getResource("/icons/searchgui-orange.gif")));
            }
        } catch (FileNotFoundException e) {
            canceled = true;
            e.printStackTrace();
            JOptionPane.showMessageDialog(this, e.getMessage(), "Mgf File Error", JOptionPane.WARNING_MESSAGE);
        } catch (IOException e) {
            canceled = true;
            e.printStackTrace();
            JOptionPane.showMessageDialog(this, e.getMessage(), "Mgf File Error", JOptionPane.WARNING_MESSAGE);
        } catch (ClassNotFoundException e) {
            canceled = true;
            e.printStackTrace();
            JOptionPane.showMessageDialog(this, "An error occurred while validating the mgf file: " + e.getMessage(), "Mgf Validation Error", JOptionPane.WARNING_MESSAGE);
        } catch (Exception e) {
            canceled = true;
            e.printStackTrace();
            JOptionPane.showMessageDialog(this, "An error occurred while validating the mgf file: " + e.getMessage(), "Mgf Validation Error", JOptionPane.WARNING_MESSAGE);
        }

        return !canceled;
    }

    /**
     * Verifies whether MGF files are below the given maximal size and splits
     * the large ones if needed.
     */
    private void verifyMgfFilesSize() {
        ArrayList<File> fatFiles = new ArrayList<File>();
        for (File file : mgfFiles) {
            if (file.length() > (((long) utilitiesUserPreferences.getMgfMaxSize()) * 1048576)) {
                fatFiles.add(file);
            }
        }
        if (!fatFiles.isEmpty()) {
            String message = "";
            if (fatFiles.size() == 1) {
                message += "The file " + fatFiles.get(0).getName() + "\nis rather large and can thus impair the search and parsing of the result files."
                        + "\nSplit into smaller files?";
            } else if (fatFiles.size() <= 6) {
                message += "The files\n";

                for (File file : fatFiles) {
                    message += file.getName() + "\n";
                }

                message += " are rather large and can thus impair the search and parsing of the result files."
                        + "\nSplit into smaller files?";
            } else {
                message += "Some files are rather large and can thus impair the search and parsing of the result files."
                        + "\nSplit into smaller files?";
            }
            int outcome = JOptionPane.showConfirmDialog(this,
                    message, "Large MGF Files",
                    JOptionPane.YES_NO_OPTION, JOptionPane.WARNING_MESSAGE);
            if (outcome == JOptionPane.YES_OPTION) {
                for (File file : fatFiles) {
                    String splittedName = file.getName().substring(0, file.getName().lastIndexOf("."));
                    String currentName = splittedName + "_" + 1 + ".mgf";
                    File testFile = new File(file.getParent(), currentName);
                    if (testFile.exists()) {
                        outcome = JOptionPane.showConfirmDialog(this,
                                "Split files seem to alredy exist. Overwrite existing mgf files?", "Existing MGF Files",
                                JOptionPane.YES_NO_OPTION, JOptionPane.WARNING_MESSAGE);
                        if (outcome != JOptionPane.YES_OPTION) {
                            return;
                        }
                        break;
                    }
                }
                splitFiles(fatFiles);
            }
        }
    }

    /**
     * Splits the given MGF files.
     *
     * @param files the files to split
     */
    public void splitFiles(ArrayList<File> files) {

        progressDialog = new ProgressDialogX(this,
                Toolkit.getDefaultToolkit().getImage(getClass().getResource("/icons/searchgui.gif")),
                Toolkit.getDefaultToolkit().getImage(getClass().getResource("/icons/searchgui-orange.gif")),
                true);
        progressDialog.setPrimaryProgressCounterIndeterminate(true);
        progressDialog.setTitle("Splitting MGF File(s). Please Wait...");

        final SearchGUI finalRef = this;

        final ArrayList<File> originalMgfFiles = new ArrayList<File>(files);

        new Thread(new Runnable() {
            public void run() {
                try {
                    progressDialog.setVisible(true);
                } catch (IndexOutOfBoundsException e) {
                    // ignore
                }
            }
        }, "ProgressDialog").start();

        new Thread("SplitThread") {
            @Override
            public void run() {
                for (File originalFile : originalMgfFiles) {

                    if (progressDialog.isRunCanceled()) {
                        break;
                    }

                    ArrayList<MgfIndex> indexes;
                    progressDialog.setTitle("Splitting " + originalFile.getName() + ". Please Wait...");
                    progressDialog.setPrimaryProgressCounterIndeterminate(false);

                    try {
                        indexes = mgfReader.splitFile(originalFile, utilitiesUserPreferences.getMgfNSpectra(), progressDialog);
                    } catch (FileNotFoundException e) {
                        progressDialog.setRunFinished();
                        JOptionPane.showMessageDialog(finalRef,
                                new String[]{"Mgf Splitting Error.", "File " + originalFile.getName() + " not found."},
                                "Mgf Splitting Error", JOptionPane.WARNING_MESSAGE);
                        e.printStackTrace();
                        return;
                    } catch (IOException e) {
                        progressDialog.setRunFinished();
                        JOptionPane.showMessageDialog(finalRef,
                                new String[]{"Mgf Splitting Error.", "An error occurred while reading/writing the mgf file."},
                                "Mgf Splitting Error", JOptionPane.WARNING_MESSAGE);
                        e.printStackTrace();
                        return;
                    } catch (OutOfMemoryError error) {
                        Runtime.getRuntime().gc();
                        progressDialog.setRunFinished();
                        JOptionPane.showMessageDialog(finalRef,
                                "SearchGUI used up all the available memory and had to be stopped.\n"
                                + "Memory boundaries are set in the Edit menu (Edit > Java Options).",
                                "Out Of Memory Error",
                                JOptionPane.ERROR_MESSAGE);
                        System.out.println("Ran out of memory!");
                        error.printStackTrace();
                        return;
                    }

                    if (progressDialog.isRunCanceled()) {
                        progressDialog.setRunFinished();
                        return;
                    }

                    try {
                        if (indexes != null && !indexes.isEmpty()) {
                            progressDialog.setPrimaryProgressCounterIndeterminate(false);
                            progressDialog.setMaxPrimaryProgressCounter(indexes.size());
                            progressDialog.setTitle("Writing Indexes. Please Wait...");
                            for (int i = 0; i < indexes.size() && !progressDialog.isRunCanceled(); i++) {
                                spectrumFactory.writeIndex(indexes.get(i), originalFile.getParentFile());
                                progressDialog.setValue(i);
                            }
                        }
                    } catch (IOException e) {
                        progressDialog.setRunFinished();
                        JOptionPane.showMessageDialog(finalRef,
                                new String[]{"MGF Splitting Error.", "An error occurred while writing an mgf index."},
                                "MGF Splitting Error", JOptionPane.WARNING_MESSAGE);
                        e.printStackTrace();
                        return;
                    }

                    if (progressDialog.isRunCanceled()) {
                        progressDialog.setRunFinished();
                        return;
                    }

                    mgfFiles.remove(originalFile);

                    for (int i = 0; i < indexes.size() && !progressDialog.isRunCanceled(); i++) {
                        File newFile = new File(originalFile.getParent(), indexes.get(i).getFileName());
                        mgfFiles.add(newFile);
                    }
                }

                if (progressDialog.isRunCanceled()) {
                    progressDialog.setRunFinished();
                } else {
                    progressDialog.setRunFinished();
                    spectraFilesTxt.setText(mgfFiles.size() + " file(s) selected");
                    JOptionPane.showMessageDialog(finalRef, "MGF file(s) split and selected.", "Files Split", JOptionPane.INFORMATION_MESSAGE);
                }
            }
        }.start();
    }

    /**
     * Returns true if the settings have been displayed.
     *
     * @return true if the settings have has been displayed
     */
    public boolean settingsDisplayed() {
        return settingsTabDisplayed;
    }

    /**
     * Set if the settings have been displayed.
     *
     * @param settingsDisplayed boolean indicating whether the settings have
     * been displayed
     */
    public void setSettingsDisplayed(boolean settingsDisplayed) {
        this.settingsTabDisplayed = settingsDisplayed;
    }

    /**
     * The main method used to start SearchGUI.
     *
     * @param args the command line arguments
     */
    public static void main(String[] args) {

        // set the look and feel
        boolean numbusLookAndFeelSet = false;
        try {
            numbusLookAndFeelSet = UtilitiesGUIDefaults.setLookAndFeel();

            // fix for the scroll bar thumb disappearing...
            LookAndFeel lookAndFeel = UIManager.getLookAndFeel();
            UIDefaults defaults = lookAndFeel.getDefaults();
            defaults.put("ScrollBar.minimumThumbSize", new Dimension(30, 30));
        } catch (Exception e) {
        }

        if (!numbusLookAndFeelSet) {
            JOptionPane.showMessageDialog(null,
                    "Failed to set the default look and feel. Using backup look and feel.\n"
                    + "SearchGUI will work but not look as good as it should...", "Look and Feel",
                    JOptionPane.WARNING_MESSAGE);
        }

        // need to add some padding to the text in the titled borders on Java 1.7 
        if (!System.getProperty("java.version").startsWith("1.6")) {
            TITLED_BORDER_HORIZONTAL_PADDING = "   ";
        }

        ArrayList<File> spectrumFiles = null;
        ArrayList<File> rawFiles = null;
        File searchParametersFile = null;
        File outputFolder = null;
        String currentSpecies = null, currentSpeciesType = null, currentProjectName = null;
        boolean spectrum = false, raw = false, parameters = false, output = false, species = false, speciesType = false, projectName = false;

        for (String arg : args) {
            if (spectrum) {
                try {
                    ArrayList<String> extensions = new ArrayList<String>();
                    extensions.add(".mgf");
                    spectrumFiles = CommandLineUtils.getFiles(arg, extensions);
                } catch (Exception e) {
                    JOptionPane.showMessageDialog(null,
                            "Failed importing spectrum files from command line option " + arg + ".", "Spectrum Files",
                            JOptionPane.WARNING_MESSAGE);
                    e.printStackTrace();
                }
                spectrum = false;
            }
            if (raw) {
                try {
                    ArrayList<String> extensions = new ArrayList<String>();
                    for (MsFormat format : MsFormat.values()) {
                        if (format != MsFormat.mgf) {
                            extensions.add(format.fileNameEnding);
                        }
                    }
                    rawFiles = CommandLineUtils.getFiles(arg, extensions);
                } catch (Exception e) {
                    JOptionPane.showMessageDialog(null,
                            "Failed importing raw files from command line option " + arg + ".", "Raw Files",
                            JOptionPane.WARNING_MESSAGE);
                    e.printStackTrace();
                }
                raw = false;
            }
            if (parameters) {
                searchParametersFile = new File(arg);
                try {
                    IdentificationParameters.getIdentificationParameters(searchParametersFile);
                } catch (Exception e) {
                    JOptionPane.showMessageDialog(null,
                            "Failed to import search parameters from: " + searchParametersFile.getAbsolutePath() + ".", "Search Parameters",
                            JOptionPane.WARNING_MESSAGE);
                    e.printStackTrace();
                }
                parameters = false;
            }
            if (output) {
                outputFolder = new File(arg);
                output = false;
            }
            if (species) {
                currentSpecies = arg;
                species = false;
            }
            if (speciesType) {
                currentSpeciesType = arg;
                speciesType = false;
            }
            if (projectName) {
                currentProjectName = arg;
                projectName = false;
            }
            if (arg.equals(ToolFactory.searchGuiSpectrumFileOption)) {
                spectrum = true;
            }
            if (arg.equals(ToolFactory.searchGuiRawFileOption)) {
                raw = true;
            }
            if (arg.equals(ToolFactory.searchGuiParametersFileOption)) {
                parameters = true;
            }
            if (arg.equals(ToolFactory.outputFolderOption)) {
                output = true;
            }
            if (arg.equals(ToolFactory.speciesOption)) {
                species = true;
            }
            if (arg.equals(ToolFactory.speciesTypeOption)) {
                speciesType = true;
            }
            if (arg.equals(ToolFactory.projectNameOption)) {
                projectName = true;
            }
        }

        new SearchGUI(spectrumFiles, rawFiles, searchParametersFile, outputFolder, currentSpecies, currentSpeciesType, currentProjectName);
    }

    /**
     * Returns the last selected folder.
     *
     * @return the last selected folder
     */
    public LastSelectedFolder getLastSelectedFolder() {
        if (lastSelectedFolder == null) {
            lastSelectedFolder = new LastSelectedFolder();
            utilitiesUserPreferences.setLastSelectedFolder(lastSelectedFolder);
        }
        return lastSelectedFolder;
    }

    /**
     * Set the last selected folder.
     *
     * @param lastSelectedFolder the folder to set
     */
    public void setLastSelectedFolder(LastSelectedFolder lastSelectedFolder) {
        this.lastSelectedFolder = lastSelectedFolder;
    }

    /**
     * Ask the user if he/she wants to add a shortcut at the desktop.
     */
    private void addShortcutAtDeskTop() {

        String jarFilePath = getJarFilePath();
        String versionNumber = new eu.isas.searchgui.utilities.Properties().getVersion();

        if (!jarFilePath.equalsIgnoreCase(".")) {

            // remove the initial '/' at the start of the line
            if (jarFilePath.startsWith("\\") && !jarFilePath.startsWith("\\\\")) {
                jarFilePath = jarFilePath.substring(1);
            }

            String iconFileLocation = jarFilePath + "\\resources\\searchgui.ico";
            String jarFileLocation = jarFilePath + "\\SearchGUI-" + versionNumber + ".jar";

            try {
                JShellLink link = new JShellLink();
                link.setFolder(JShellLink.getDirectory("desktop"));
                link.setName("SearchGUI " + versionNumber);
                link.setIconLocation(iconFileLocation);
                link.setPath(jarFileLocation);
                link.save();
            } catch (Exception e) {
                System.out.println("An error occurred when trying to create a desktop shortcut...");
                e.printStackTrace();
            }
        }
    }

    /**
     * Set up the log file.
     */
    private void setUpLogFile() {
        if (useLogFile && !getJarFilePath().equalsIgnoreCase(".")) {
            try {
                String path = getJarFilePath() + "/resources/SearchGUI.log";

                File file = new File(path);
                System.setOut(new java.io.PrintStream(new FileOutputStream(file, true)));
                System.setErr(new java.io.PrintStream(new FileOutputStream(file, true)));

                // creates a new log file if it does not exist
                if (!file.exists()) {
                    boolean fileCreated = file.createNewFile();

                    if (fileCreated) {
                        FileWriter w = new FileWriter(file);
                        BufferedWriter bw = new BufferedWriter(w);
                        bw.close();
                        w.close();
                    } else {
                        JOptionPane.showMessageDialog(this, "Failed to create the file log file.\n"
                                + "Please contact the developers.", "File Error", JOptionPane.OK_OPTION);
                    }
                }
            } catch (Exception e) {
                JOptionPane.showMessageDialog(
                        null, "An error occurred when trying to create the SearchGUI log file.",
                        "Error Creating Log File", JOptionPane.ERROR_MESSAGE);
                e.printStackTrace();
            }
        }
    }

    /**
     * This method is called whenever the 'Search' button is pressed. It starts
     * the search.
     */
    public void startSearch() {

        if (validateInput(true)) {

            waitingDialog = new WaitingDialog(this,
                    Toolkit.getDefaultToolkit().getImage(getClass().getResource("/icons/searchgui.gif")),
                    Toolkit.getDefaultToolkit().getImage(getClass().getResource("/icons/searchgui-orange.gif")), false,
                    getTips(),
                    "Search",
                    "SearchGUI",
                    new eu.isas.searchgui.utilities.Properties().getVersion(),
                    true);

            waitingDialog.addWaitingActionListener(new WaitingActionListener() {
                @Override
                public void cancelPressed() {
                    searchHandler.cancelSearch();
                }
            });

            waitingDialog.setLocationRelativeTo(this);

            try {
                searchHandler.startSearch(waitingDialog);
            } catch (InterruptedException e) {
                // should happen only in cli mode
                e.printStackTrace();
            }
        }
    }

    /**
     * Attempts to delete the temporary folders. Prints the stacktrace if an
     * error occurs.
     */
    private static void deleteTempFolders() {
        try {
            TempFilesManager.deleteTempFolders();
        } catch (Exception e) {
            e.printStackTrace();
        }
    }

    /**
     * This method saves the Search engines location file in the conf folder.
     */
    private void saveConfigurationFile() {

        File folder = new File(getJarFilePath() + File.separator + "resources" + File.separator + "conf" + File.separator);

        if (!folder.exists()) {
            JOptionPane.showMessageDialog(this, new String[]{"Unable to find folder: '" + folder.getAbsolutePath() + "'!",
                "Could not save search engine locations."}, "Folder Not Found", JOptionPane.WARNING_MESSAGE);
        } else {
            File output = new File(folder, SearchHandler.SEARCHGUI_CONFIGURATION_FILE);
            try {
                BufferedWriter bw = new BufferedWriter(new FileWriter(output));
                bw.write("OMSSA Location:" + System.getProperty("line.separator"));
                bw.write(searchHandler.getOmssaLocation() + System.getProperty("line.separator") + searchHandler.isOmssaEnabled() + System.getProperty("line.separator"));
                bw.write("X!Tandem Location:" + System.getProperty("line.separator"));
                bw.write(searchHandler.getXtandemLocation() + System.getProperty("line.separator") + searchHandler.isXtandemEnabled() + System.getProperty("line.separator"));
                bw.write("MS-GF+ Location:" + System.getProperty("line.separator"));
                bw.write(searchHandler.getMsgfLocation() + System.getProperty("line.separator") + searchHandler.isMsgfEnabled() + System.getProperty("line.separator"));
                bw.write("MS Amanda Location:" + System.getProperty("line.separator"));
                bw.write(searchHandler.getMsAmandaLocation() + System.getProperty("line.separator") + searchHandler.isMsAmandaEnabled() + System.getProperty("line.separator"));
                bw.write("MyriMatch Location:" + System.getProperty("line.separator"));
                bw.write(searchHandler.getMyriMatchLocation() + System.getProperty("line.separator") + searchHandler.isMyriMatchEnabled() + System.getProperty("line.separator"));
                bw.write("Comet Location:" + System.getProperty("line.separator"));
                bw.write(searchHandler.getCometLocation() + System.getProperty("line.separator") + searchHandler.isCometEnabled() + System.getProperty("line.separator"));
                bw.write("Tide Location:" + System.getProperty("line.separator"));
                bw.write(searchHandler.getTideLocation() + System.getProperty("line.separator") + searchHandler.isTideEnabled() + System.getProperty("line.separator"));
                bw.write("Andromeda Location:" + System.getProperty("line.separator"));
                bw.write(searchHandler.getAndromedaLocation() + System.getProperty("line.separator") + searchHandler.isAndromedaEnabled() + System.getProperty("line.separator"));
                bw.write("Novor Location:" + System.getProperty("line.separator"));
                bw.write(searchHandler.getNovorLocation() + System.getProperty("line.separator") + searchHandler.isNovorEnabled() + System.getProperty("line.separator"));
                bw.write("DirecTag Location:" + System.getProperty("line.separator"));
                bw.write(searchHandler.getDirecTagLocation() + System.getProperty("line.separator") + searchHandler.isDirecTagEnabled() + System.getProperty("line.separator"));
                bw.write("makeblastdb Location:" + System.getProperty("line.separator"));
                bw.write(searchHandler.getMakeblastdbLocation() + System.getProperty("line.separator") + System.getProperty("line.separator"));
                bw.write("Modification use:" + System.getProperty("line.separator"));
                bw.write(getModificationUseAsString() + System.getProperty("line.separator"));
                bw.flush();
                bw.close();
            } catch (IOException ioe) {
                ioe.printStackTrace();
                JOptionPane.showMessageDialog(this, new String[]{"Unable to write file: '" + ioe.getMessage() + "'!",
                    "Could not save search engine locations."}, "Search Engine Location Error", JOptionPane.WARNING_MESSAGE);
            }
        }
    }

    /**
     * Returns a reference to the SearchGUI command line interface.
     *
     * @return a reference to the SearchGUI command line interface
     */
    public SearchHandler getSearchHandler() {
        return searchHandler;
    }

    /**
     * Enable or disable the search engines.
     *
     * @param enableOmssa enable OMSSA?
     * @param enbleXTandem enable X!Tandem?
     * @param enableMsgf enable MS-GF+?
     * @param enableMsAmanda enable MS Amanda
     * @param enableMyriMatch enable MyriMatch
     * @param enableComet enable Comet
     * @param enableTide enable Tide
     * @param enableAndromeda enable Andromeda
     * @param enableNovor enable Novor
     * @param enableDirecTag enable DirecTag
     */
    public void enableSearchEngines(boolean enableOmssa, boolean enbleXTandem, boolean enableMsgf, boolean enableMsAmanda,
            boolean enableMyriMatch, boolean enableComet, boolean enableTide, boolean enableAndromeda,
            boolean enableNovor, boolean enableDirecTag) {

        enableOmssaJCheckBox.setSelected(enableOmssa);
        enableXTandemJCheckBox.setSelected(enbleXTandem);
        enableMsgfJCheckBox.setSelected(enableMsgf);
        enableMsAmandaJCheckBox.setSelected(enableMsAmanda);
        enableMyriMatchJCheckBox.setSelected(enableMyriMatch);
        enableCometJCheckBox.setSelected(enableComet);
        enableTideJCheckBox.setSelected(enableTide);
        enableAndromedaJCheckBox.setSelected(enableAndromeda);
        enableNovorJCheckBox.setSelected(enableNovor);
        enableDirecTagJCheckBox.setSelected(enableDirecTag);

        searchHandler.setOmssaEnabled(enableOmssa);
        searchHandler.setXtandemEnabled(enbleXTandem);
        searchHandler.setMsgfEnabled(enableMsgf);
        searchHandler.setMsAmandaEnabled(enableMsAmanda);
        searchHandler.setMyriMatchEnabled(enableMyriMatch);
        searchHandler.setCometEnabled(enableComet);
        searchHandler.setTideEnabled(enableTide);
        searchHandler.setAndromedaEnabled(enableAndromeda);
        searchHandler.setNovorEnabled(enableNovor);
        searchHandler.setDirecTagEnabled(enableDirecTag);

        validateInput(false);
    }

    /**
     * Returns the identification parameters.
     *
     * @return the identification parameters
     */
    public IdentificationParameters getIdentificationParameters() {
        return identificationParameters;
    }

    /**
     * Sets the search parameters.
     *
     * @param identificationParameters the identification parameters
     */
    public void setIdentificationParameters(IdentificationParameters identificationParameters) {
        this.identificationParameters = identificationParameters;

        Vector parameterList = new Vector();
        parameterList.add("-- Select --");

        for (String tempParameters : identificationParametersFactory.getParametersList()) {
            parameterList.add(tempParameters);
        }

        settingsComboBox.setModel(new javax.swing.DefaultComboBoxModel(parameterList));
        settingsComboBox.setSelectedItem(identificationParameters.getName());

        validateInput(false);
    }

    /**
     * Returns the path to the jar file.
     *
     * @return the path to the jar file
     */
    public String getJarFilePath() {
        return CompomicsWrapper.getJarFilePath(this.getClass().getResource("SearchGUI.class").getPath(), "SearchGUI");
    }

    /**
     * Sets the path configuration.
     *
     * @throws java.io.IOException exception thrown whenever an error occurs
     * while reading or writing the paths configuration file
     */
    public void setPathConfiguration() throws IOException {
        File pathConfigurationFile = new File(getJarFilePath(), UtilitiesPathPreferences.configurationFileName);
        if (pathConfigurationFile.exists()) {
            SearchGUIPathPreferences.loadPathPreferencesFromFile(pathConfigurationFile);
        }
    }

    @Override
    public void restart() {
        dispose();
        new SearchGUIWrapper();
        System.exit(0); // have to close the current java process (as a new one is started on the line above)
    }

    @Override
    public UtilitiesUserPreferences getUtilitiesUserPreferences() {
        return utilitiesUserPreferences;
    }

    /**
     * Loads the use of modifications from a line.
     *
     * @param aLine modification use line from the configuration file
     */
    private void loadModificationUse(String aLine) {
        ArrayList<String> modificationUses = new ArrayList<String>();

        // Split the different modifications.
        int start;

        while ((start = aLine.indexOf(MODIFICATION_SEPARATOR)) >= 0) {
            String name = aLine.substring(0, start);
            aLine = aLine.substring(start + 2);
            if (!name.trim().equals("")) {
                modificationUses.add(name);
            }
        }

        for (String name : modificationUses) {
            start = name.indexOf("_");
            String modificationName = name;

            if (start != -1) {
                modificationName = name.substring(0, start); // old format, remove usage statistics
            }

            if (ptmFactory.containsPTM(modificationName)) {
                modificationUse.add(modificationName);
            }
        }
    }

    /**
     * Returns a line with the most used modifications.
     *
     * @return a line containing the most used modifications
     */
    public String getModificationUseAsString() {
        String result = "";
        for (String name : modificationUse) {
            result += name + MODIFICATION_SEPARATOR;
        }
        return result;
    }

    /**
     * Returns a list with the most used modifications.
     *
     * @return a list with the most used modifications
     */
    public ArrayList<String> getModificationUse() {
        return modificationUse;
    }

    /**
     * Tries to validate the search engine installation by running the
     * executable.
     *
     * @param advocate the search engine advocate
     * @param searchEngineLocation the folder where the search engine is
     * installed
     * @param feedBackInDialog shows feedback in dialog, otherwise the
     * feedbackDialog will be used
     * @return true if the search engine seems to be correctly installed, false
     * otherwise
     */
    public static boolean validateSearchEngineInstallation(Advocate advocate, File searchEngineLocation, boolean feedBackInDialog) {

        if (advocate == Advocate.omssa) {
            return validateSearchEngineInstallation(Advocate.omssa, OmssaclProcessBuilder.EXECUTABLE_FILE_NAME, "-ml", null, searchEngineLocation, null, false, feedBackInDialog);
        } else if (advocate == Advocate.xtandem) {
            return validateSearchEngineInstallation(Advocate.xtandem, TandemProcessBuilder.EXECUTABLE_FILE_NAME, null, null, searchEngineLocation, null, false, feedBackInDialog);
        } else if (advocate == Advocate.msgf) {
            return validateSearchEngineInstallation(Advocate.msgf, MsgfProcessBuilder.EXECUTABLE_FILE_NAME, null, null, searchEngineLocation, null, true, feedBackInDialog);
        } else if (advocate == Advocate.msAmanda) {
            String operatingSystem = System.getProperty("os.name").toLowerCase();
            String mono = null;
            if (!operatingSystem.contains("windows")) {
                mono = "mono";
            }
            return validateSearchEngineInstallation(Advocate.msAmanda, MsAmandaProcessBuilder.EXECUTABLE_FILE_NAME, null, mono, searchEngineLocation, null, false, feedBackInDialog, msAmandaErrorMessage);
        } else if (advocate == Advocate.myriMatch) {
            return validateSearchEngineInstallation(Advocate.myriMatch, MyriMatchProcessBuilder.EXECUTABLE_FILE_NAME, null, null, searchEngineLocation, "Usage: \"myrimatch\"", false, feedBackInDialog); // @TODO: the usage part seems to not be picked up?
        } else if (advocate == Advocate.comet) {
            return validateSearchEngineInstallation(Advocate.comet, CometProcessBuilder.EXECUTABLE_FILE_NAME, null, null, searchEngineLocation, null, false, feedBackInDialog);
        } else if (advocate == Advocate.tide) {
            return validateSearchEngineInstallation(Advocate.tide, TideSearchProcessBuilder.EXECUTABLE_FILE_NAME, null, null, searchEngineLocation, null, false, feedBackInDialog);
        } else if (advocate == Advocate.andromeda) {
            return validateSearchEngineInstallation(Advocate.andromeda, AndromedaProcessBuilder.EXECUTABLE_FILE_NAME, null, null, searchEngineLocation, null, false, feedBackInDialog);
        } else if (advocate == Advocate.novor) {
            return validateSearchEngineInstallation(Advocate.novor, NovorProcessBuilder.EXECUTABLE_FILE_NAME, null, null, searchEngineLocation, null, true, feedBackInDialog);
        } else if (advocate == Advocate.direcTag) {
            return validateSearchEngineInstallation(Advocate.direcTag, DirecTagProcessBuilder.EXECUTABLE_FILE_NAME, null, null, searchEngineLocation, "Usage: \"directag\"", false, feedBackInDialog);  // @TODO: the usage part seems to not be picked up? // @TODO: why the \" ???
        }

        return false;
    }

    /**
     * Tries to validate the search engine installation by running the
     * executable.
     *
     * @param advocate the search engine advocate
     * @param executable the file name of the executable
     * @param executableOption option given to the executable, null if no
     * options are to be added
     * @param executableWrapper wrapper needed to run the command, like mono for
     * MS Amanda on Windows and OSX
     * @param searchEngineLocation the folder where the search engine is
     * installed
     * @param ignorableOutput output from the tool that can be ignored, i.e.,
     * represents normal usage of the executable, can be null
     * @param isJava set to true for Java jar files, adds Java home and Java
     * options as for SearchGUI
     * @param feedBackInDialog shows feedback in dialog, otherwise the
     * feedbackDialog will be used
     * @return true if the search engine seems to be correctly installed, false
     * otherwise
     */
    private static boolean validateSearchEngineInstallation(Advocate advocate, String executable, String executableOption,
            String executableWrapper, File searchEngineLocation, String ignorableOutput, boolean isJava, boolean feedBackInDialog) {
        return validateSearchEngineInstallation(advocate, executable, executableOption, executableWrapper, searchEngineLocation, ignorableOutput, isJava, feedBackInDialog, null);
    }

    /**
     * Tries to validate the search engine installation by running the
     * executable.
     *
     * @param advocate the search engine advocate
     * @param executable the file name of the executable
     * @param executableOption option given to the executable, null if no
     * options are to be added
     * @param executableWrapper wrapper needed to run the command, like mono for
     * MS Amanda on Windows and OSX
     * @param searchEngineLocation the folder where the search engine is
     * installed
     * @param ignorableOutput output from the tool that can be ignored, i.e.,
     * represents normal usage of the executable, can be null
     * @param isJava set to true for Java jar files, adds Java home and Java
     * options as for SearchGUI
     * @param feedBackInDialog shows feedback in dialog, otherwise the
     * feedbackDialog will be used
     * @param customErrorMessage a custom error message, like tip on installing
     * Mono for MS Amanda, null uses the default message
     * @return true if the search engine seems to be correctly installed, false
     * otherwise
     */
    private static boolean validateSearchEngineInstallation(Advocate advocate, String executable, String executableOption,
            String executableWrapper, File searchEngineLocation, String ignorableOutput, boolean isJava, boolean feedBackInDialog, String customErrorMessage) {

        boolean error = false;

        if (searchEngineLocation != null) {

            try {
                ArrayList process_name_array = new ArrayList();

                // add java home
                if (isJava) {
                    UtilitiesUserPreferences utilitiesUserPreferences = UtilitiesUserPreferences.loadUserPreferences();
                    CompomicsWrapper wrapper = new CompomicsWrapper();
                    if (utilitiesUserPreferences.getSearchGuiPath() != null) {
                        ArrayList<String> javaHomeAndOptions = wrapper.getJavaHomeAndOptions(utilitiesUserPreferences.getSearchGuiPath());
                        process_name_array.add(javaHomeAndOptions.get(0)); // set java home
                    } else {
                        process_name_array.add("java");
                    }
                    process_name_array.add("-jar");
                }

                // add executable wrapper, like mono
                if (executableWrapper != null) {
                    process_name_array.add(executableWrapper);
                }

                // add the path to the executable
                process_name_array.add(searchEngineLocation + File.separator + executable);
                if (executableOption != null) {
                    process_name_array.add(executableOption);
                }

                // set up and run the process
                ProcessBuilder pb = new ProcessBuilder(process_name_array);
                pb.directory(searchEngineLocation);

                Process p = pb.start();

                InputStream stderr = p.getErrorStream();
                InputStreamReader isr = new InputStreamReader(stderr);
                BufferedReader br = new BufferedReader(isr);
                String errorMessage = "";

                if (br.ready()) {

                    String line = br.readLine();

                    while (line != null) {
                        System.out.println(line);
                        errorMessage += line + "\n";
                        line = br.readLine();
                        error = true;
                    }
                }

                br.close();
                isr.close();
                stderr.close();

                if (ignorableOutput != null && errorMessage.contains(ignorableOutput)) {
                    error = false;
                }

                if (error) {
                    System.out.println(advocate + " startup error: " + errorMessage);

                    if (feedBackInDialog) {
                        if (customErrorMessage != null) {
                            JOptionPane.showMessageDialog(null, JOptionEditorPane.getJOptionEditorPane(customErrorMessage),
                                    advocate + " - Startup Failed", JOptionPane.INFORMATION_MESSAGE);
                        } else {
                            JOptionPane.showMessageDialog(null, JOptionEditorPane.getJOptionEditorPane(
                                    getDefaultSearchEngineStartupErrorMessage(advocate.getName())),
                                    advocate + " - Startup Failed", JOptionPane.INFORMATION_MESSAGE);
                        }
                    }
                } else {
                    p.destroy();
                }

            } catch (IOException e) {

                e.printStackTrace();
                error = true;

                if (feedBackInDialog) {
                    if (customErrorMessage != null) {
                        JOptionPane.showMessageDialog(null, JOptionEditorPane.getJOptionEditorPane(customErrorMessage),
                                advocate + " - Startup Failed", JOptionPane.INFORMATION_MESSAGE);
                    } else {
                        JOptionPane.showMessageDialog(null, JOptionEditorPane.getJOptionEditorPane(
                                getDefaultSearchEngineStartupErrorMessage(advocate.getName())),
                                advocate + " - Startup Failed", JOptionPane.INFORMATION_MESSAGE);
                    }
                }
            } catch (Throwable t) {
                t.printStackTrace();
                System.exit(0);
            }
        }

        return !error;
    }

    /**
     * Returns the default search engine startup error message.
     *
     * @param searchEngineName the name of the search engine
     * @return the default search engine startup error message
     */
    private static String getDefaultSearchEngineStartupErrorMessage(String searchEngineName) {
        return "Make sure that " + searchEngineName + " is installed correctly and that you have selected<br>"
                + "the correct version of " + searchEngineName + " for your system. See the <a href=\"http://compomics.github.io/projects/searchgui.html#troubleshooting\">TroubleShooting</a><br>"
                + "section at the SearchGUI web page for help, and the SearchGUI<br>"
                + "log for details about the error.";
    }

    /**
     * Returns the tips of the day.
     *
     * @return the tips of the day in an ArrayList
     */
    public ArrayList<String> getTips() {

        ArrayList<String> tips;

        try {
            InputStream stream = getClass().getResource("/tips.txt").openStream();
            InputStreamReader streamReader = new InputStreamReader(stream);
            BufferedReader b = new BufferedReader(streamReader);
            tips = new ArrayList<String>();
            String line;

            while ((line = b.readLine()) != null) {
                tips.add(line);
            }

            b.close();
        } catch (Exception e) {
            JOptionPane.showMessageDialog(null, "An error occurred when reading the tip of the day.", "File Error", JOptionPane.ERROR_MESSAGE);
            e.printStackTrace();
            tips = new ArrayList<String>();
        }

        return tips;
    }

    /**
     * Check for new version.
     *
     * @return true if a new version is to be downloaded
     */
    public boolean checkForNewVersion() {
        try {
            File jarFile = new File(SearchGUI.class.getProtectionDomain().getCodeSource().getLocation().toURI().getPath());
            MavenJarFile oldMavenJarFile = new MavenJarFile(jarFile.toURI());
            URL jarRepository = new URL("http", "genesis.ugent.be", new StringBuilder().append("/maven2/").toString());
            return CompomicsWrapper.checkForNewDeployedVersion("SearchGUI", oldMavenJarFile, jarRepository, "searchgui.ico",
                    false, true, true, Toolkit.getDefaultToolkit().getImage(getClass().getResource("/icons/searchgui.gif")),
                    Toolkit.getDefaultToolkit().getImage(getClass().getResource("/icons/searchgui-orange.gif")), true);
        } catch (UnknownHostException ex) {
            // no internet connection
            System.out.println("Checking for new version failed. No internet connection.");
            return false;
        } catch (IOException e) {
            e.printStackTrace();
            return false;
        } catch (URISyntaxException e) {
            e.printStackTrace();
            return false;
        }
    }

    /**
     * Open the PeptideShaker settings dialog.
     *
     * @param openAlways if true the dialog will be opened even if PeptideShaker
     * is not enabled
     */
    private void openPeptideShakerSettings(boolean openAlways) {

        boolean checkPeptideShaker = true;

        if (peptideShakerCheckBox.isSelected()) {
            OmssaParameters omssaParameters = (OmssaParameters) identificationParameters.getSearchParameters().getIdentificationAlgorithmParameter(Advocate.omssa.getIndex());
            if (enableOmssaJCheckBox.isSelected() && !omssaParameters.getSelectedOutput().equals("OMX")) {
                JOptionPane.showMessageDialog(this, JOptionEditorPane.getJOptionEditorPane(
                        "The selected OMSSA output format is not compatible with <a href=\"http://compomics.github.io/projects/peptide-shaker.html\">PeptideShaker</a>. Please change to the<br>"
                        + "OMSSA OMX format in the Advanced Settings, or disable OMSSA or <a href=\"http://compomics.github.io/projects/peptide-shaker.html\">PeptideShaker</a>."),
                        "Format Warning", JOptionPane.ERROR_MESSAGE);
                peptideShakerCheckBox.setSelected(false);
                checkPeptideShaker = false;
            }
        }

        if (peptideShakerCheckBox.isSelected() && checkPeptideShaker || openAlways) {
            new Thread(new Runnable() {
                public void run() {
                    // check if peptideshaker is installed
                    if (utilitiesUserPreferences.getPeptideShakerPath() == null
                            || !(new File(utilitiesUserPreferences.getPeptideShakerPath()).exists())) {
                        try {
                            PeptideShakerSetupDialog peptideShakerSetupDialog = new PeptideShakerSetupDialog(SearchGUI.this, true);
                            boolean canceled = peptideShakerSetupDialog.isDialogCanceled();

                            if (!canceled) {

                                // reload the user preferences as these may have been changed by other tools
                                try {
                                    utilitiesUserPreferences = UtilitiesUserPreferences.loadUserPreferences();
                                } catch (Exception e) {
                                    JOptionPane.showMessageDialog(null, "An error occurred when reading the user preferences.", "File Error", JOptionPane.ERROR_MESSAGE);
                                    e.printStackTrace();
                                }

                                editPeptideShakerSettings();
                            } else {
                                peptideShakerCheckBox.setSelected(false);
                            }
                        } catch (Exception e) {
                            e.printStackTrace();
                        }
                    } else {
                        editPeptideShakerSettings();
                    }
                }
            }, "PeptideShakerDownload").start();
        }
    }

    /**
     * Opens a dialog allowing the edition of the ProteoWizard installation
     * folder.
     *
     * @return true of the installation is now set
     */
    public boolean editProteoWizardInstallation() {

        boolean canceled = false;

        try {
            ProteoWizardSetupDialog proteoWizardSetupDialog = new ProteoWizardSetupDialog(this, true);
            canceled = proteoWizardSetupDialog.isDialogCanceled();

            if (!canceled) {

                // reload the user preferences as these may have been changed by other tools
                try {
                    utilitiesUserPreferences = UtilitiesUserPreferences.loadUserPreferences();
                } catch (Exception e) {
                    JOptionPane.showMessageDialog(null, "An error occurred when reading the user preferences.", "File Error", JOptionPane.ERROR_MESSAGE);
                    e.printStackTrace();
                }
            } else {
                msconvertCheckBox.setSelected(false);
            }
        } catch (Exception e) {
            e.printStackTrace();
        }

        return !canceled;
    }

    /**
     * Check that the ProteoWizard folder is set.
     */
    private void checkProteoWizard() {
        if (!rawFiles.isEmpty() && utilitiesUserPreferences.getProteoWizardPath() == null) {
            boolean folderSet = editProteoWizardInstallation();
            if (!folderSet) {
                JOptionPane.showMessageDialog(this, "ProteoWizard folder not set. Raw file(s) not selected.", "Raw File Error", JOptionPane.WARNING_MESSAGE);
                rawFiles.clear();
            }
        }
    }

    /**
     * Enable/disable the msconvert options.
     */
    private void enableMsConvertPanel() {
        msconvertSettingsButton.setEnabled(!rawFiles.isEmpty());
        msconvertCheckBox.setEnabled(!rawFiles.isEmpty());
        msconvertButton.setEnabled(!rawFiles.isEmpty());
        msconvertLabel.setEnabled(!rawFiles.isEmpty());
        msconvertCheckBox.setSelected(!rawFiles.isEmpty());
    }

    /**
     * Enable/disable the search engine and de novo panel.
     *
     * @param enable if true, the panel is enabled
     */
    private void enableSearchEngineAndDeNovoPanels(boolean enable) {

        // search engines
        xtandemSettingsButton.setEnabled(enable);
        msAmandaSettingsButton.setEnabled(enable);
        msgfSettingsButton.setEnabled(enable);
        omssaSettingsButton.setEnabled(enable);
        tideSettingsButton.setEnabled(enable);

        enableXTandemJCheckBox.setEnabled(enable);
        enableMsAmandaJCheckBox.setEnabled(enable);
        enableMsgfJCheckBox.setEnabled(enable);
        enableOmssaJCheckBox.setEnabled(enable);
        enableTideJCheckBox.setEnabled(enable);

        xtandemButton.setEnabled(enable);
        msAmandaButton.setEnabled(enable);
        msgfButton.setEnabled(enable);
        omssaButton.setEnabled(enable);
        tideButton.setEnabled(enable);

        xtandemLinkLabel.setEnabled(enable);
        msAmandaLinkLabel.setEnabled(enable);
        msgfLinkLabel.setEnabled(enable);
        omssaLinkLabel.setEnabled(enable);
        tideLinkLabel.setEnabled(enable);

        // de novo
        novorSettingsButton.setEnabled(enable);
        enableNovorJCheckBox.setEnabled(enable);
        novorButton.setEnabled(enable);
        novorLinkLabel.setEnabled(enable);

        // peptideshaker
        peptideShakerSettingsButton.setEnabled(enable);
        peptideShakerCheckBox.setEnabled(enable);
        peptideShakerButton.setEnabled(enable);
        peptideShakerLabel.setEnabled(enable);

        String operatingSystem = System.getProperty("os.name").toLowerCase();

        // disable myrimatch, comet and directag if mac
        if (!operatingSystem.contains("mac os")) {
            myriMatchSettingsButton.setEnabled(enable);
            myriMatchButton.setEnabled(enable);
            myriMatchLinkLabel.setEnabled(enable);
            enableMyriMatchJCheckBox.setEnabled(enable);

            cometSettingsButton.setEnabled(enable);
            enableCometJCheckBox.setEnabled(enable);
            cometButton.setEnabled(enable);
            cometLinkLabel.setEnabled(enable);

            direcTagSettingsButton.setEnabled(enable);
            direcTagButton.setEnabled(enable);
            direcTagLinkLabel.setEnabled(enable);
            enableDirecTagJCheckBox.setEnabled(enable);
        }

        // disable andromeda on non-windows platforms
        if (operatingSystem.contains("windows")) {
            andromedaSettingsButton.setEnabled(enable);
            enableAndromedaJCheckBox.setEnabled(enable);
            andromedaButton.setEnabled(enable);
            andromedaLinkLabel.setEnabled(enable);
        }
    }
}
>>>>>>> bb16a44f
<|MERGE_RESOLUTION|>--- conflicted
+++ resolved
@@ -1,4 +1,3 @@
-<<<<<<< HEAD
 package eu.isas.searchgui.gui;
 
 import com.compomics.software.cli.CommandLineUtils;
@@ -1669,7 +1668,7 @@
             }
         });
 
-        searchGUIPublicationLabel.setText("<html>Please cite SearchGUI as <a href=\"http://www.ncbi.nlm.nih.gov/pubmed/29774740\">Barsnes and Vaudel: J Proteome Res. 2018 Jul 6;17(7):2552-5 </a>.</html>");
+        searchGUIPublicationLabel.setText("<html>Please cite SearchGUI as <a href=\\\"http://www.ncbi.nlm.nih.gov/pubmed/29774740\\\">Barsnes and Vaudel: J Proteome Res. 2018 Jul 6;17(7):2552-5 </a>.</html>");
         searchGUIPublicationLabel.setToolTipText("Open the SearchGUI publication");
         searchGUIPublicationLabel.addMouseListener(new java.awt.event.MouseAdapter() {
             public void mouseClicked(java.awt.event.MouseEvent evt) {
@@ -6663,6607 +6662,4 @@
             andromedaLinkLabel.setEnabled(enable);
         }
     }
-}
-=======
-package eu.isas.searchgui.gui;
-
-import com.compomics.software.cli.CommandLineUtils;
-import com.compomics.software.CompomicsWrapper;
-import com.compomics.software.ToolFactory;
-import com.compomics.software.autoupdater.MavenJarFile;
-import com.compomics.software.dialogs.JavaHomeOrMemoryDialogParent;
-import com.compomics.software.dialogs.JavaSettingsDialog;
-import com.compomics.software.dialogs.PeptideShakerSetupDialog;
-import com.compomics.software.dialogs.ProteoWizardSetupDialog;
-import com.compomics.software.settings.PathKey;
-import com.compomics.software.settings.UtilitiesPathPreferences;
-import com.compomics.software.settings.gui.PathSettingsDialog;
-import com.compomics.util.Util;
-import com.compomics.util.db.DerbyUtil;
-import com.compomics.util.examples.BareBonesBrowserLaunch;
-import com.compomics.util.exceptions.exception_handlers.FrameExceptionHandler;
-import com.compomics.util.experiment.biology.EnzymeFactory;
-import com.compomics.util.experiment.biology.PTM;
-import com.compomics.util.experiment.biology.PTMFactory;
-import com.compomics.util.experiment.biology.genes.GeneFactory;
-import com.compomics.util.experiment.biology.taxonomy.SpeciesFactory;
-import com.compomics.util.experiment.identification.Advocate;
-import com.compomics.util.experiment.identification.identification_parameters.IdentificationParametersFactory;
-import com.compomics.util.experiment.identification.protein_sequences.FastaIndex;
-import com.compomics.util.experiment.identification.identification_parameters.SearchParameters;
-import com.compomics.util.experiment.identification.protein_sequences.SequenceFactory;
-import com.compomics.util.experiment.identification.identification_parameters.tool_specific.AndromedaParameters;
-import com.compomics.util.experiment.identification.identification_parameters.tool_specific.CometParameters;
-import com.compomics.util.experiment.identification.identification_parameters.tool_specific.DirecTagParameters;
-import com.compomics.util.experiment.identification.identification_parameters.tool_specific.MsAmandaParameters;
-import com.compomics.util.experiment.identification.identification_parameters.tool_specific.MsgfParameters;
-import com.compomics.util.experiment.identification.identification_parameters.tool_specific.MyriMatchParameters;
-import com.compomics.util.experiment.identification.identification_parameters.tool_specific.NovorParameters;
-import com.compomics.util.experiment.identification.identification_parameters.tool_specific.OmssaParameters;
-import com.compomics.util.experiment.identification.identification_parameters.tool_specific.TideParameters;
-import com.compomics.util.experiment.identification.identification_parameters.tool_specific.XtandemParameters;
-import com.compomics.util.experiment.io.massspectrometry.MgfIndex;
-import com.compomics.util.experiment.io.massspectrometry.MgfReader;
-import com.compomics.util.experiment.massspectrometry.SpectrumFactory;
-import com.compomics.util.experiment.massspectrometry.proteowizard.MsConvertParameters;
-import com.compomics.util.experiment.massspectrometry.proteowizard.MsFormat;
-import com.compomics.util.experiment.massspectrometry.proteowizard.ProteoWizardFilter;
-import com.compomics.util.experiment.massspectrometry.proteowizard.gui.MsConvertParametersDialog;
-import com.compomics.util.gui.JOptionEditorPane;
-import com.compomics.util.gui.PrivacySettingsDialog;
-import com.compomics.util.gui.UtilitiesGUIDefaults;
-import com.compomics.util.gui.error_handlers.BugReport;
-import com.compomics.util.gui.waiting.waitinghandlers.ProgressDialogX;
-import eu.isas.searchgui.SearchHandler;
-import java.awt.Color;
-import java.awt.Toolkit;
-import java.io.*;
-import java.util.*;
-import javax.swing.*;
-import javax.swing.border.TitledBorder;
-import javax.swing.filechooser.FileFilter;
-import com.compomics.util.gui.error_handlers.HelpDialog;
-import com.compomics.util.gui.filehandling.FileDisplayDialog;
-import com.compomics.util.gui.filehandling.TempFilesManager;
-import com.compomics.util.gui.parameters.IdentificationParametersEditionDialog;
-import com.compomics.util.gui.parameters.IdentificationParametersOverviewDialog;
-import com.compomics.util.gui.parameters.ProcessingPreferencesDialog;
-import com.compomics.util.gui.ptm.ModificationsDialog;
-import com.compomics.util.gui.parameters.identification_parameters.SearchSettingsDialog;
-import com.compomics.util.gui.parameters.identification_parameters.algorithm_settings.AndromedaSettingsDialog;
-import com.compomics.util.gui.parameters.identification_parameters.algorithm_settings.CometSettingsDialog;
-import com.compomics.util.gui.parameters.identification_parameters.algorithm_settings.DirecTagSettingsDialog;
-import com.compomics.util.gui.parameters.identification_parameters.algorithm_settings.MsAmandaSettingsDialog;
-import com.compomics.util.gui.parameters.identification_parameters.algorithm_settings.MsgfSettingsDialog;
-import com.compomics.util.gui.parameters.identification_parameters.algorithm_settings.MyriMatchSettingsDialog;
-import com.compomics.util.gui.parameters.identification_parameters.algorithm_settings.NovorSettingsDialog;
-import com.compomics.util.gui.parameters.identification_parameters.algorithm_settings.OmssaSettingsDialog;
-import com.compomics.util.gui.parameters.identification_parameters.algorithm_settings.TideSettingsDialog;
-import com.compomics.util.gui.parameters.identification_parameters.algorithm_settings.XTandemSettingsDialog;
-import com.compomics.util.waiting.WaitingActionListener;
-import com.compomics.util.waiting.WaitingHandler;
-import com.compomics.util.gui.waiting.waitinghandlers.WaitingDialog;
-import com.compomics.util.preferences.IdentificationParameters;
-import com.compomics.util.preferences.LastSelectedFolder;
-import com.compomics.util.preferences.ProcessingPreferences;
-import com.compomics.util.preferences.UtilitiesUserPreferences;
-import eu.isas.searchgui.SearchGUIWrapper;
-import com.compomics.util.preferences.SearchGuiOutputOption;
-import eu.isas.searchgui.preferences.SearchGUIPathPreferences;
-import eu.isas.searchgui.processbuilders.AndromedaProcessBuilder;
-import eu.isas.searchgui.processbuilders.CometProcessBuilder;
-import eu.isas.searchgui.processbuilders.DirecTagProcessBuilder;
-import eu.isas.searchgui.processbuilders.MsAmandaProcessBuilder;
-import eu.isas.searchgui.processbuilders.MsgfProcessBuilder;
-import eu.isas.searchgui.processbuilders.MyriMatchProcessBuilder;
-import eu.isas.searchgui.processbuilders.NovorProcessBuilder;
-import eu.isas.searchgui.processbuilders.OmssaclProcessBuilder;
-import eu.isas.searchgui.processbuilders.TandemProcessBuilder;
-import eu.isas.searchgui.processbuilders.TideSearchProcessBuilder;
-import java.awt.Dimension;
-import java.net.URISyntaxException;
-import java.net.URL;
-import java.net.UnknownHostException;
-import net.jimmc.jshortcut.JShellLink;
-
-/**
- * The main frame of SearchGUI.
- *
- * @author Harald Barsnes
- * @author Marc Vaudel
- */
-public class SearchGUI extends javax.swing.JFrame implements JavaHomeOrMemoryDialogParent {
-
-    /**
-     * The last folder opened by the user. Defaults to user.home.
-     */
-    private LastSelectedFolder lastSelectedFolder = new LastSelectedFolder();
-    /**
-     * A simple progress dialog.
-     */
-    private static ProgressDialogX progressDialog;
-    /**
-     * The output folder.
-     */
-    private File outputFolder;
-    /**
-     * The mgf files.
-     */
-    private ArrayList<File> mgfFiles = new ArrayList<File>();
-    /**
-     * The raw files.
-     */
-    private ArrayList<File> rawFiles = new ArrayList<File>();
-    /**
-     * The post translational modifications factory.
-     */
-    private PTMFactory ptmFactory;
-    /**
-     * The spectrum factory.
-     */
-    private SpectrumFactory spectrumFactory;
-    /**
-     * The enzyme factory.
-     */
-    private EnzymeFactory enzymeFactory;
-    /**
-     * The SearchCLI instance.
-     */
-    private SearchHandler searchHandler;
-    /**
-     * The MGF reader.
-     */
-    private MgfReader mgfReader;
-    /**
-     * A boolean indicating if the user has visited the Settings tab. If the
-     * user does not visit the settings tab before starting the search a warning
-     * is displayed.s
-     */
-    private boolean settingsTabDisplayed = false;
-    /**
-     * The identification settings file.
-     */
-    private File identificationParametersFile;
-    /**
-     * The search parameters.
-     */
-    private IdentificationParameters identificationParameters;
-    /**
-     * The processing preferences.
-     */
-    private ProcessingPreferences processingPreferences;
-    /**
-     * The msconvert parameters.
-     */
-    private MsConvertParameters msConvertParameters;
-    /**
-     * The horizontal padding used before and after the text in the titled
-     * borders. (Needed to make it look as good in Java 7 as it did in Java
-     * 6...)
-     */
-    public static String TITLED_BORDER_HORIZONTAL_PADDING = "";
-    /**
-     * If set to true all messages will be sent to a log file.
-     */
-    private static boolean useLogFile = true;
-    /**
-     * The dialog displayed during the search.
-     */
-    private WaitingDialog waitingDialog;
-    /**
-     * The utilities user preferences.
-     */
-    private UtilitiesUserPreferences utilitiesUserPreferences = null;
-    /**
-     * Reference for the separation of modifications.
-     */
-    public static final String MODIFICATION_SEPARATOR = "//";
-    /**
-     * Reference for the separation of modification and its frequency.
-     */
-    public static final String MODIFICATION_USE_SEPARATOR = "_";
-    /**
-     * The list of the default modifications.
-     */
-    private ArrayList<String> modificationUse = new ArrayList<String>();
-    /**
-     * If true, then one of the currently processed spectra has duplicate
-     * titles.
-     */
-    private boolean validSpectrumTitles;
-    /**
-     * Handler for exceptions.
-     */
-    private FrameExceptionHandler exceptionHandler = new FrameExceptionHandler(this, "https://github.com/compomics/searchgui/issues");
-    /**
-     * The error message shown if there is an issue with the MS Amanda
-     * installation.
-     */
-    public static String msAmandaErrorMessage = "Make sure that MS Amanda is installed correctly and that you have selected<br>"
-            + "the correct version of MS Amanda for your system. Note that for Mac and Linux<br>"
-            + "<a href=\"http://www.mono-project.com/download/\">Mono</a> has to be installed. "
-            + "See the <a href=\"http://compomics.github.io/projects/searchgui.html#troubleshooting\">TroubleShooting</a> section at the SearchGUI<br>"
-            + "web page for help, and the SearchGUI log for details about the error.";
-    /**
-     * The identification parameters factory.
-     */
-    private IdentificationParametersFactory identificationParametersFactory = IdentificationParametersFactory.getInstance();
-
-    /**
-     * Empty constructor for instantiation purposes.
-     */
-    private SearchGUI() {
-
-    }
-
-    /**
-     * Creates a SearchGUI dialog.
-     *
-     * @param spectrumFiles the spectrum files (can be null)
-     * @param rawFiles the raw files (can be null)
-     * @param aIdentificationParametersFile the identification settings file
-     * (can be null)
-     * @param outputFolder the output folder (can be null)
-     * @param species the species (can be null)
-     * @param speciesType the species type (can be null)
-     * @param projectName the PeptideShaker project name
-     */
-    public SearchGUI(ArrayList<File> spectrumFiles, ArrayList<File> rawFiles, File aIdentificationParametersFile, File outputFolder, String species, String speciesType, String projectName) {
-
-        this.identificationParametersFile = aIdentificationParametersFile;
-
-        // set path configuration
-        try {
-            setPathConfiguration();
-        } catch (Exception e) {
-            // Will be taken care of next 
-        }
-        try {
-            if (!SearchGUIPathPreferences.getErrorKeys(getJarFilePath()).isEmpty()) {
-                editPathSettings();
-            }
-        } catch (Exception e) {
-            editPathSettings();
-        }
-
-        ptmFactory = PTMFactory.getInstance();
-        spectrumFactory = SpectrumFactory.getInstance();
-        enzymeFactory = EnzymeFactory.getInstance();
-
-        initComponents();
-
-        // change the icon back to the default version
-        setIconImage(Toolkit.getDefaultToolkit().getImage(getClass().getResource("/icons/searchgui.gif")));
-        setTitle("SearchGUI " + new eu.isas.searchgui.utilities.Properties().getVersion());
-
-        setUpLogFile();
-
-        // turn off the derby log file
-        DerbyUtil.disableDerbyLog();
-
-        // load the utilities user preferences
-        try {
-            utilitiesUserPreferences = UtilitiesUserPreferences.loadUserPreferences();
-        } catch (Exception e) {
-            JOptionPane.showMessageDialog(null, "An error occurred when reading the user preferences.", "File Error", JOptionPane.ERROR_MESSAGE);
-            e.printStackTrace();
-        }
-
-        // check if a newer version of SearchGUI is available
-        boolean newVersion = false;
-        if (!getJarFilePath().equalsIgnoreCase(".") && utilitiesUserPreferences.isAutoUpdate()) {
-            newVersion = checkForNewVersion();
-        }
-
-        if (!newVersion) {
-
-            // load enzymes
-            enzymeFactory = EnzymeFactory.getInstance();
-
-            // load gene mappings
-            GeneFactory geneFactory = GeneFactory.getInstance();
-            try {
-                geneFactory.initialize(getJarFilePath());
-            } catch (Exception e) {
-                e.printStackTrace();
-                JOptionPane.showMessageDialog(null, "An error occurred while loading the gene mappings.", "Gene Mapping File Error", JOptionPane.ERROR_MESSAGE);
-            }
-
-            // load the species mapping
-            try {
-                SpeciesFactory speciesFactory = SpeciesFactory.getInstance();
-                speciesFactory.initiate(getJarFilePath());
-            } catch (Exception e) {
-                e.printStackTrace();
-                JOptionPane.showMessageDialog(this, "An error occurred while loading the species mapping.", "File Error", JOptionPane.OK_OPTION);
-            }
-
-            // set this version as the default SearchGUI version
-            if (!getJarFilePath().equalsIgnoreCase(".")) {
-                String versionNumber = new eu.isas.searchgui.utilities.Properties().getVersion();
-                utilitiesUserPreferences.setSearchGuiPath(new File(getJarFilePath(), "SearchGUI-" + versionNumber + ".jar").getAbsolutePath());
-                UtilitiesUserPreferences.saveUserPreferences(utilitiesUserPreferences);
-            }
-
-            // set the processing preferences
-            processingPreferences = new ProcessingPreferences();
-            processingPreferences.setnThreads(Runtime.getRuntime().availableProcessors());
-
-            // set the search parameters
-            updateIdentificationSettingsDropDownMenu(true);
-
-            searchHandler = new SearchHandler(identificationParameters, outputFolder, spectrumFiles, rawFiles, identificationParametersFile, processingPreferences, exceptionHandler);
-
-            enableOmssaJCheckBox.setSelected(searchHandler.isOmssaEnabled());
-            enableXTandemJCheckBox.setSelected(searchHandler.isXtandemEnabled());
-            enableMsgfJCheckBox.setSelected(searchHandler.isMsgfEnabled());
-            enableMsAmandaJCheckBox.setSelected(searchHandler.isMsAmandaEnabled());
-            enableMyriMatchJCheckBox.setSelected(searchHandler.isMyriMatchEnabled());
-            enableCometJCheckBox.setSelected(searchHandler.isCometEnabled());
-            enableTideJCheckBox.setSelected(searchHandler.isTideEnabled());
-            enableAndromedaJCheckBox.setSelected(searchHandler.isAndromedaEnabled());
-            enableNovorJCheckBox.setSelected(searchHandler.isNovorEnabled());
-            enableDirecTagJCheckBox.setSelected(searchHandler.isDirecTagEnabled());
-
-            // add desktop shortcut?
-            if (!getJarFilePath().equalsIgnoreCase(".")
-                    && System.getProperty("os.name").lastIndexOf("Windows") != -1
-                    && new File(getJarFilePath() + "/resources/conf/firstRun").exists()) {
-
-                // @TODO: add support for desktop icons on mac and linux??
-                // delete the firstRun file such that the user is not asked the next time around
-                boolean fileDeleted = new File(getJarFilePath() + "/resources/conf/firstRun").delete();
-
-                if (!fileDeleted) {
-                    JOptionPane.showMessageDialog(this, "Failed to delete the file /resources/conf/firstRun.\n"
-                            + "Please contact the developers.", "File Error", JOptionPane.OK_OPTION);
-                }
-
-                int value = JOptionPane.showConfirmDialog(null,
-                        "Create a shortcut to SearchGUI on the desktop?",
-                        "Create Desktop Shortcut?",
-                        JOptionPane.YES_NO_OPTION,
-                        JOptionPane.QUESTION_MESSAGE);
-
-                if (value == JOptionPane.YES_OPTION) {
-                    addShortcutAtDeskTop();
-                }
-            }
-
-            // Set msconvert parameters
-            msConvertParameters = new MsConvertParameters();
-            msConvertParameters.setMsFormat(MsFormat.mgf);
-            msConvertParameters.addFilter(ProteoWizardFilter.peakPicking.number, "");
-
-            settingsComboBox.setRenderer(new AlignedListCellRenderer(SwingConstants.CENTER));
-
-            // set the font color for the titled borders, looks better than the default black
-            UIManager.put("TitledBorder.titleColor", new Color(59, 59, 59));
-
-            // update the horizontal padding for the titled borders
-            ((TitledBorder) inputFilesPanel.getBorder()).setTitle(SearchGUI.TITLED_BORDER_HORIZONTAL_PADDING + "Input & Output" + SearchGUI.TITLED_BORDER_HORIZONTAL_PADDING);
-            ((TitledBorder) preProcessingPanel.getBorder()).setTitle(SearchGUI.TITLED_BORDER_HORIZONTAL_PADDING + "Pre Processing" + SearchGUI.TITLED_BORDER_HORIZONTAL_PADDING);
-            ((TitledBorder) searchEnginesLocationPanel.getBorder()).setTitle(SearchGUI.TITLED_BORDER_HORIZONTAL_PADDING + "Search Engines" + SearchGUI.TITLED_BORDER_HORIZONTAL_PADDING);
-            ((TitledBorder) deNovoPanel.getBorder()).setTitle(SearchGUI.TITLED_BORDER_HORIZONTAL_PADDING + "De Novo Algorithms" + SearchGUI.TITLED_BORDER_HORIZONTAL_PADDING);
-            ((TitledBorder) postProcessingPanel.getBorder()).setTitle(SearchGUI.TITLED_BORDER_HORIZONTAL_PADDING + "Post Processing" + SearchGUI.TITLED_BORDER_HORIZONTAL_PADDING);
-
-            searchEnginesLocationPanel.repaint();
-            inputFilesPanel.repaint();
-
-            mgfReader = new MgfReader();
-
-            loadModificationUse(searchHandler.loadModificationsUse());
-
-            String operatingSystem = System.getProperty("os.name").toLowerCase();
-
-            // disable myrimatch, comet and directag if mac
-            if (operatingSystem.contains("mac os")) {
-                enableMyriMatchJCheckBox.setSelected(false);
-                enableMyriMatchJCheckBox.setEnabled(false);
-                enableMyriMatchJCheckBox.setToolTipText("Not available for Mac");
-                myriMatchButton.setEnabled(false);
-                myriMatchButton.setToolTipText("Not available for Mac");
-                myriMatchSettingsButton.setEnabled(false);
-                myriMatchSettingsButton.setToolTipText("Not available for Mac");
-                myriMatchLinkLabel.setEnabled(false);
-                searchHandler.setMyriMatchEnabled(false);
-
-                enableCometJCheckBox.setSelected(false);
-                enableCometJCheckBox.setEnabled(false);
-                enableCometJCheckBox.setToolTipText("Not available for Mac");
-                cometButton.setEnabled(false);
-                cometButton.setToolTipText("Not available for Mac");
-                cometSettingsButton.setEnabled(false);
-                cometSettingsButton.setToolTipText("Not available for Mac");
-                cometLinkLabel.setEnabled(false);
-                searchHandler.setCometEnabled(false);
-
-                enableDirecTagJCheckBox.setSelected(false);
-                enableDirecTagJCheckBox.setEnabled(false);
-                enableDirecTagJCheckBox.setToolTipText("Not available for Mac");
-                direcTagButton.setEnabled(false);
-                direcTagButton.setToolTipText("Not available for Mac");
-                direcTagSettingsButton.setEnabled(false);
-                direcTagSettingsButton.setToolTipText("Not available for Mac");
-                direcTagLinkLabel.setEnabled(false);
-                searchHandler.setCometEnabled(false);
-            }
-
-            // disable andromeda on non-windows platforms
-            if (!operatingSystem.contains("windows")) {
-                enableAndromedaJCheckBox.setSelected(false);
-                enableAndromedaJCheckBox.setEnabled(false);
-                enableAndromedaJCheckBox.setToolTipText("Only available for Windows");
-                andromedaButton.setEnabled(false);
-                andromedaButton.setToolTipText("Only available for Windows");
-                andromedaSettingsButton.setEnabled(false);
-                andromedaSettingsButton.setToolTipText("Only available for Windows");
-                andromedaLinkLabel.setEnabled(false);
-                searchHandler.setCometEnabled(false);
-            }
-
-            validateSearchEngines(true);
-
-            // set the spectra files
-            if ((spectrumFiles != null && !spectrumFiles.isEmpty()) || (rawFiles != null && !rawFiles.isEmpty())) {
-                setSpectrumFiles(spectrumFiles, rawFiles);
-
-                String experimentLabel = "PeptideShakerProject";
-                
-                // set default peptideshaker experiment details
-                if (projectName != null) {
-                    experimentLabel = projectName;
-                }
-
-                ArrayList<File> tempFiles;
-                if (spectrumFiles != null) {
-                    tempFiles = spectrumFiles;
-                } else {
-                    tempFiles = rawFiles;
-                }
-
-                searchHandler.setExperimentLabel(experimentLabel);
-                searchHandler.setSampleLabel(experimentLabel);
-                searchHandler.setPeptideShakerFile(new File(tempFiles.get(0).getParentFile(), experimentLabel + ".cpsx"));
-                peptideShakerCheckBox.setSelected(true);
-            }
-
-            // set the results folder
-            if (outputFolder != null && outputFolder.exists()) {
-                setOutputFolder(outputFolder);
-            }
-
-            if (rawFiles != null && !rawFiles.isEmpty()) {
-                checkProteoWizard();
-                msconvertCheckBox.setSelected(!rawFiles.isEmpty());
-            }
-
-            validateInput(false);
-
-            setLocationRelativeTo(null);
-            setVisible(true);
-            
-            // incrementing the counter for a new SearchGUI start
-            if (utilitiesUserPreferences.isAutoUpdate()) {
-                Util.sendGAUpdate("UA-36198780-2", "toolstart", "searchgui-" + (new eu.isas.searchgui.utilities.Properties().getVersion()));
-            }
-        }
-    }
-
-    /**
-     * Update the Identification Settings dropdown menu.
-     */
-    private void updateIdentificationSettingsDropDownMenu(boolean loadSettings) {
-
-        Vector parameterList = new Vector();
-        parameterList.add("-- Select --");
-
-        if (identificationParametersFile != null && loadSettings) {
-
-            try {
-                identificationParameters = IdentificationParameters.getIdentificationParameters(identificationParametersFile);
-
-                // load project specific PTMs
-                String error = SearchHandler.loadModifications(getIdentificationParameters().getSearchParameters());
-                if (error != null) {
-                    JOptionPane.showMessageDialog(this,
-                            error,
-                            "PTM Definition Changed", JOptionPane.WARNING_MESSAGE);
-                }
-
-                if (identificationParametersFactory.getParametersList().contains(identificationParameters.getName())) {
-                    identificationParameters.setName(getIdentificationSettingsFileName());
-                }
-
-                identificationParametersFactory.addIdentificationParameters(identificationParameters);
-            } catch (Exception e) {
-                JOptionPane.showMessageDialog(null,
-                        "Failed to import search parameters from: " + identificationParametersFile.getAbsolutePath() + ".", "Search Parameters",
-                        JOptionPane.WARNING_MESSAGE);
-                e.printStackTrace();
-
-                // set the search settings to default
-                identificationParameters = null;
-                identificationParametersFile = null;
-            }
-        }
-
-        for (String tempParameters : identificationParametersFactory.getParametersList()) {
-            parameterList.add(tempParameters);
-        }
-
-        settingsComboBox.setModel(new javax.swing.DefaultComboBoxModel(parameterList));
-
-        if (identificationParameters != null) {
-            settingsComboBox.setSelectedItem(identificationParameters.getName());
-        }
-
-        settingsComboBoxActionPerformed(null);
-    }
-
-    /**
-     * Returns the name to use for the identification settings file.
-     *
-     * @return the name to use for the identification settings file
-     */
-    private String getIdentificationSettingsFileName() {
-
-        String name = identificationParameters.getName();
-        int counter = 2;
-        String currentName = name;
-
-        while (identificationParametersFactory.getParametersList().contains(currentName)
-                && !identificationParametersFactory.getIdentificationParameters(currentName).equals(identificationParameters)) {
-            currentName = name + "_" + counter++;
-        }
-
-        return currentName;
-    }
-
-    /**
-     * This method is called from within the constructor to initialize the form.
-     * WARNING: Do NOT modify this code. The content of this method is always
-     * regenerated by the Form Editor.
-     */
-    @SuppressWarnings("unchecked")
-    // <editor-fold defaultstate="collapsed" desc="Generated Code">//GEN-BEGIN:initComponents
-    private void initComponents() {
-
-        modificationOptionsPopupMenu = new javax.swing.JPopupMenu();
-        editModificationsMenuItem = new javax.swing.JMenuItem();
-        reporterPostProcessPanel = new javax.swing.JPanel();
-        editReporterSettingsLabel = new javax.swing.JLabel();
-        reporterButton = new javax.swing.JButton();
-        reporterCheckBox = new javax.swing.JCheckBox();
-        reporterLabel = new javax.swing.JLabel();
-        jMenuItem1 = new javax.swing.JMenuItem();
-        taskEditorPanel = new javax.swing.JPanel();
-        searchEnginesLocationPanel = new javax.swing.JPanel();
-        searchEnginesScrollPane = new javax.swing.JScrollPane();
-        searchEnginesPanel = new javax.swing.JPanel();
-        omssaButton = new javax.swing.JButton();
-        msgfSettingsButton = new javax.swing.JButton();
-        enableTideJCheckBox = new javax.swing.JCheckBox();
-        msAmandaSettingsButton = new javax.swing.JButton();
-        myrimatchSupportButton = new javax.swing.JButton();
-        myriMatchLinkLabel = new javax.swing.JLabel();
-        andromedaLinkLabel = new javax.swing.JLabel();
-        andromedaButton = new javax.swing.JButton();
-        tideLinkLabel = new javax.swing.JLabel();
-        xtandemSettingsButton = new javax.swing.JButton();
-        tideButton = new javax.swing.JButton();
-        msgfSupportButton = new javax.swing.JButton();
-        enableCometJCheckBox = new javax.swing.JCheckBox();
-        cometLinkLabel = new javax.swing.JLabel();
-        enableMyriMatchJCheckBox = new javax.swing.JCheckBox();
-        omssaSupportButton = new javax.swing.JButton();
-        enableMsAmandaJCheckBox = new javax.swing.JCheckBox();
-        xtandemLinkLabel = new javax.swing.JLabel();
-        xtandemSupportButton = new javax.swing.JButton();
-        myriMatchSettingsButton = new javax.swing.JButton();
-        enableMsgfJCheckBox = new javax.swing.JCheckBox();
-        xtandemButton = new javax.swing.JButton();
-        msAmandaSupportButton = new javax.swing.JButton();
-        omssaLinkLabel = new javax.swing.JLabel();
-        myriMatchButton = new javax.swing.JButton();
-        andromedaSupportButton = new javax.swing.JButton();
-        msAmandaLinkLabel = new javax.swing.JLabel();
-        enableXTandemJCheckBox = new javax.swing.JCheckBox();
-        cometSettingsButton = new javax.swing.JButton();
-        msAmandaButton = new javax.swing.JButton();
-        andromedaSettingsButton = new javax.swing.JButton();
-        omssaSettingsButton = new javax.swing.JButton();
-        enableAndromedaJCheckBox = new javax.swing.JCheckBox();
-        tideSettingsButton = new javax.swing.JButton();
-        msgfLinkLabel = new javax.swing.JLabel();
-        tideSupportButton = new javax.swing.JButton();
-        cometSupportButton = new javax.swing.JButton();
-        msgfButton = new javax.swing.JButton();
-        enableOmssaJCheckBox = new javax.swing.JCheckBox();
-        cometButton = new javax.swing.JButton();
-        inputFilesPanel = new javax.swing.JPanel();
-        spectraFilesLabel = new javax.swing.JLabel();
-        clearSpectraButton = new javax.swing.JButton();
-        addSpectraButton = new javax.swing.JButton();
-        spectraFilesTxt = new javax.swing.JTextField();
-        searchSettingsLbl = new javax.swing.JLabel();
-        editSettingsButton = new javax.swing.JButton();
-        addSettingsButton = new javax.swing.JButton();
-        resultFolderLbl = new javax.swing.JLabel();
-        outputFolderTxt = new javax.swing.JTextField();
-        resultFolderBrowseButton = new javax.swing.JButton();
-        settingsComboBox = new javax.swing.JComboBox();
-        searchButton = new javax.swing.JButton();
-        aboutButton = new javax.swing.JButton();
-        searchGUIPublicationLabel = new javax.swing.JLabel();
-        postProcessingPanel = new javax.swing.JPanel();
-        peptideShakerCheckBox = new javax.swing.JCheckBox();
-        peptideShakerLabel = new javax.swing.JLabel();
-        peptideShakerButton = new javax.swing.JButton();
-        peptideShakerSettingsButton = new javax.swing.JButton();
-        peptideShakerSupportButton = new javax.swing.JButton();
-        preProcessingPanel = new javax.swing.JPanel();
-        msconvertCheckBox = new javax.swing.JCheckBox();
-        msconvertLabel = new javax.swing.JLabel();
-        msconvertButton = new javax.swing.JButton();
-        msconvertSettingsButton = new javax.swing.JButton();
-        msconvertSupportButton = new javax.swing.JButton();
-        deNovoPanel = new javax.swing.JPanel();
-        enableNovorJCheckBox = new javax.swing.JCheckBox();
-        novorButton = new javax.swing.JButton();
-        novorSupportButton = new javax.swing.JButton();
-        novorLinkLabel = new javax.swing.JLabel();
-        novorSettingsButton = new javax.swing.JButton();
-        enableDirecTagJCheckBox = new javax.swing.JCheckBox();
-        direcTagButton = new javax.swing.JButton();
-        direcTagSupportButton = new javax.swing.JButton();
-        direcTagLinkLabel = new javax.swing.JLabel();
-        direcTagSettingsButton = new javax.swing.JButton();
-        menuBar = new javax.swing.JMenuBar();
-        fileMenu = new javax.swing.JMenu();
-        exitMenuItem = new javax.swing.JMenuItem();
-        editMenu = new javax.swing.JMenu();
-        advancedSettingsMenuItem = new javax.swing.JMenuItem();
-        processingMenuItem = new javax.swing.JMenuItem();
-        jSeparator1 = new javax.swing.JPopupMenu.Separator();
-        editModificationsEditMenuItem = new javax.swing.JMenuItem();
-        editSearchEngineLocationsMenuItem = new javax.swing.JMenuItem();
-        editIdSettingsFilesMenuItem = new javax.swing.JMenuItem();
-        jSeparator2 = new javax.swing.JPopupMenu.Separator();
-        javaSettingsJMenuItem = new javax.swing.JMenuItem();
-        resourceSettingsMenuItem = new javax.swing.JMenuItem();
-        privacyMenuItem = new javax.swing.JMenuItem();
-        helpMenu = new javax.swing.JMenu();
-        helpMenuItem = new javax.swing.JMenuItem();
-        jSeparator17 = new javax.swing.JPopupMenu.Separator();
-        logReportMenu = new javax.swing.JMenuItem();
-        jSeparator16 = new javax.swing.JPopupMenu.Separator();
-        aboutMenuItem = new javax.swing.JMenuItem();
-
-        editModificationsMenuItem.setText("Edit Modifications");
-        editModificationsMenuItem.addActionListener(new java.awt.event.ActionListener() {
-            public void actionPerformed(java.awt.event.ActionEvent evt) {
-                editModificationsMenuItemActionPerformed(evt);
-            }
-        });
-        modificationOptionsPopupMenu.add(editModificationsMenuItem);
-
-        editReporterSettingsLabel.setFont(editReporterSettingsLabel.getFont().deriveFont((editReporterSettingsLabel.getFont().getStyle() | java.awt.Font.ITALIC)));
-        editReporterSettingsLabel.setText("<html><a href=\"\">Edit Settings</a></html>");
-        editReporterSettingsLabel.setToolTipText("Edit Reporter settings");
-        editReporterSettingsLabel.addMouseListener(new java.awt.event.MouseAdapter() {
-            public void mouseClicked(java.awt.event.MouseEvent evt) {
-                editReporterSettingsLabelMouseClicked(evt);
-            }
-            public void mouseEntered(java.awt.event.MouseEvent evt) {
-                editReporterSettingsLabelMouseEntered(evt);
-            }
-            public void mouseExited(java.awt.event.MouseEvent evt) {
-                editReporterSettingsLabelMouseExited(evt);
-            }
-        });
-
-        reporterButton.setIcon(new javax.swing.ImageIcon(getClass().getResource("/icons/reporter_logo.png"))); // NOI18N
-        reporterButton.setToolTipText("<html>\nOpen the Reporter web page<br>\n(under development...)\n</html>");
-        reporterButton.setBorder(null);
-        reporterButton.setBorderPainted(false);
-        reporterButton.setContentAreaFilled(false);
-        reporterButton.addMouseListener(new java.awt.event.MouseAdapter() {
-            public void mouseEntered(java.awt.event.MouseEvent evt) {
-                reporterButtonMouseEntered(evt);
-            }
-            public void mouseExited(java.awt.event.MouseEvent evt) {
-                reporterButtonMouseExited(evt);
-            }
-        });
-        reporterButton.addActionListener(new java.awt.event.ActionListener() {
-            public void actionPerformed(java.awt.event.ActionEvent evt) {
-                reporterButtonActionPerformed(evt);
-            }
-        });
-
-        reporterCheckBox.setIconTextGap(15);
-
-        reporterLabel.setText("<html>Reporter - <a href=\"http://compomics.github.io/projects/reporter.html\">Quantify the Reporter Ions in Reporter</a></html>");
-        reporterLabel.setToolTipText("Open the Reporter web page");
-        reporterLabel.addMouseListener(new java.awt.event.MouseAdapter() {
-            public void mouseClicked(java.awt.event.MouseEvent evt) {
-                reporterLabelMouseClicked(evt);
-            }
-            public void mouseEntered(java.awt.event.MouseEvent evt) {
-                reporterLabelMouseEntered(evt);
-            }
-            public void mouseExited(java.awt.event.MouseEvent evt) {
-                reporterLabelMouseExited(evt);
-            }
-        });
-
-        javax.swing.GroupLayout reporterPostProcessPanelLayout = new javax.swing.GroupLayout(reporterPostProcessPanel);
-        reporterPostProcessPanel.setLayout(reporterPostProcessPanelLayout);
-        reporterPostProcessPanelLayout.setHorizontalGroup(
-            reporterPostProcessPanelLayout.createParallelGroup(javax.swing.GroupLayout.Alignment.LEADING)
-            .addGroup(reporterPostProcessPanelLayout.createSequentialGroup()
-                .addContainerGap()
-                .addComponent(reporterCheckBox)
-                .addGap(73, 73, 73)
-                .addComponent(reporterButton, javax.swing.GroupLayout.PREFERRED_SIZE, 84, javax.swing.GroupLayout.PREFERRED_SIZE)
-                .addGap(62, 62, 62)
-                .addComponent(reporterLabel, javax.swing.GroupLayout.PREFERRED_SIZE, javax.swing.GroupLayout.DEFAULT_SIZE, javax.swing.GroupLayout.PREFERRED_SIZE)
-                .addPreferredGap(javax.swing.LayoutStyle.ComponentPlacement.RELATED, 109, Short.MAX_VALUE)
-                .addComponent(editReporterSettingsLabel, javax.swing.GroupLayout.PREFERRED_SIZE, javax.swing.GroupLayout.DEFAULT_SIZE, javax.swing.GroupLayout.PREFERRED_SIZE)
-                .addContainerGap())
-        );
-        reporterPostProcessPanelLayout.setVerticalGroup(
-            reporterPostProcessPanelLayout.createParallelGroup(javax.swing.GroupLayout.Alignment.LEADING)
-            .addGroup(reporterPostProcessPanelLayout.createSequentialGroup()
-                .addContainerGap()
-                .addGroup(reporterPostProcessPanelLayout.createParallelGroup(javax.swing.GroupLayout.Alignment.CENTER)
-                    .addComponent(reporterCheckBox)
-                    .addComponent(reporterButton, javax.swing.GroupLayout.PREFERRED_SIZE, 48, javax.swing.GroupLayout.PREFERRED_SIZE)
-                    .addComponent(reporterLabel, javax.swing.GroupLayout.PREFERRED_SIZE, javax.swing.GroupLayout.DEFAULT_SIZE, javax.swing.GroupLayout.PREFERRED_SIZE)
-                    .addComponent(editReporterSettingsLabel, javax.swing.GroupLayout.PREFERRED_SIZE, javax.swing.GroupLayout.DEFAULT_SIZE, javax.swing.GroupLayout.PREFERRED_SIZE))
-                .addContainerGap())
-        );
-
-        jMenuItem1.setText("jMenuItem1");
-
-        setDefaultCloseOperation(javax.swing.WindowConstants.EXIT_ON_CLOSE);
-        setTitle("SearchGUI");
-        setMinimumSize(new java.awt.Dimension(775, 600));
-        addWindowListener(new java.awt.event.WindowAdapter() {
-            public void windowClosing(java.awt.event.WindowEvent evt) {
-                formWindowClosing(evt);
-            }
-        });
-
-        taskEditorPanel.setBackground(new java.awt.Color(230, 230, 230));
-
-        searchEnginesLocationPanel.setBorder(javax.swing.BorderFactory.createTitledBorder("Search Engines"));
-        searchEnginesLocationPanel.setOpaque(false);
-
-        searchEnginesScrollPane.setBorder(null);
-
-        searchEnginesPanel.setBackground(new java.awt.Color(230, 230, 230));
-
-        omssaButton.setFont(new java.awt.Font("Segoe UI", 1, 15)); // NOI18N
-        omssaButton.setText("OMSSA");
-        omssaButton.setToolTipText("Enable OMSSA");
-        omssaButton.setBorder(null);
-        omssaButton.setBorderPainted(false);
-        omssaButton.setContentAreaFilled(false);
-        omssaButton.setEnabled(false);
-        omssaButton.setHorizontalAlignment(javax.swing.SwingConstants.LEFT);
-        omssaButton.addMouseListener(new java.awt.event.MouseAdapter() {
-            public void mouseEntered(java.awt.event.MouseEvent evt) {
-                omssaButtonMouseEntered(evt);
-            }
-            public void mouseExited(java.awt.event.MouseEvent evt) {
-                omssaButtonMouseExited(evt);
-            }
-        });
-        omssaButton.addActionListener(new java.awt.event.ActionListener() {
-            public void actionPerformed(java.awt.event.ActionEvent evt) {
-                omssaButtonActionPerformed(evt);
-            }
-        });
-
-        msgfSettingsButton.setIcon(new javax.swing.ImageIcon(getClass().getResource("/icons/edit_gray.png"))); // NOI18N
-        msgfSettingsButton.setToolTipText("Edit MS-GF+ Advanced Settings");
-        msgfSettingsButton.setBorder(null);
-        msgfSettingsButton.setBorderPainted(false);
-        msgfSettingsButton.setContentAreaFilled(false);
-        msgfSettingsButton.setEnabled(false);
-        msgfSettingsButton.setRolloverIcon(new javax.swing.ImageIcon(getClass().getResource("/icons/edit.png"))); // NOI18N
-        msgfSettingsButton.addMouseListener(new java.awt.event.MouseAdapter() {
-            public void mouseEntered(java.awt.event.MouseEvent evt) {
-                msgfSettingsButtonMouseEntered(evt);
-            }
-            public void mouseExited(java.awt.event.MouseEvent evt) {
-                msgfSettingsButtonMouseExited(evt);
-            }
-        });
-        msgfSettingsButton.addActionListener(new java.awt.event.ActionListener() {
-            public void actionPerformed(java.awt.event.ActionEvent evt) {
-                msgfSettingsButtonActionPerformed(evt);
-            }
-        });
-
-        enableTideJCheckBox.setToolTipText("Enable Tide");
-        enableTideJCheckBox.setEnabled(false);
-        enableTideJCheckBox.addActionListener(new java.awt.event.ActionListener() {
-            public void actionPerformed(java.awt.event.ActionEvent evt) {
-                enableTideJCheckBoxActionPerformed(evt);
-            }
-        });
-
-        msAmandaSettingsButton.setIcon(new javax.swing.ImageIcon(getClass().getResource("/icons/edit_gray.png"))); // NOI18N
-        msAmandaSettingsButton.setToolTipText("Edit MS Amanda Advanced Settings");
-        msAmandaSettingsButton.setBorder(null);
-        msAmandaSettingsButton.setBorderPainted(false);
-        msAmandaSettingsButton.setContentAreaFilled(false);
-        msAmandaSettingsButton.setEnabled(false);
-        msAmandaSettingsButton.setRolloverIcon(new javax.swing.ImageIcon(getClass().getResource("/icons/edit.png"))); // NOI18N
-        msAmandaSettingsButton.addMouseListener(new java.awt.event.MouseAdapter() {
-            public void mouseEntered(java.awt.event.MouseEvent evt) {
-                msAmandaSettingsButtonMouseEntered(evt);
-            }
-            public void mouseExited(java.awt.event.MouseEvent evt) {
-                msAmandaSettingsButtonMouseExited(evt);
-            }
-        });
-        msAmandaSettingsButton.addActionListener(new java.awt.event.ActionListener() {
-            public void actionPerformed(java.awt.event.ActionEvent evt) {
-                msAmandaSettingsButtonActionPerformed(evt);
-            }
-        });
-
-        myrimatchSupportButton.setIcon(new javax.swing.ImageIcon(getClass().getResource("/icons/windows_and_linux_gray.png"))); // NOI18N
-        myrimatchSupportButton.setToolTipText("Supported on Windows and Linux");
-        myrimatchSupportButton.setBorderPainted(false);
-        myrimatchSupportButton.setContentAreaFilled(false);
-
-        myriMatchLinkLabel.setText("<html>MyriMatch Search Algorithm - <a href=\"http://htmlpreview.github.io/?https://github.com/ProteoWizard/pwiz/blob/master/pwiz_tools/Bumbershoot/myrimatch/doc/index.html\">MyriMatch web page</a></html> ");
-        myriMatchLinkLabel.setToolTipText("Open the MyriMatch web page");
-        myriMatchLinkLabel.setEnabled(false);
-        myriMatchLinkLabel.addMouseListener(new java.awt.event.MouseAdapter() {
-            public void mouseEntered(java.awt.event.MouseEvent evt) {
-                myriMatchLinkLabelMouseEntered(evt);
-            }
-            public void mouseExited(java.awt.event.MouseEvent evt) {
-                myriMatchLinkLabelMouseExited(evt);
-            }
-            public void mouseReleased(java.awt.event.MouseEvent evt) {
-                myriMatchLinkLabelMouseReleased(evt);
-            }
-        });
-
-        andromedaLinkLabel.setText("<html>Andromeda Search Algorithm - <a href=\"http://coxdocs.org/doku.php?id=maxquant:andromeda:start\">Andromeda web page</a></html> ");
-        andromedaLinkLabel.setToolTipText("Open the Andromeda web page");
-        andromedaLinkLabel.setEnabled(false);
-        andromedaLinkLabel.addMouseListener(new java.awt.event.MouseAdapter() {
-            public void mouseClicked(java.awt.event.MouseEvent evt) {
-                andromedaLinkLabelMouseClicked(evt);
-            }
-            public void mouseEntered(java.awt.event.MouseEvent evt) {
-                andromedaLinkLabelMouseEntered(evt);
-            }
-            public void mouseExited(java.awt.event.MouseEvent evt) {
-                andromedaLinkLabelMouseExited(evt);
-            }
-        });
-
-        andromedaButton.setFont(new java.awt.Font("Segoe UI", 1, 15)); // NOI18N
-        andromedaButton.setText("Andromeda");
-        andromedaButton.setToolTipText("Enable Andromeda");
-        andromedaButton.setBorder(null);
-        andromedaButton.setBorderPainted(false);
-        andromedaButton.setContentAreaFilled(false);
-        andromedaButton.setEnabled(false);
-        andromedaButton.setHorizontalAlignment(javax.swing.SwingConstants.LEFT);
-        andromedaButton.addMouseListener(new java.awt.event.MouseAdapter() {
-            public void mouseEntered(java.awt.event.MouseEvent evt) {
-                andromedaButtonMouseEntered(evt);
-            }
-            public void mouseExited(java.awt.event.MouseEvent evt) {
-                andromedaButtonMouseExited(evt);
-            }
-        });
-        andromedaButton.addActionListener(new java.awt.event.ActionListener() {
-            public void actionPerformed(java.awt.event.ActionEvent evt) {
-                andromedaButtonActionPerformed(evt);
-            }
-        });
-
-        tideLinkLabel.setText("<html>Tide Search Algorithm - <a href=http://cruxtoolkit.sourceforge.net\">Tide web page</a></html> ");
-        tideLinkLabel.setToolTipText("Open the Tide web page");
-        tideLinkLabel.setEnabled(false);
-        tideLinkLabel.addMouseListener(new java.awt.event.MouseAdapter() {
-            public void mouseClicked(java.awt.event.MouseEvent evt) {
-                tideLinkLabelMouseClicked(evt);
-            }
-            public void mouseEntered(java.awt.event.MouseEvent evt) {
-                tideLinkLabelMouseEntered(evt);
-            }
-            public void mouseExited(java.awt.event.MouseEvent evt) {
-                tideLinkLabelMouseExited(evt);
-            }
-        });
-
-        xtandemSettingsButton.setIcon(new javax.swing.ImageIcon(getClass().getResource("/icons/edit_gray.png"))); // NOI18N
-        xtandemSettingsButton.setToolTipText("Edit X!Tandem Advanced Settings");
-        xtandemSettingsButton.setBorder(null);
-        xtandemSettingsButton.setBorderPainted(false);
-        xtandemSettingsButton.setContentAreaFilled(false);
-        xtandemSettingsButton.setEnabled(false);
-        xtandemSettingsButton.setRolloverIcon(new javax.swing.ImageIcon(getClass().getResource("/icons/edit.png"))); // NOI18N
-        xtandemSettingsButton.addMouseListener(new java.awt.event.MouseAdapter() {
-            public void mouseEntered(java.awt.event.MouseEvent evt) {
-                xtandemSettingsButtonMouseEntered(evt);
-            }
-            public void mouseExited(java.awt.event.MouseEvent evt) {
-                xtandemSettingsButtonMouseExited(evt);
-            }
-        });
-        xtandemSettingsButton.addActionListener(new java.awt.event.ActionListener() {
-            public void actionPerformed(java.awt.event.ActionEvent evt) {
-                xtandemSettingsButtonActionPerformed(evt);
-            }
-        });
-
-        tideButton.setFont(new java.awt.Font("Segoe UI", 1, 15)); // NOI18N
-        tideButton.setText("Tide");
-        tideButton.setToolTipText("Enable Tide");
-        tideButton.setBorder(null);
-        tideButton.setBorderPainted(false);
-        tideButton.setContentAreaFilled(false);
-        tideButton.setEnabled(false);
-        tideButton.setHorizontalAlignment(javax.swing.SwingConstants.LEFT);
-        tideButton.addMouseListener(new java.awt.event.MouseAdapter() {
-            public void mouseEntered(java.awt.event.MouseEvent evt) {
-                tideButtonMouseEntered(evt);
-            }
-            public void mouseExited(java.awt.event.MouseEvent evt) {
-                tideButtonMouseExited(evt);
-            }
-        });
-        tideButton.addActionListener(new java.awt.event.ActionListener() {
-            public void actionPerformed(java.awt.event.ActionEvent evt) {
-                tideButtonActionPerformed(evt);
-            }
-        });
-
-        msgfSupportButton.setIcon(new javax.swing.ImageIcon(getClass().getResource("/icons/all_platforms_gray.png"))); // NOI18N
-        msgfSupportButton.setToolTipText("Supported on Windows, Mac and Linux");
-        msgfSupportButton.setBorderPainted(false);
-        msgfSupportButton.setContentAreaFilled(false);
-
-        enableCometJCheckBox.setToolTipText("Enable Comet");
-        enableCometJCheckBox.setEnabled(false);
-        enableCometJCheckBox.addActionListener(new java.awt.event.ActionListener() {
-            public void actionPerformed(java.awt.event.ActionEvent evt) {
-                enableCometJCheckBoxActionPerformed(evt);
-            }
-        });
-
-        cometLinkLabel.setText("<html>Comet Search Algorithm - <a href=http://comet-ms.sourceforge.net\">Comet web page</a></html> ");
-        cometLinkLabel.setToolTipText("Open the Comet web page");
-        cometLinkLabel.setEnabled(false);
-        cometLinkLabel.addMouseListener(new java.awt.event.MouseAdapter() {
-            public void mouseClicked(java.awt.event.MouseEvent evt) {
-                cometLinkLabelMouseClicked(evt);
-            }
-            public void mouseEntered(java.awt.event.MouseEvent evt) {
-                cometLinkLabelMouseEntered(evt);
-            }
-            public void mouseExited(java.awt.event.MouseEvent evt) {
-                cometLinkLabelMouseExited(evt);
-            }
-        });
-
-        enableMyriMatchJCheckBox.setToolTipText("Enable MyriMatch");
-        enableMyriMatchJCheckBox.setEnabled(false);
-        enableMyriMatchJCheckBox.addActionListener(new java.awt.event.ActionListener() {
-            public void actionPerformed(java.awt.event.ActionEvent evt) {
-                enableMyriMatchJCheckBoxActionPerformed(evt);
-            }
-        });
-
-        omssaSupportButton.setIcon(new javax.swing.ImageIcon(getClass().getResource("/icons/all_platforms_gray.png"))); // NOI18N
-        omssaSupportButton.setToolTipText("Supported on Windows, Mac and Linux");
-        omssaSupportButton.setBorderPainted(false);
-        omssaSupportButton.setContentAreaFilled(false);
-
-        enableMsAmandaJCheckBox.setToolTipText("Enable MS Amanda");
-        enableMsAmandaJCheckBox.setEnabled(false);
-        enableMsAmandaJCheckBox.addActionListener(new java.awt.event.ActionListener() {
-            public void actionPerformed(java.awt.event.ActionEvent evt) {
-                enableMsAmandaJCheckBoxActionPerformed(evt);
-            }
-        });
-
-        xtandemLinkLabel.setText("<html>X!Tandem Search Algorithm - <a href=\"http://www.thegpm.org/tandem\">X!Tandem web page</a></html>\n");
-        xtandemLinkLabel.setToolTipText("Open the X!Tandem web page");
-        xtandemLinkLabel.setEnabled(false);
-        xtandemLinkLabel.addMouseListener(new java.awt.event.MouseAdapter() {
-            public void mouseClicked(java.awt.event.MouseEvent evt) {
-                xtandemLinkLabelMouseClicked(evt);
-            }
-            public void mouseEntered(java.awt.event.MouseEvent evt) {
-                xtandemLinkLabelMouseEntered(evt);
-            }
-            public void mouseExited(java.awt.event.MouseEvent evt) {
-                xtandemLinkLabelMouseExited(evt);
-            }
-        });
-
-        xtandemSupportButton.setIcon(new javax.swing.ImageIcon(getClass().getResource("/icons/all_platforms_gray.png"))); // NOI18N
-        xtandemSupportButton.setToolTipText("Supported on Windows, Mac and Linux");
-        xtandemSupportButton.setBorderPainted(false);
-        xtandemSupportButton.setContentAreaFilled(false);
-
-        myriMatchSettingsButton.setIcon(new javax.swing.ImageIcon(getClass().getResource("/icons/edit_gray.png"))); // NOI18N
-        myriMatchSettingsButton.setToolTipText("Edit MyriMatch Advanced Settings");
-        myriMatchSettingsButton.setBorder(null);
-        myriMatchSettingsButton.setBorderPainted(false);
-        myriMatchSettingsButton.setContentAreaFilled(false);
-        myriMatchSettingsButton.setEnabled(false);
-        myriMatchSettingsButton.setRolloverIcon(new javax.swing.ImageIcon(getClass().getResource("/icons/edit.png"))); // NOI18N
-        myriMatchSettingsButton.addMouseListener(new java.awt.event.MouseAdapter() {
-            public void mouseEntered(java.awt.event.MouseEvent evt) {
-                myriMatchSettingsButtonMouseEntered(evt);
-            }
-            public void mouseExited(java.awt.event.MouseEvent evt) {
-                myriMatchSettingsButtonMouseExited(evt);
-            }
-        });
-        myriMatchSettingsButton.addActionListener(new java.awt.event.ActionListener() {
-            public void actionPerformed(java.awt.event.ActionEvent evt) {
-                myriMatchSettingsButtonActionPerformed(evt);
-            }
-        });
-
-        enableMsgfJCheckBox.setToolTipText("Enable MS-GF+");
-        enableMsgfJCheckBox.setEnabled(false);
-        enableMsgfJCheckBox.addActionListener(new java.awt.event.ActionListener() {
-            public void actionPerformed(java.awt.event.ActionEvent evt) {
-                enableMsgfJCheckBoxActionPerformed(evt);
-            }
-        });
-
-        xtandemButton.setFont(new java.awt.Font("Segoe UI", 1, 15)); // NOI18N
-        xtandemButton.setText("X! Tandem");
-        xtandemButton.setToolTipText("Enable X!Tandem");
-        xtandemButton.setBorder(null);
-        xtandemButton.setBorderPainted(false);
-        xtandemButton.setContentAreaFilled(false);
-        xtandemButton.setEnabled(false);
-        xtandemButton.setHorizontalAlignment(javax.swing.SwingConstants.LEFT);
-        xtandemButton.addMouseListener(new java.awt.event.MouseAdapter() {
-            public void mouseEntered(java.awt.event.MouseEvent evt) {
-                xtandemButtonMouseEntered(evt);
-            }
-            public void mouseExited(java.awt.event.MouseEvent evt) {
-                xtandemButtonMouseExited(evt);
-            }
-        });
-        xtandemButton.addActionListener(new java.awt.event.ActionListener() {
-            public void actionPerformed(java.awt.event.ActionEvent evt) {
-                xtandemButtonActionPerformed(evt);
-            }
-        });
-
-        msAmandaSupportButton.setIcon(new javax.swing.ImageIcon(getClass().getResource("/icons/all_platforms_gray.png"))); // NOI18N
-        msAmandaSupportButton.setToolTipText("Supported on Windows, Mac and Linux");
-        msAmandaSupportButton.setBorderPainted(false);
-        msAmandaSupportButton.setContentAreaFilled(false);
-
-        omssaLinkLabel.setText("<html>OMSSA Search Algorithm - <a href=\"http://www.ncbi.nlm.nih.gov/pubmed/15473683\">OMSSA web page</a></html> ");
-        omssaLinkLabel.setToolTipText("Open the OMSSA web page");
-        omssaLinkLabel.setEnabled(false);
-        omssaLinkLabel.addMouseListener(new java.awt.event.MouseAdapter() {
-            public void mouseClicked(java.awt.event.MouseEvent evt) {
-                omssaLinkLabelMouseClicked(evt);
-            }
-            public void mouseEntered(java.awt.event.MouseEvent evt) {
-                omssaLinkLabelMouseEntered(evt);
-            }
-            public void mouseExited(java.awt.event.MouseEvent evt) {
-                omssaLinkLabelMouseExited(evt);
-            }
-        });
-
-        myriMatchButton.setFont(new java.awt.Font("Segoe UI", 1, 15)); // NOI18N
-        myriMatchButton.setText("MyriMatch");
-        myriMatchButton.setToolTipText("Enable MyriMatch");
-        myriMatchButton.setBorder(null);
-        myriMatchButton.setBorderPainted(false);
-        myriMatchButton.setContentAreaFilled(false);
-        myriMatchButton.setEnabled(false);
-        myriMatchButton.setHorizontalAlignment(javax.swing.SwingConstants.LEFT);
-        myriMatchButton.addMouseListener(new java.awt.event.MouseAdapter() {
-            public void mouseEntered(java.awt.event.MouseEvent evt) {
-                myriMatchButtonMouseEntered(evt);
-            }
-            public void mouseExited(java.awt.event.MouseEvent evt) {
-                myriMatchButtonMouseExited(evt);
-            }
-        });
-        myriMatchButton.addActionListener(new java.awt.event.ActionListener() {
-            public void actionPerformed(java.awt.event.ActionEvent evt) {
-                myriMatchButtonActionPerformed(evt);
-            }
-        });
-
-        andromedaSupportButton.setIcon(new javax.swing.ImageIcon(getClass().getResource("/icons/windows_only_gray.png"))); // NOI18N
-        andromedaSupportButton.setToolTipText("Supported on Windows");
-        andromedaSupportButton.setBorderPainted(false);
-        andromedaSupportButton.setContentAreaFilled(false);
-
-        msAmandaLinkLabel.setText("<html>MS Amanda Search Algorithm - <a href=\"http://ms.imp.ac.at/?goto=msamanda\">MS Amanda web page</a></html> ");
-        msAmandaLinkLabel.setToolTipText("Open the MS Amanda web page");
-        msAmandaLinkLabel.setEnabled(false);
-        msAmandaLinkLabel.addMouseListener(new java.awt.event.MouseAdapter() {
-            public void mouseClicked(java.awt.event.MouseEvent evt) {
-                msAmandaLinkLabelMouseClicked(evt);
-            }
-            public void mouseEntered(java.awt.event.MouseEvent evt) {
-                msAmandaLinkLabelMouseEntered(evt);
-            }
-            public void mouseExited(java.awt.event.MouseEvent evt) {
-                msAmandaLinkLabelMouseExited(evt);
-            }
-        });
-
-        enableXTandemJCheckBox.setToolTipText("Enable X!Tandem");
-        enableXTandemJCheckBox.setEnabled(false);
-        enableXTandemJCheckBox.addActionListener(new java.awt.event.ActionListener() {
-            public void actionPerformed(java.awt.event.ActionEvent evt) {
-                enableXTandemJCheckBoxActionPerformed(evt);
-            }
-        });
-
-        cometSettingsButton.setIcon(new javax.swing.ImageIcon(getClass().getResource("/icons/edit_gray.png"))); // NOI18N
-        cometSettingsButton.setToolTipText("Edit Comet Advanced Settings");
-        cometSettingsButton.setBorder(null);
-        cometSettingsButton.setBorderPainted(false);
-        cometSettingsButton.setContentAreaFilled(false);
-        cometSettingsButton.setEnabled(false);
-        cometSettingsButton.setRolloverIcon(new javax.swing.ImageIcon(getClass().getResource("/icons/edit.png"))); // NOI18N
-        cometSettingsButton.addMouseListener(new java.awt.event.MouseAdapter() {
-            public void mouseEntered(java.awt.event.MouseEvent evt) {
-                cometSettingsButtonMouseEntered(evt);
-            }
-            public void mouseExited(java.awt.event.MouseEvent evt) {
-                cometSettingsButtonMouseExited(evt);
-            }
-        });
-        cometSettingsButton.addActionListener(new java.awt.event.ActionListener() {
-            public void actionPerformed(java.awt.event.ActionEvent evt) {
-                cometSettingsButtonActionPerformed(evt);
-            }
-        });
-
-        msAmandaButton.setFont(new java.awt.Font("Segoe UI", 1, 15)); // NOI18N
-        msAmandaButton.setText("MS Amanda");
-        msAmandaButton.setToolTipText("Enable MS Amanda");
-        msAmandaButton.setBorder(null);
-        msAmandaButton.setBorderPainted(false);
-        msAmandaButton.setContentAreaFilled(false);
-        msAmandaButton.setEnabled(false);
-        msAmandaButton.setHorizontalAlignment(javax.swing.SwingConstants.LEFT);
-        msAmandaButton.addMouseListener(new java.awt.event.MouseAdapter() {
-            public void mouseEntered(java.awt.event.MouseEvent evt) {
-                msAmandaButtonMouseEntered(evt);
-            }
-            public void mouseExited(java.awt.event.MouseEvent evt) {
-                msAmandaButtonMouseExited(evt);
-            }
-        });
-        msAmandaButton.addActionListener(new java.awt.event.ActionListener() {
-            public void actionPerformed(java.awt.event.ActionEvent evt) {
-                msAmandaButtonActionPerformed(evt);
-            }
-        });
-
-        andromedaSettingsButton.setIcon(new javax.swing.ImageIcon(getClass().getResource("/icons/edit_gray.png"))); // NOI18N
-        andromedaSettingsButton.setToolTipText("Edit Andromeda Advanced Settings");
-        andromedaSettingsButton.setBorder(null);
-        andromedaSettingsButton.setBorderPainted(false);
-        andromedaSettingsButton.setContentAreaFilled(false);
-        andromedaSettingsButton.setEnabled(false);
-        andromedaSettingsButton.setRolloverIcon(new javax.swing.ImageIcon(getClass().getResource("/icons/edit.png"))); // NOI18N
-        andromedaSettingsButton.addMouseListener(new java.awt.event.MouseAdapter() {
-            public void mouseEntered(java.awt.event.MouseEvent evt) {
-                andromedaSettingsButtonMouseEntered(evt);
-            }
-            public void mouseExited(java.awt.event.MouseEvent evt) {
-                andromedaSettingsButtonMouseExited(evt);
-            }
-        });
-        andromedaSettingsButton.addActionListener(new java.awt.event.ActionListener() {
-            public void actionPerformed(java.awt.event.ActionEvent evt) {
-                andromedaSettingsButtonActionPerformed(evt);
-            }
-        });
-
-        omssaSettingsButton.setIcon(new javax.swing.ImageIcon(getClass().getResource("/icons/edit_gray.png"))); // NOI18N
-        omssaSettingsButton.setToolTipText("Edit OMSSA Advanced Settings");
-        omssaSettingsButton.setBorder(null);
-        omssaSettingsButton.setBorderPainted(false);
-        omssaSettingsButton.setContentAreaFilled(false);
-        omssaSettingsButton.setEnabled(false);
-        omssaSettingsButton.setRolloverIcon(new javax.swing.ImageIcon(getClass().getResource("/icons/edit.png"))); // NOI18N
-        omssaSettingsButton.addMouseListener(new java.awt.event.MouseAdapter() {
-            public void mouseEntered(java.awt.event.MouseEvent evt) {
-                omssaSettingsButtonMouseEntered(evt);
-            }
-            public void mouseExited(java.awt.event.MouseEvent evt) {
-                omssaSettingsButtonMouseExited(evt);
-            }
-        });
-        omssaSettingsButton.addActionListener(new java.awt.event.ActionListener() {
-            public void actionPerformed(java.awt.event.ActionEvent evt) {
-                omssaSettingsButtonActionPerformed(evt);
-            }
-        });
-
-        enableAndromedaJCheckBox.setToolTipText("Enable Andromeda");
-        enableAndromedaJCheckBox.setEnabled(false);
-        enableAndromedaJCheckBox.addActionListener(new java.awt.event.ActionListener() {
-            public void actionPerformed(java.awt.event.ActionEvent evt) {
-                enableAndromedaJCheckBoxActionPerformed(evt);
-            }
-        });
-
-        tideSettingsButton.setIcon(new javax.swing.ImageIcon(getClass().getResource("/icons/edit_gray.png"))); // NOI18N
-        tideSettingsButton.setToolTipText("Edit Tide Advanced Settings");
-        tideSettingsButton.setBorder(null);
-        tideSettingsButton.setBorderPainted(false);
-        tideSettingsButton.setContentAreaFilled(false);
-        tideSettingsButton.setEnabled(false);
-        tideSettingsButton.setRolloverIcon(new javax.swing.ImageIcon(getClass().getResource("/icons/edit.png"))); // NOI18N
-        tideSettingsButton.addMouseListener(new java.awt.event.MouseAdapter() {
-            public void mouseEntered(java.awt.event.MouseEvent evt) {
-                tideSettingsButtonMouseEntered(evt);
-            }
-            public void mouseExited(java.awt.event.MouseEvent evt) {
-                tideSettingsButtonMouseExited(evt);
-            }
-        });
-        tideSettingsButton.addActionListener(new java.awt.event.ActionListener() {
-            public void actionPerformed(java.awt.event.ActionEvent evt) {
-                tideSettingsButtonActionPerformed(evt);
-            }
-        });
-
-        msgfLinkLabel.setText("<html>MS-GF+ Search Algorithm - <a href=\"http://proteomics.ucsd.edu/Software/MSGFPlus\">MS-GF+ web page</a></html> ");
-        msgfLinkLabel.setToolTipText("Open the MS-GF+ web page");
-        msgfLinkLabel.setEnabled(false);
-        msgfLinkLabel.addMouseListener(new java.awt.event.MouseAdapter() {
-            public void mouseClicked(java.awt.event.MouseEvent evt) {
-                msgfLinkLabelMouseClicked(evt);
-            }
-            public void mouseEntered(java.awt.event.MouseEvent evt) {
-                msgfLinkLabelMouseEntered(evt);
-            }
-            public void mouseExited(java.awt.event.MouseEvent evt) {
-                msgfLinkLabelMouseExited(evt);
-            }
-        });
-
-        tideSupportButton.setIcon(new javax.swing.ImageIcon(getClass().getResource("/icons/all_platforms_gray.png"))); // NOI18N
-        tideSupportButton.setToolTipText("Supported on Windows, Mac and Linux");
-        tideSupportButton.setBorderPainted(false);
-        tideSupportButton.setContentAreaFilled(false);
-
-        cometSupportButton.setIcon(new javax.swing.ImageIcon(getClass().getResource("/icons/windows_and_linux_gray.png"))); // NOI18N
-        cometSupportButton.setToolTipText("Supported on Windows and Linux");
-        cometSupportButton.setBorderPainted(false);
-        cometSupportButton.setContentAreaFilled(false);
-
-        msgfButton.setFont(new java.awt.Font("Segoe UI", 1, 15)); // NOI18N
-        msgfButton.setText("MS-GF+");
-        msgfButton.setToolTipText("Enable MS-GF+");
-        msgfButton.setBorder(null);
-        msgfButton.setBorderPainted(false);
-        msgfButton.setContentAreaFilled(false);
-        msgfButton.setEnabled(false);
-        msgfButton.setHorizontalAlignment(javax.swing.SwingConstants.LEFT);
-        msgfButton.addMouseListener(new java.awt.event.MouseAdapter() {
-            public void mouseEntered(java.awt.event.MouseEvent evt) {
-                msgfButtonMouseEntered(evt);
-            }
-            public void mouseExited(java.awt.event.MouseEvent evt) {
-                msgfButtonMouseExited(evt);
-            }
-        });
-        msgfButton.addActionListener(new java.awt.event.ActionListener() {
-            public void actionPerformed(java.awt.event.ActionEvent evt) {
-                msgfButtonActionPerformed(evt);
-            }
-        });
-
-        enableOmssaJCheckBox.setToolTipText("Enable OMSSA");
-        enableOmssaJCheckBox.setEnabled(false);
-        enableOmssaJCheckBox.addActionListener(new java.awt.event.ActionListener() {
-            public void actionPerformed(java.awt.event.ActionEvent evt) {
-                enableOmssaJCheckBoxActionPerformed(evt);
-            }
-        });
-
-        cometButton.setFont(new java.awt.Font("Segoe UI", 1, 15)); // NOI18N
-        cometButton.setText("Comet");
-        cometButton.setToolTipText("Enable Comet");
-        cometButton.setBorder(null);
-        cometButton.setBorderPainted(false);
-        cometButton.setContentAreaFilled(false);
-        cometButton.setEnabled(false);
-        cometButton.setHorizontalAlignment(javax.swing.SwingConstants.LEFT);
-        cometButton.addMouseListener(new java.awt.event.MouseAdapter() {
-            public void mouseEntered(java.awt.event.MouseEvent evt) {
-                cometButtonMouseEntered(evt);
-            }
-            public void mouseExited(java.awt.event.MouseEvent evt) {
-                cometButtonMouseExited(evt);
-            }
-        });
-        cometButton.addActionListener(new java.awt.event.ActionListener() {
-            public void actionPerformed(java.awt.event.ActionEvent evt) {
-                cometButtonActionPerformed(evt);
-            }
-        });
-
-        javax.swing.GroupLayout searchEnginesPanelLayout = new javax.swing.GroupLayout(searchEnginesPanel);
-        searchEnginesPanel.setLayout(searchEnginesPanelLayout);
-        searchEnginesPanelLayout.setHorizontalGroup(
-            searchEnginesPanelLayout.createParallelGroup(javax.swing.GroupLayout.Alignment.LEADING)
-            .addGroup(searchEnginesPanelLayout.createSequentialGroup()
-                .addGap(14, 14, 14)
-                .addGroup(searchEnginesPanelLayout.createParallelGroup(javax.swing.GroupLayout.Alignment.TRAILING)
-                    .addComponent(enableXTandemJCheckBox)
-                    .addComponent(enableMyriMatchJCheckBox)
-                    .addComponent(enableMsAmandaJCheckBox)
-                    .addComponent(enableMsgfJCheckBox)
-                    .addComponent(enableOmssaJCheckBox)
-                    .addComponent(enableCometJCheckBox)
-                    .addComponent(enableTideJCheckBox)
-                    .addComponent(enableAndromedaJCheckBox))
-                .addGap(61, 61, 61)
-                .addGroup(searchEnginesPanelLayout.createParallelGroup(javax.swing.GroupLayout.Alignment.LEADING)
-                    .addComponent(xtandemButton, javax.swing.GroupLayout.PREFERRED_SIZE, 140, javax.swing.GroupLayout.PREFERRED_SIZE)
-                    .addComponent(myriMatchButton, javax.swing.GroupLayout.PREFERRED_SIZE, 140, javax.swing.GroupLayout.PREFERRED_SIZE)
-                    .addComponent(msAmandaButton, javax.swing.GroupLayout.PREFERRED_SIZE, 140, javax.swing.GroupLayout.PREFERRED_SIZE)
-                    .addComponent(msgfButton, javax.swing.GroupLayout.PREFERRED_SIZE, 140, javax.swing.GroupLayout.PREFERRED_SIZE)
-                    .addComponent(omssaButton, javax.swing.GroupLayout.PREFERRED_SIZE, 140, javax.swing.GroupLayout.PREFERRED_SIZE)
-                    .addComponent(cometButton, javax.swing.GroupLayout.PREFERRED_SIZE, 140, javax.swing.GroupLayout.PREFERRED_SIZE)
-                    .addComponent(tideButton, javax.swing.GroupLayout.PREFERRED_SIZE, 140, javax.swing.GroupLayout.PREFERRED_SIZE)
-                    .addComponent(andromedaButton, javax.swing.GroupLayout.PREFERRED_SIZE, 140, javax.swing.GroupLayout.PREFERRED_SIZE))
-                .addPreferredGap(javax.swing.LayoutStyle.ComponentPlacement.RELATED)
-                .addGroup(searchEnginesPanelLayout.createParallelGroup(javax.swing.GroupLayout.Alignment.LEADING)
-                    .addComponent(tideSupportButton)
-                    .addComponent(xtandemSupportButton)
-                    .addComponent(myrimatchSupportButton)
-                    .addComponent(msAmandaSupportButton)
-                    .addComponent(msgfSupportButton)
-                    .addComponent(cometSupportButton)
-                    .addComponent(omssaSupportButton)
-                    .addComponent(andromedaSupportButton))
-                .addGap(34, 34, 34)
-                .addGroup(searchEnginesPanelLayout.createParallelGroup(javax.swing.GroupLayout.Alignment.LEADING)
-                    .addComponent(xtandemLinkLabel, javax.swing.GroupLayout.PREFERRED_SIZE, javax.swing.GroupLayout.DEFAULT_SIZE, javax.swing.GroupLayout.PREFERRED_SIZE)
-                    .addComponent(msAmandaLinkLabel, javax.swing.GroupLayout.PREFERRED_SIZE, javax.swing.GroupLayout.DEFAULT_SIZE, javax.swing.GroupLayout.PREFERRED_SIZE)
-                    .addComponent(myriMatchLinkLabel, javax.swing.GroupLayout.PREFERRED_SIZE, javax.swing.GroupLayout.DEFAULT_SIZE, javax.swing.GroupLayout.PREFERRED_SIZE)
-                    .addComponent(msgfLinkLabel, javax.swing.GroupLayout.PREFERRED_SIZE, javax.swing.GroupLayout.DEFAULT_SIZE, javax.swing.GroupLayout.PREFERRED_SIZE)
-                    .addComponent(omssaLinkLabel, javax.swing.GroupLayout.PREFERRED_SIZE, javax.swing.GroupLayout.DEFAULT_SIZE, javax.swing.GroupLayout.PREFERRED_SIZE)
-                    .addComponent(cometLinkLabel, javax.swing.GroupLayout.PREFERRED_SIZE, javax.swing.GroupLayout.DEFAULT_SIZE, javax.swing.GroupLayout.PREFERRED_SIZE)
-                    .addComponent(tideLinkLabel, javax.swing.GroupLayout.PREFERRED_SIZE, javax.swing.GroupLayout.DEFAULT_SIZE, javax.swing.GroupLayout.PREFERRED_SIZE)
-                    .addComponent(andromedaLinkLabel, javax.swing.GroupLayout.PREFERRED_SIZE, javax.swing.GroupLayout.DEFAULT_SIZE, javax.swing.GroupLayout.PREFERRED_SIZE))
-                .addPreferredGap(javax.swing.LayoutStyle.ComponentPlacement.RELATED, javax.swing.GroupLayout.DEFAULT_SIZE, Short.MAX_VALUE)
-                .addGroup(searchEnginesPanelLayout.createParallelGroup(javax.swing.GroupLayout.Alignment.CENTER)
-                    .addComponent(msAmandaSettingsButton, javax.swing.GroupLayout.PREFERRED_SIZE, 22, javax.swing.GroupLayout.PREFERRED_SIZE)
-                    .addComponent(myriMatchSettingsButton, javax.swing.GroupLayout.PREFERRED_SIZE, 22, javax.swing.GroupLayout.PREFERRED_SIZE)
-                    .addComponent(omssaSettingsButton, javax.swing.GroupLayout.PREFERRED_SIZE, 22, javax.swing.GroupLayout.PREFERRED_SIZE)
-                    .addComponent(xtandemSettingsButton, javax.swing.GroupLayout.PREFERRED_SIZE, 25, javax.swing.GroupLayout.PREFERRED_SIZE)
-                    .addComponent(msgfSettingsButton, javax.swing.GroupLayout.PREFERRED_SIZE, 25, javax.swing.GroupLayout.PREFERRED_SIZE)
-                    .addComponent(cometSettingsButton, javax.swing.GroupLayout.PREFERRED_SIZE, 22, javax.swing.GroupLayout.PREFERRED_SIZE)
-                    .addComponent(tideSettingsButton, javax.swing.GroupLayout.PREFERRED_SIZE, 22, javax.swing.GroupLayout.PREFERRED_SIZE)
-                    .addComponent(andromedaSettingsButton))
-                .addGap(10, 10, 10))
-        );
-
-        searchEnginesPanelLayout.linkSize(javax.swing.SwingConstants.HORIZONTAL, new java.awt.Component[] {andromedaButton, cometButton, msAmandaButton, msgfButton, myriMatchButton, omssaButton, tideButton, xtandemButton});
-
-        searchEnginesPanelLayout.linkSize(javax.swing.SwingConstants.HORIZONTAL, new java.awt.Component[] {andromedaSettingsButton, cometSettingsButton, msAmandaSettingsButton, msgfSettingsButton, myriMatchSettingsButton, omssaSettingsButton, tideSettingsButton, xtandemSettingsButton});
-
-        searchEnginesPanelLayout.setVerticalGroup(
-            searchEnginesPanelLayout.createParallelGroup(javax.swing.GroupLayout.Alignment.LEADING)
-            .addGroup(searchEnginesPanelLayout.createSequentialGroup()
-                .addGap(0, 0, 0)
-                .addGroup(searchEnginesPanelLayout.createParallelGroup(javax.swing.GroupLayout.Alignment.CENTER)
-                    .addComponent(enableXTandemJCheckBox)
-                    .addComponent(xtandemButton, javax.swing.GroupLayout.PREFERRED_SIZE, 25, javax.swing.GroupLayout.PREFERRED_SIZE)
-                    .addComponent(xtandemSupportButton)
-                    .addComponent(xtandemLinkLabel, javax.swing.GroupLayout.PREFERRED_SIZE, javax.swing.GroupLayout.DEFAULT_SIZE, javax.swing.GroupLayout.PREFERRED_SIZE)
-                    .addComponent(xtandemSettingsButton, javax.swing.GroupLayout.PREFERRED_SIZE, 25, javax.swing.GroupLayout.PREFERRED_SIZE))
-                .addGap(0, 0, 0)
-                .addGroup(searchEnginesPanelLayout.createParallelGroup(javax.swing.GroupLayout.Alignment.CENTER)
-                    .addComponent(enableMyriMatchJCheckBox)
-                    .addComponent(myriMatchButton, javax.swing.GroupLayout.PREFERRED_SIZE, 25, javax.swing.GroupLayout.PREFERRED_SIZE)
-                    .addComponent(myrimatchSupportButton)
-                    .addComponent(myriMatchLinkLabel, javax.swing.GroupLayout.PREFERRED_SIZE, javax.swing.GroupLayout.DEFAULT_SIZE, javax.swing.GroupLayout.PREFERRED_SIZE)
-                    .addComponent(myriMatchSettingsButton, javax.swing.GroupLayout.PREFERRED_SIZE, 25, javax.swing.GroupLayout.PREFERRED_SIZE))
-                .addGap(0, 0, 0)
-                .addGroup(searchEnginesPanelLayout.createParallelGroup(javax.swing.GroupLayout.Alignment.CENTER)
-                    .addComponent(enableMsAmandaJCheckBox)
-                    .addComponent(msAmandaButton, javax.swing.GroupLayout.PREFERRED_SIZE, 25, javax.swing.GroupLayout.PREFERRED_SIZE)
-                    .addComponent(msAmandaLinkLabel, javax.swing.GroupLayout.PREFERRED_SIZE, javax.swing.GroupLayout.DEFAULT_SIZE, javax.swing.GroupLayout.PREFERRED_SIZE)
-                    .addComponent(msAmandaSettingsButton, javax.swing.GroupLayout.PREFERRED_SIZE, 25, javax.swing.GroupLayout.PREFERRED_SIZE)
-                    .addComponent(msAmandaSupportButton))
-                .addGap(0, 0, 0)
-                .addGroup(searchEnginesPanelLayout.createParallelGroup(javax.swing.GroupLayout.Alignment.CENTER)
-                    .addComponent(enableMsgfJCheckBox)
-                    .addComponent(msgfButton, javax.swing.GroupLayout.PREFERRED_SIZE, 25, javax.swing.GroupLayout.PREFERRED_SIZE)
-                    .addComponent(msgfLinkLabel, javax.swing.GroupLayout.PREFERRED_SIZE, javax.swing.GroupLayout.DEFAULT_SIZE, javax.swing.GroupLayout.PREFERRED_SIZE)
-                    .addComponent(msgfSettingsButton, javax.swing.GroupLayout.PREFERRED_SIZE, 25, javax.swing.GroupLayout.PREFERRED_SIZE)
-                    .addComponent(msgfSupportButton))
-                .addGap(0, 0, 0)
-                .addGroup(searchEnginesPanelLayout.createParallelGroup(javax.swing.GroupLayout.Alignment.CENTER)
-                    .addComponent(enableOmssaJCheckBox)
-                    .addComponent(omssaButton, javax.swing.GroupLayout.PREFERRED_SIZE, 25, javax.swing.GroupLayout.PREFERRED_SIZE)
-                    .addComponent(omssaLinkLabel, javax.swing.GroupLayout.PREFERRED_SIZE, javax.swing.GroupLayout.DEFAULT_SIZE, javax.swing.GroupLayout.PREFERRED_SIZE)
-                    .addComponent(omssaSettingsButton, javax.swing.GroupLayout.PREFERRED_SIZE, 25, javax.swing.GroupLayout.PREFERRED_SIZE)
-                    .addComponent(omssaSupportButton))
-                .addGap(0, 0, 0)
-                .addGroup(searchEnginesPanelLayout.createParallelGroup(javax.swing.GroupLayout.Alignment.CENTER)
-                    .addComponent(enableCometJCheckBox)
-                    .addComponent(cometButton, javax.swing.GroupLayout.PREFERRED_SIZE, 25, javax.swing.GroupLayout.PREFERRED_SIZE)
-                    .addComponent(cometLinkLabel, javax.swing.GroupLayout.PREFERRED_SIZE, javax.swing.GroupLayout.DEFAULT_SIZE, javax.swing.GroupLayout.PREFERRED_SIZE)
-                    .addComponent(cometSettingsButton, javax.swing.GroupLayout.PREFERRED_SIZE, 25, javax.swing.GroupLayout.PREFERRED_SIZE)
-                    .addComponent(cometSupportButton))
-                .addGap(0, 0, 0)
-                .addGroup(searchEnginesPanelLayout.createParallelGroup(javax.swing.GroupLayout.Alignment.CENTER)
-                    .addComponent(enableTideJCheckBox)
-                    .addComponent(tideButton, javax.swing.GroupLayout.PREFERRED_SIZE, 25, javax.swing.GroupLayout.PREFERRED_SIZE)
-                    .addComponent(tideLinkLabel, javax.swing.GroupLayout.PREFERRED_SIZE, javax.swing.GroupLayout.DEFAULT_SIZE, javax.swing.GroupLayout.PREFERRED_SIZE)
-                    .addComponent(tideSettingsButton, javax.swing.GroupLayout.PREFERRED_SIZE, 25, javax.swing.GroupLayout.PREFERRED_SIZE)
-                    .addComponent(tideSupportButton))
-                .addGap(0, 0, 0)
-                .addGroup(searchEnginesPanelLayout.createParallelGroup(javax.swing.GroupLayout.Alignment.CENTER)
-                    .addComponent(enableAndromedaJCheckBox)
-                    .addComponent(andromedaButton, javax.swing.GroupLayout.PREFERRED_SIZE, 25, javax.swing.GroupLayout.PREFERRED_SIZE)
-                    .addComponent(andromedaSupportButton)
-                    .addComponent(andromedaLinkLabel, javax.swing.GroupLayout.PREFERRED_SIZE, javax.swing.GroupLayout.DEFAULT_SIZE, javax.swing.GroupLayout.PREFERRED_SIZE)
-                    .addComponent(andromedaSettingsButton))
-                .addGap(0, 0, 0))
-        );
-
-        searchEnginesPanelLayout.linkSize(javax.swing.SwingConstants.VERTICAL, new java.awt.Component[] {andromedaButton, cometButton, msAmandaButton, msgfButton, myriMatchButton, omssaButton, tideButton, xtandemButton});
-
-        searchEnginesPanelLayout.linkSize(javax.swing.SwingConstants.VERTICAL, new java.awt.Component[] {andromedaSettingsButton, cometSettingsButton, msAmandaSettingsButton, msgfSettingsButton, myriMatchSettingsButton, omssaSettingsButton, tideSettingsButton, xtandemSettingsButton});
-
-        searchEnginesScrollPane.setViewportView(searchEnginesPanel);
-
-        javax.swing.GroupLayout searchEnginesLocationPanelLayout = new javax.swing.GroupLayout(searchEnginesLocationPanel);
-        searchEnginesLocationPanel.setLayout(searchEnginesLocationPanelLayout);
-        searchEnginesLocationPanelLayout.setHorizontalGroup(
-            searchEnginesLocationPanelLayout.createParallelGroup(javax.swing.GroupLayout.Alignment.LEADING)
-            .addGroup(searchEnginesLocationPanelLayout.createSequentialGroup()
-                .addGap(21, 21, 21)
-                .addComponent(searchEnginesScrollPane, javax.swing.GroupLayout.DEFAULT_SIZE, 875, Short.MAX_VALUE)
-                .addGap(25, 25, 25))
-        );
-        searchEnginesLocationPanelLayout.setVerticalGroup(
-            searchEnginesLocationPanelLayout.createParallelGroup(javax.swing.GroupLayout.Alignment.LEADING)
-            .addGroup(searchEnginesLocationPanelLayout.createSequentialGroup()
-                .addGap(0, 0, 0)
-                .addComponent(searchEnginesScrollPane))
-        );
-
-        inputFilesPanel.setBorder(javax.swing.BorderFactory.createTitledBorder("Input & Output"));
-        inputFilesPanel.setOpaque(false);
-
-        spectraFilesLabel.setForeground(new java.awt.Color(255, 0, 0));
-        spectraFilesLabel.setText("Spectrum File(s)");
-
-        clearSpectraButton.setText("Clear");
-        clearSpectraButton.addActionListener(new java.awt.event.ActionListener() {
-            public void actionPerformed(java.awt.event.ActionEvent evt) {
-                clearSpectraButtonActionPerformed(evt);
-            }
-        });
-
-        addSpectraButton.setText("Add");
-        addSpectraButton.addActionListener(new java.awt.event.ActionListener() {
-            public void actionPerformed(java.awt.event.ActionEvent evt) {
-                addSpectraButtonActionPerformed(evt);
-            }
-        });
-
-        spectraFilesTxt.setEditable(false);
-        spectraFilesTxt.setHorizontalAlignment(javax.swing.JTextField.CENTER);
-        spectraFilesTxt.addMouseListener(new java.awt.event.MouseAdapter() {
-            public void mouseClicked(java.awt.event.MouseEvent evt) {
-                spectraFilesTxtMouseClicked(evt);
-            }
-        });
-
-        searchSettingsLbl.setForeground(new java.awt.Color(255, 0, 0));
-        searchSettingsLbl.setText("Search Settings");
-
-        editSettingsButton.setText("Edit");
-        editSettingsButton.setEnabled(false);
-        editSettingsButton.addActionListener(new java.awt.event.ActionListener() {
-            public void actionPerformed(java.awt.event.ActionEvent evt) {
-                editSettingsButtonActionPerformed(evt);
-            }
-        });
-
-        addSettingsButton.setText("Add");
-        addSettingsButton.addActionListener(new java.awt.event.ActionListener() {
-            public void actionPerformed(java.awt.event.ActionEvent evt) {
-                addSettingsButtonActionPerformed(evt);
-            }
-        });
-
-        resultFolderLbl.setForeground(new java.awt.Color(255, 0, 0));
-        resultFolderLbl.setText("Output Folder");
-
-        outputFolderTxt.setEditable(false);
-        outputFolderTxt.setHorizontalAlignment(javax.swing.JTextField.CENTER);
-
-        resultFolderBrowseButton.setText("Browse");
-        resultFolderBrowseButton.addActionListener(new java.awt.event.ActionListener() {
-            public void actionPerformed(java.awt.event.ActionEvent evt) {
-                resultFolderBrowseButtonActionPerformed(evt);
-            }
-        });
-
-        settingsComboBox.setMaximumRowCount(16);
-        settingsComboBox.setModel(new javax.swing.DefaultComboBoxModel(new String[] { "-- Select --" }));
-        settingsComboBox.addActionListener(new java.awt.event.ActionListener() {
-            public void actionPerformed(java.awt.event.ActionEvent evt) {
-                settingsComboBoxActionPerformed(evt);
-            }
-        });
-
-        javax.swing.GroupLayout inputFilesPanelLayout = new javax.swing.GroupLayout(inputFilesPanel);
-        inputFilesPanel.setLayout(inputFilesPanelLayout);
-        inputFilesPanelLayout.setHorizontalGroup(
-            inputFilesPanelLayout.createParallelGroup(javax.swing.GroupLayout.Alignment.LEADING)
-            .addGroup(inputFilesPanelLayout.createSequentialGroup()
-                .addContainerGap()
-                .addGroup(inputFilesPanelLayout.createParallelGroup(javax.swing.GroupLayout.Alignment.LEADING)
-                    .addGroup(inputFilesPanelLayout.createSequentialGroup()
-                        .addGroup(inputFilesPanelLayout.createParallelGroup(javax.swing.GroupLayout.Alignment.LEADING)
-                            .addComponent(searchSettingsLbl, javax.swing.GroupLayout.PREFERRED_SIZE, 100, javax.swing.GroupLayout.PREFERRED_SIZE)
-                            .addComponent(resultFolderLbl, javax.swing.GroupLayout.PREFERRED_SIZE, 100, javax.swing.GroupLayout.PREFERRED_SIZE))
-                        .addPreferredGap(javax.swing.LayoutStyle.ComponentPlacement.RELATED)
-                        .addGroup(inputFilesPanelLayout.createParallelGroup(javax.swing.GroupLayout.Alignment.LEADING)
-                            .addComponent(settingsComboBox, 0, javax.swing.GroupLayout.DEFAULT_SIZE, Short.MAX_VALUE)
-                            .addComponent(outputFolderTxt)))
-                    .addGroup(inputFilesPanelLayout.createSequentialGroup()
-                        .addComponent(spectraFilesLabel, javax.swing.GroupLayout.PREFERRED_SIZE, 100, javax.swing.GroupLayout.PREFERRED_SIZE)
-                        .addPreferredGap(javax.swing.LayoutStyle.ComponentPlacement.RELATED)
-                        .addComponent(spectraFilesTxt)))
-                .addGap(10, 10, 10)
-                .addGroup(inputFilesPanelLayout.createParallelGroup(javax.swing.GroupLayout.Alignment.LEADING)
-                    .addGroup(inputFilesPanelLayout.createParallelGroup(javax.swing.GroupLayout.Alignment.LEADING)
-                        .addGroup(inputFilesPanelLayout.createSequentialGroup()
-                            .addComponent(addSettingsButton, javax.swing.GroupLayout.DEFAULT_SIZE, javax.swing.GroupLayout.DEFAULT_SIZE, Short.MAX_VALUE)
-                            .addPreferredGap(javax.swing.LayoutStyle.ComponentPlacement.RELATED)
-                            .addComponent(editSettingsButton))
-                        .addGroup(javax.swing.GroupLayout.Alignment.TRAILING, inputFilesPanelLayout.createSequentialGroup()
-                            .addComponent(addSpectraButton, javax.swing.GroupLayout.PREFERRED_SIZE, 51, javax.swing.GroupLayout.PREFERRED_SIZE)
-                            .addPreferredGap(javax.swing.LayoutStyle.ComponentPlacement.RELATED)
-                            .addComponent(clearSpectraButton, javax.swing.GroupLayout.DEFAULT_SIZE, 67, Short.MAX_VALUE)))
-                    .addComponent(resultFolderBrowseButton))
-                .addContainerGap())
-        );
-
-        inputFilesPanelLayout.linkSize(javax.swing.SwingConstants.HORIZONTAL, new java.awt.Component[] {addSettingsButton, addSpectraButton, clearSpectraButton, editSettingsButton, resultFolderBrowseButton});
-
-        inputFilesPanelLayout.linkSize(javax.swing.SwingConstants.HORIZONTAL, new java.awt.Component[] {resultFolderLbl, searchSettingsLbl, spectraFilesLabel});
-
-        inputFilesPanelLayout.setVerticalGroup(
-            inputFilesPanelLayout.createParallelGroup(javax.swing.GroupLayout.Alignment.LEADING)
-            .addGroup(inputFilesPanelLayout.createSequentialGroup()
-                .addGap(2, 2, 2)
-                .addGroup(inputFilesPanelLayout.createParallelGroup(javax.swing.GroupLayout.Alignment.BASELINE)
-                    .addComponent(spectraFilesLabel)
-                    .addComponent(spectraFilesTxt, javax.swing.GroupLayout.PREFERRED_SIZE, javax.swing.GroupLayout.DEFAULT_SIZE, javax.swing.GroupLayout.PREFERRED_SIZE)
-                    .addComponent(clearSpectraButton)
-                    .addComponent(addSpectraButton))
-                .addGap(2, 2, 2)
-                .addGroup(inputFilesPanelLayout.createParallelGroup(javax.swing.GroupLayout.Alignment.BASELINE)
-                    .addComponent(searchSettingsLbl)
-                    .addComponent(addSettingsButton)
-                    .addComponent(settingsComboBox, javax.swing.GroupLayout.PREFERRED_SIZE, javax.swing.GroupLayout.DEFAULT_SIZE, javax.swing.GroupLayout.PREFERRED_SIZE)
-                    .addComponent(editSettingsButton))
-                .addGap(2, 2, 2)
-                .addGroup(inputFilesPanelLayout.createParallelGroup(javax.swing.GroupLayout.Alignment.BASELINE)
-                    .addComponent(resultFolderLbl)
-                    .addComponent(resultFolderBrowseButton)
-                    .addComponent(outputFolderTxt, javax.swing.GroupLayout.PREFERRED_SIZE, javax.swing.GroupLayout.DEFAULT_SIZE, javax.swing.GroupLayout.PREFERRED_SIZE))
-                .addGap(2, 2, 2))
-        );
-
-        inputFilesPanelLayout.linkSize(javax.swing.SwingConstants.VERTICAL, new java.awt.Component[] {addSettingsButton, addSpectraButton, clearSpectraButton, editSettingsButton, resultFolderBrowseButton});
-
-        searchButton.setBackground(new java.awt.Color(0, 153, 0));
-        searchButton.setFont(searchButton.getFont().deriveFont(searchButton.getFont().getStyle() | java.awt.Font.BOLD));
-        searchButton.setForeground(new java.awt.Color(255, 255, 255));
-        searchButton.setText("Start the Search!");
-        searchButton.setToolTipText("Click here to start the search");
-        searchButton.setEnabled(false);
-        searchButton.addActionListener(new java.awt.event.ActionListener() {
-            public void actionPerformed(java.awt.event.ActionEvent evt) {
-                searchButtonActionPerformed(evt);
-            }
-        });
-
-        aboutButton.setIcon(new javax.swing.ImageIcon(getClass().getResource("/icons/searchgui_shadow.png"))); // NOI18N
-        aboutButton.setToolTipText("Open the SearchGUI web page");
-        aboutButton.setBorder(null);
-        aboutButton.setBorderPainted(false);
-        aboutButton.setContentAreaFilled(false);
-        aboutButton.addMouseListener(new java.awt.event.MouseAdapter() {
-            public void mouseEntered(java.awt.event.MouseEvent evt) {
-                aboutButtonMouseEntered(evt);
-            }
-            public void mouseExited(java.awt.event.MouseEvent evt) {
-                aboutButtonMouseExited(evt);
-            }
-        });
-        aboutButton.addActionListener(new java.awt.event.ActionListener() {
-            public void actionPerformed(java.awt.event.ActionEvent evt) {
-                aboutButtonActionPerformed(evt);
-            }
-        });
-
-        searchGUIPublicationLabel.setText("<html>Please cite SearchGUI as <a href=\"http://www.ncbi.nlm.nih.gov/pubmed/29774740\">Barsnes and Vaudel: J Proteome Res. 2018 Jul 6;17(7):2552-5 </a>.</html>");
-        searchGUIPublicationLabel.setToolTipText("Open the SearchGUI publication");
-        searchGUIPublicationLabel.addMouseListener(new java.awt.event.MouseAdapter() {
-            public void mouseClicked(java.awt.event.MouseEvent evt) {
-                searchGUIPublicationLabelMouseClicked(evt);
-            }
-            public void mouseEntered(java.awt.event.MouseEvent evt) {
-                searchGUIPublicationLabelMouseEntered(evt);
-            }
-            public void mouseExited(java.awt.event.MouseEvent evt) {
-                searchGUIPublicationLabelMouseExited(evt);
-            }
-        });
-
-        postProcessingPanel.setBorder(javax.swing.BorderFactory.createTitledBorder("Post Processing"));
-        postProcessingPanel.setOpaque(false);
-        postProcessingPanel.setPreferredSize(new java.awt.Dimension(785, 83));
-
-        peptideShakerCheckBox.setToolTipText("Enable PeptideShaker");
-        peptideShakerCheckBox.setEnabled(false);
-        peptideShakerCheckBox.setIconTextGap(15);
-        peptideShakerCheckBox.addActionListener(new java.awt.event.ActionListener() {
-            public void actionPerformed(java.awt.event.ActionEvent evt) {
-                peptideShakerCheckBoxActionPerformed(evt);
-            }
-        });
-
-        peptideShakerLabel.setText("<html>PeptideShaker - <a href=\"http://compomics.github.io/projects/peptide-shaker.html\">Visualize the results in PeptideShaker</a></html>");
-        peptideShakerLabel.setToolTipText("Open the PeptideShaker web page");
-        peptideShakerLabel.setEnabled(false);
-        peptideShakerLabel.addMouseListener(new java.awt.event.MouseAdapter() {
-            public void mouseClicked(java.awt.event.MouseEvent evt) {
-                peptideShakerLabelMouseClicked(evt);
-            }
-            public void mouseEntered(java.awt.event.MouseEvent evt) {
-                peptideShakerLabelMouseEntered(evt);
-            }
-            public void mouseExited(java.awt.event.MouseEvent evt) {
-                peptideShakerLabelMouseExited(evt);
-            }
-        });
-
-        peptideShakerButton.setFont(new java.awt.Font("Segoe UI", 1, 15)); // NOI18N
-        peptideShakerButton.setText("PeptideShaker");
-        peptideShakerButton.setToolTipText("Enable PeptideShaker");
-        peptideShakerButton.setBorder(null);
-        peptideShakerButton.setBorderPainted(false);
-        peptideShakerButton.setContentAreaFilled(false);
-        peptideShakerButton.setEnabled(false);
-        peptideShakerButton.setHorizontalAlignment(javax.swing.SwingConstants.LEFT);
-        peptideShakerButton.addMouseListener(new java.awt.event.MouseAdapter() {
-            public void mouseEntered(java.awt.event.MouseEvent evt) {
-                peptideShakerButtonMouseEntered(evt);
-            }
-            public void mouseExited(java.awt.event.MouseEvent evt) {
-                peptideShakerButtonMouseExited(evt);
-            }
-        });
-        peptideShakerButton.addActionListener(new java.awt.event.ActionListener() {
-            public void actionPerformed(java.awt.event.ActionEvent evt) {
-                peptideShakerButtonActionPerformed(evt);
-            }
-        });
-
-        peptideShakerSettingsButton.setIcon(new javax.swing.ImageIcon(getClass().getResource("/icons/edit_gray.png"))); // NOI18N
-        peptideShakerSettingsButton.setToolTipText("Edit PeptideShaker Settings");
-        peptideShakerSettingsButton.setBorder(null);
-        peptideShakerSettingsButton.setBorderPainted(false);
-        peptideShakerSettingsButton.setContentAreaFilled(false);
-        peptideShakerSettingsButton.setEnabled(false);
-        peptideShakerSettingsButton.setRolloverIcon(new javax.swing.ImageIcon(getClass().getResource("/icons/edit.png"))); // NOI18N
-        peptideShakerSettingsButton.addMouseListener(new java.awt.event.MouseAdapter() {
-            public void mouseEntered(java.awt.event.MouseEvent evt) {
-                peptideShakerSettingsButtonMouseEntered(evt);
-            }
-            public void mouseExited(java.awt.event.MouseEvent evt) {
-                peptideShakerSettingsButtonMouseExited(evt);
-            }
-        });
-        peptideShakerSettingsButton.addActionListener(new java.awt.event.ActionListener() {
-            public void actionPerformed(java.awt.event.ActionEvent evt) {
-                peptideShakerSettingsButtonActionPerformed(evt);
-            }
-        });
-
-        peptideShakerSupportButton.setIcon(new javax.swing.ImageIcon(getClass().getResource("/icons/all_platforms_gray.png"))); // NOI18N
-        peptideShakerSupportButton.setToolTipText("Supported on Windows, Mac and Linux");
-        peptideShakerSupportButton.setBorderPainted(false);
-        peptideShakerSupportButton.setContentAreaFilled(false);
-
-        javax.swing.GroupLayout postProcessingPanelLayout = new javax.swing.GroupLayout(postProcessingPanel);
-        postProcessingPanel.setLayout(postProcessingPanelLayout);
-        postProcessingPanelLayout.setHorizontalGroup(
-            postProcessingPanelLayout.createParallelGroup(javax.swing.GroupLayout.Alignment.LEADING)
-            .addGroup(postProcessingPanelLayout.createSequentialGroup()
-                .addGap(35, 35, 35)
-                .addComponent(peptideShakerCheckBox)
-                .addGap(60, 60, 60)
-                .addComponent(peptideShakerButton, javax.swing.GroupLayout.PREFERRED_SIZE, 140, javax.swing.GroupLayout.PREFERRED_SIZE)
-                .addPreferredGap(javax.swing.LayoutStyle.ComponentPlacement.RELATED)
-                .addComponent(peptideShakerSupportButton)
-                .addGap(34, 34, 34)
-                .addComponent(peptideShakerLabel, javax.swing.GroupLayout.PREFERRED_SIZE, javax.swing.GroupLayout.DEFAULT_SIZE, javax.swing.GroupLayout.PREFERRED_SIZE)
-                .addPreferredGap(javax.swing.LayoutStyle.ComponentPlacement.RELATED, javax.swing.GroupLayout.DEFAULT_SIZE, Short.MAX_VALUE)
-                .addComponent(peptideShakerSettingsButton)
-                .addGap(39, 39, 39))
-        );
-        postProcessingPanelLayout.setVerticalGroup(
-            postProcessingPanelLayout.createParallelGroup(javax.swing.GroupLayout.Alignment.LEADING)
-            .addGroup(postProcessingPanelLayout.createSequentialGroup()
-                .addGap(0, 0, 0)
-                .addGroup(postProcessingPanelLayout.createParallelGroup(javax.swing.GroupLayout.Alignment.CENTER)
-                    .addComponent(peptideShakerCheckBox)
-                    .addComponent(peptideShakerButton, javax.swing.GroupLayout.PREFERRED_SIZE, 25, javax.swing.GroupLayout.PREFERRED_SIZE)
-                    .addComponent(peptideShakerLabel, javax.swing.GroupLayout.PREFERRED_SIZE, javax.swing.GroupLayout.DEFAULT_SIZE, javax.swing.GroupLayout.PREFERRED_SIZE)
-                    .addComponent(peptideShakerSettingsButton)
-                    .addComponent(peptideShakerSupportButton))
-                .addGap(0, 0, 0))
-        );
-
-        preProcessingPanel.setBorder(javax.swing.BorderFactory.createTitledBorder("Pre Processing"));
-        preProcessingPanel.setOpaque(false);
-
-        msconvertCheckBox.setToolTipText("Enable msconvert");
-        msconvertCheckBox.setEnabled(false);
-        msconvertCheckBox.setIconTextGap(15);
-        msconvertCheckBox.addActionListener(new java.awt.event.ActionListener() {
-            public void actionPerformed(java.awt.event.ActionEvent evt) {
-                msconvertCheckBoxActionPerformed(evt);
-            }
-        });
-
-        msconvertLabel.setText("<html>MSConvert File Conversion - <a href=\"http://proteowizard.sourceforge.net/downloads.shtml\">ProteoWizard web page</a></html>");
-        msconvertLabel.setToolTipText("Open the ProteoWizard web page");
-        msconvertLabel.setEnabled(false);
-        msconvertLabel.addMouseListener(new java.awt.event.MouseAdapter() {
-            public void mouseClicked(java.awt.event.MouseEvent evt) {
-                msconvertLabelMouseClicked(evt);
-            }
-            public void mouseEntered(java.awt.event.MouseEvent evt) {
-                msconvertLabelMouseEntered(evt);
-            }
-            public void mouseExited(java.awt.event.MouseEvent evt) {
-                msconvertLabelMouseExited(evt);
-            }
-        });
-
-        msconvertButton.setFont(new java.awt.Font("Segoe UI", 1, 15)); // NOI18N
-        msconvertButton.setText("MSConvert");
-        msconvertButton.setBorder(null);
-        msconvertButton.setBorderPainted(false);
-        msconvertButton.setContentAreaFilled(false);
-        msconvertButton.setEnabled(false);
-        msconvertButton.setHorizontalAlignment(javax.swing.SwingConstants.LEFT);
-
-        msconvertSettingsButton.setIcon(new javax.swing.ImageIcon(getClass().getResource("/icons/edit_gray.png"))); // NOI18N
-        msconvertSettingsButton.setToolTipText("Edit MSConvert Settings");
-        msconvertSettingsButton.setBorder(null);
-        msconvertSettingsButton.setBorderPainted(false);
-        msconvertSettingsButton.setContentAreaFilled(false);
-        msconvertSettingsButton.setEnabled(false);
-        msconvertSettingsButton.setRolloverIcon(new javax.swing.ImageIcon(getClass().getResource("/icons/edit.png"))); // NOI18N
-        msconvertSettingsButton.addMouseListener(new java.awt.event.MouseAdapter() {
-            public void mouseEntered(java.awt.event.MouseEvent evt) {
-                msconvertSettingsButtonMouseEntered(evt);
-            }
-            public void mouseExited(java.awt.event.MouseEvent evt) {
-                msconvertSettingsButtonMouseExited(evt);
-            }
-        });
-        msconvertSettingsButton.addActionListener(new java.awt.event.ActionListener() {
-            public void actionPerformed(java.awt.event.ActionEvent evt) {
-                msconvertSettingsButtonActionPerformed(evt);
-            }
-        });
-
-        msconvertSupportButton.setIcon(new javax.swing.ImageIcon(getClass().getResource("/icons/all_platforms_gray.png"))); // NOI18N
-        msconvertSupportButton.setToolTipText("<html>\nSupported on Windows, Mac and Linux<br>\nVendor raw file conversion requires Windows\n</html>");
-        msconvertSupportButton.setBorderPainted(false);
-        msconvertSupportButton.setContentAreaFilled(false);
-
-        javax.swing.GroupLayout preProcessingPanelLayout = new javax.swing.GroupLayout(preProcessingPanel);
-        preProcessingPanel.setLayout(preProcessingPanelLayout);
-        preProcessingPanelLayout.setHorizontalGroup(
-            preProcessingPanelLayout.createParallelGroup(javax.swing.GroupLayout.Alignment.LEADING)
-            .addGroup(preProcessingPanelLayout.createSequentialGroup()
-                .addGap(35, 35, 35)
-                .addComponent(msconvertCheckBox)
-                .addGap(60, 60, 60)
-                .addComponent(msconvertButton, javax.swing.GroupLayout.PREFERRED_SIZE, 140, javax.swing.GroupLayout.PREFERRED_SIZE)
-                .addPreferredGap(javax.swing.LayoutStyle.ComponentPlacement.RELATED)
-                .addComponent(msconvertSupportButton)
-                .addGap(34, 34, 34)
-                .addComponent(msconvertLabel, javax.swing.GroupLayout.PREFERRED_SIZE, javax.swing.GroupLayout.DEFAULT_SIZE, javax.swing.GroupLayout.PREFERRED_SIZE)
-                .addPreferredGap(javax.swing.LayoutStyle.ComponentPlacement.RELATED, javax.swing.GroupLayout.DEFAULT_SIZE, Short.MAX_VALUE)
-                .addComponent(msconvertSettingsButton)
-                .addGap(39, 39, 39))
-        );
-        preProcessingPanelLayout.setVerticalGroup(
-            preProcessingPanelLayout.createParallelGroup(javax.swing.GroupLayout.Alignment.LEADING)
-            .addGroup(preProcessingPanelLayout.createSequentialGroup()
-                .addGap(0, 0, 0)
-                .addGroup(preProcessingPanelLayout.createParallelGroup(javax.swing.GroupLayout.Alignment.CENTER)
-                    .addComponent(msconvertCheckBox)
-                    .addComponent(msconvertButton, javax.swing.GroupLayout.PREFERRED_SIZE, 25, javax.swing.GroupLayout.PREFERRED_SIZE)
-                    .addComponent(msconvertLabel, javax.swing.GroupLayout.PREFERRED_SIZE, javax.swing.GroupLayout.DEFAULT_SIZE, javax.swing.GroupLayout.PREFERRED_SIZE)
-                    .addComponent(msconvertSettingsButton)
-                    .addComponent(msconvertSupportButton))
-                .addGap(0, 0, 0))
-        );
-
-        deNovoPanel.setBorder(javax.swing.BorderFactory.createTitledBorder("De Novo Algorithms"));
-        deNovoPanel.setOpaque(false);
-
-        enableNovorJCheckBox.setToolTipText("Enable Novor");
-        enableNovorJCheckBox.setEnabled(false);
-        enableNovorJCheckBox.addActionListener(new java.awt.event.ActionListener() {
-            public void actionPerformed(java.awt.event.ActionEvent evt) {
-                enableNovorJCheckBoxActionPerformed(evt);
-            }
-        });
-
-        novorButton.setFont(new java.awt.Font("Segoe UI", 1, 15)); // NOI18N
-        novorButton.setText("Novor");
-        novorButton.setToolTipText("Enable Novor");
-        novorButton.setBorder(null);
-        novorButton.setBorderPainted(false);
-        novorButton.setContentAreaFilled(false);
-        novorButton.setEnabled(false);
-        novorButton.setHorizontalAlignment(javax.swing.SwingConstants.LEFT);
-        novorButton.addMouseListener(new java.awt.event.MouseAdapter() {
-            public void mouseEntered(java.awt.event.MouseEvent evt) {
-                novorButtonMouseEntered(evt);
-            }
-            public void mouseExited(java.awt.event.MouseEvent evt) {
-                novorButtonMouseExited(evt);
-            }
-        });
-        novorButton.addActionListener(new java.awt.event.ActionListener() {
-            public void actionPerformed(java.awt.event.ActionEvent evt) {
-                novorButtonActionPerformed(evt);
-            }
-        });
-
-        novorSupportButton.setIcon(new javax.swing.ImageIcon(getClass().getResource("/icons/all_platforms_gray.png"))); // NOI18N
-        novorSupportButton.setToolTipText("Supported on Windows, Mac and Linux");
-        novorSupportButton.setBorderPainted(false);
-        novorSupportButton.setContentAreaFilled(false);
-
-        novorLinkLabel.setText("<html>Novor De Novo Peptide Sequencing - <a href=\"http://rapidnovor.com\">Novor web page</a></html> ");
-        novorLinkLabel.setToolTipText("Open the Novor web page");
-        novorLinkLabel.setEnabled(false);
-        novorLinkLabel.addMouseListener(new java.awt.event.MouseAdapter() {
-            public void mouseClicked(java.awt.event.MouseEvent evt) {
-                novorLinkLabelMouseClicked(evt);
-            }
-            public void mouseEntered(java.awt.event.MouseEvent evt) {
-                novorLinkLabelMouseEntered(evt);
-            }
-            public void mouseExited(java.awt.event.MouseEvent evt) {
-                novorLinkLabelMouseExited(evt);
-            }
-        });
-
-        novorSettingsButton.setIcon(new javax.swing.ImageIcon(getClass().getResource("/icons/edit_gray.png"))); // NOI18N
-        novorSettingsButton.setToolTipText("Edit Novor Advanced Settings");
-        novorSettingsButton.setBorder(null);
-        novorSettingsButton.setBorderPainted(false);
-        novorSettingsButton.setContentAreaFilled(false);
-        novorSettingsButton.setEnabled(false);
-        novorSettingsButton.setRolloverIcon(new javax.swing.ImageIcon(getClass().getResource("/icons/edit.png"))); // NOI18N
-        novorSettingsButton.addMouseListener(new java.awt.event.MouseAdapter() {
-            public void mouseEntered(java.awt.event.MouseEvent evt) {
-                novorSettingsButtonMouseEntered(evt);
-            }
-            public void mouseExited(java.awt.event.MouseEvent evt) {
-                novorSettingsButtonMouseExited(evt);
-            }
-        });
-        novorSettingsButton.addActionListener(new java.awt.event.ActionListener() {
-            public void actionPerformed(java.awt.event.ActionEvent evt) {
-                novorSettingsButtonActionPerformed(evt);
-            }
-        });
-
-        enableDirecTagJCheckBox.setToolTipText("Enable DirecTag");
-        enableDirecTagJCheckBox.setEnabled(false);
-        enableDirecTagJCheckBox.addActionListener(new java.awt.event.ActionListener() {
-            public void actionPerformed(java.awt.event.ActionEvent evt) {
-                enableDirecTagJCheckBoxActionPerformed(evt);
-            }
-        });
-
-        direcTagButton.setFont(new java.awt.Font("Segoe UI", 1, 15)); // NOI18N
-        direcTagButton.setText("DirecTag");
-        direcTagButton.setToolTipText("Enable DirecTag");
-        direcTagButton.setBorder(null);
-        direcTagButton.setBorderPainted(false);
-        direcTagButton.setContentAreaFilled(false);
-        direcTagButton.setEnabled(false);
-        direcTagButton.setHorizontalAlignment(javax.swing.SwingConstants.LEFT);
-        direcTagButton.addMouseListener(new java.awt.event.MouseAdapter() {
-            public void mouseEntered(java.awt.event.MouseEvent evt) {
-                direcTagButtonMouseEntered(evt);
-            }
-            public void mouseExited(java.awt.event.MouseEvent evt) {
-                direcTagButtonMouseExited(evt);
-            }
-        });
-        direcTagButton.addActionListener(new java.awt.event.ActionListener() {
-            public void actionPerformed(java.awt.event.ActionEvent evt) {
-                direcTagButtonActionPerformed(evt);
-            }
-        });
-
-        direcTagSupportButton.setIcon(new javax.swing.ImageIcon(getClass().getResource("/icons/windows_and_linux_gray.png"))); // NOI18N
-        direcTagSupportButton.setToolTipText("Supported on Windows and Linux");
-        direcTagSupportButton.setBorderPainted(false);
-        direcTagSupportButton.setContentAreaFilled(false);
-
-        direcTagLinkLabel.setText("<html>DirecTag MS/MS Sequence Tagging - <a href=\"http://fenchurch.mc.vanderbilt.edu/bumbershoot/directag/\">DirecTag web page</a></html> ");
-        direcTagLinkLabel.setToolTipText("Open the DirecTag web page");
-        direcTagLinkLabel.setEnabled(false);
-        direcTagLinkLabel.addMouseListener(new java.awt.event.MouseAdapter() {
-            public void mouseClicked(java.awt.event.MouseEvent evt) {
-                direcTagLinkLabelMouseClicked(evt);
-            }
-            public void mouseEntered(java.awt.event.MouseEvent evt) {
-                direcTagLinkLabelMouseEntered(evt);
-            }
-            public void mouseExited(java.awt.event.MouseEvent evt) {
-                direcTagLinkLabelMouseExited(evt);
-            }
-        });
-
-        direcTagSettingsButton.setIcon(new javax.swing.ImageIcon(getClass().getResource("/icons/edit_gray.png"))); // NOI18N
-        direcTagSettingsButton.setToolTipText("Edit DirecTag Advanced Settings");
-        direcTagSettingsButton.setBorder(null);
-        direcTagSettingsButton.setBorderPainted(false);
-        direcTagSettingsButton.setContentAreaFilled(false);
-        direcTagSettingsButton.setEnabled(false);
-        direcTagSettingsButton.setRolloverIcon(new javax.swing.ImageIcon(getClass().getResource("/icons/edit.png"))); // NOI18N
-        direcTagSettingsButton.addMouseListener(new java.awt.event.MouseAdapter() {
-            public void mouseEntered(java.awt.event.MouseEvent evt) {
-                direcTagSettingsButtonMouseEntered(evt);
-            }
-            public void mouseExited(java.awt.event.MouseEvent evt) {
-                direcTagSettingsButtonMouseExited(evt);
-            }
-        });
-        direcTagSettingsButton.addActionListener(new java.awt.event.ActionListener() {
-            public void actionPerformed(java.awt.event.ActionEvent evt) {
-                direcTagSettingsButtonActionPerformed(evt);
-            }
-        });
-
-        javax.swing.GroupLayout deNovoPanelLayout = new javax.swing.GroupLayout(deNovoPanel);
-        deNovoPanel.setLayout(deNovoPanelLayout);
-        deNovoPanelLayout.setHorizontalGroup(
-            deNovoPanelLayout.createParallelGroup(javax.swing.GroupLayout.Alignment.LEADING)
-            .addGroup(deNovoPanelLayout.createSequentialGroup()
-                .addGap(35, 35, 35)
-                .addGroup(deNovoPanelLayout.createParallelGroup(javax.swing.GroupLayout.Alignment.TRAILING)
-                    .addComponent(enableNovorJCheckBox)
-                    .addComponent(enableDirecTagJCheckBox))
-                .addGap(60, 60, 60)
-                .addGroup(deNovoPanelLayout.createParallelGroup(javax.swing.GroupLayout.Alignment.LEADING)
-                    .addComponent(novorButton, javax.swing.GroupLayout.PREFERRED_SIZE, 140, javax.swing.GroupLayout.PREFERRED_SIZE)
-                    .addComponent(direcTagButton, javax.swing.GroupLayout.PREFERRED_SIZE, 140, javax.swing.GroupLayout.PREFERRED_SIZE))
-                .addPreferredGap(javax.swing.LayoutStyle.ComponentPlacement.RELATED)
-                .addGroup(deNovoPanelLayout.createParallelGroup(javax.swing.GroupLayout.Alignment.LEADING)
-                    .addComponent(novorSupportButton)
-                    .addComponent(direcTagSupportButton))
-                .addGap(35, 35, 35)
-                .addGroup(deNovoPanelLayout.createParallelGroup(javax.swing.GroupLayout.Alignment.LEADING)
-                    .addComponent(direcTagLinkLabel, javax.swing.GroupLayout.PREFERRED_SIZE, javax.swing.GroupLayout.DEFAULT_SIZE, javax.swing.GroupLayout.PREFERRED_SIZE)
-                    .addComponent(novorLinkLabel, javax.swing.GroupLayout.PREFERRED_SIZE, javax.swing.GroupLayout.DEFAULT_SIZE, javax.swing.GroupLayout.PREFERRED_SIZE))
-                .addPreferredGap(javax.swing.LayoutStyle.ComponentPlacement.RELATED, javax.swing.GroupLayout.DEFAULT_SIZE, Short.MAX_VALUE)
-                .addGroup(deNovoPanelLayout.createParallelGroup(javax.swing.GroupLayout.Alignment.CENTER)
-                    .addComponent(novorSettingsButton, javax.swing.GroupLayout.PREFERRED_SIZE, 22, javax.swing.GroupLayout.PREFERRED_SIZE)
-                    .addComponent(direcTagSettingsButton, javax.swing.GroupLayout.PREFERRED_SIZE, 22, javax.swing.GroupLayout.PREFERRED_SIZE))
-                .addGap(37, 37, 37))
-        );
-        deNovoPanelLayout.setVerticalGroup(
-            deNovoPanelLayout.createParallelGroup(javax.swing.GroupLayout.Alignment.LEADING)
-            .addGroup(deNovoPanelLayout.createSequentialGroup()
-                .addGap(0, 0, 0)
-                .addGroup(deNovoPanelLayout.createParallelGroup(javax.swing.GroupLayout.Alignment.CENTER)
-                    .addComponent(enableNovorJCheckBox)
-                    .addComponent(novorButton, javax.swing.GroupLayout.PREFERRED_SIZE, 25, javax.swing.GroupLayout.PREFERRED_SIZE)
-                    .addComponent(novorLinkLabel, javax.swing.GroupLayout.PREFERRED_SIZE, javax.swing.GroupLayout.DEFAULT_SIZE, javax.swing.GroupLayout.PREFERRED_SIZE)
-                    .addComponent(novorSettingsButton, javax.swing.GroupLayout.PREFERRED_SIZE, 25, javax.swing.GroupLayout.PREFERRED_SIZE)
-                    .addComponent(novorSupportButton))
-                .addGap(0, 0, 0)
-                .addGroup(deNovoPanelLayout.createParallelGroup(javax.swing.GroupLayout.Alignment.CENTER)
-                    .addComponent(enableDirecTagJCheckBox)
-                    .addComponent(direcTagButton, javax.swing.GroupLayout.PREFERRED_SIZE, 25, javax.swing.GroupLayout.PREFERRED_SIZE)
-                    .addComponent(direcTagLinkLabel, javax.swing.GroupLayout.PREFERRED_SIZE, javax.swing.GroupLayout.DEFAULT_SIZE, javax.swing.GroupLayout.PREFERRED_SIZE)
-                    .addComponent(direcTagSettingsButton, javax.swing.GroupLayout.PREFERRED_SIZE, 25, javax.swing.GroupLayout.PREFERRED_SIZE)
-                    .addComponent(direcTagSupportButton))
-                .addGap(0, 0, 0))
-        );
-
-        javax.swing.GroupLayout taskEditorPanelLayout = new javax.swing.GroupLayout(taskEditorPanel);
-        taskEditorPanel.setLayout(taskEditorPanelLayout);
-        taskEditorPanelLayout.setHorizontalGroup(
-            taskEditorPanelLayout.createParallelGroup(javax.swing.GroupLayout.Alignment.LEADING)
-            .addGroup(taskEditorPanelLayout.createSequentialGroup()
-                .addContainerGap()
-                .addGroup(taskEditorPanelLayout.createParallelGroup(javax.swing.GroupLayout.Alignment.LEADING)
-                    .addComponent(searchEnginesLocationPanel, javax.swing.GroupLayout.DEFAULT_SIZE, javax.swing.GroupLayout.DEFAULT_SIZE, Short.MAX_VALUE)
-                    .addComponent(postProcessingPanel, javax.swing.GroupLayout.DEFAULT_SIZE, 949, Short.MAX_VALUE)
-                    .addComponent(inputFilesPanel, javax.swing.GroupLayout.DEFAULT_SIZE, javax.swing.GroupLayout.DEFAULT_SIZE, Short.MAX_VALUE)
-                    .addGroup(javax.swing.GroupLayout.Alignment.TRAILING, taskEditorPanelLayout.createSequentialGroup()
-                        .addComponent(aboutButton)
-                        .addGap(46, 46, 46)
-                        .addComponent(searchGUIPublicationLabel)
-                        .addPreferredGap(javax.swing.LayoutStyle.ComponentPlacement.UNRELATED)
-                        .addComponent(searchButton, javax.swing.GroupLayout.PREFERRED_SIZE, 154, javax.swing.GroupLayout.PREFERRED_SIZE)
-                        .addGap(12, 12, 12))
-                    .addComponent(preProcessingPanel, javax.swing.GroupLayout.DEFAULT_SIZE, javax.swing.GroupLayout.DEFAULT_SIZE, Short.MAX_VALUE)
-                    .addComponent(deNovoPanel, javax.swing.GroupLayout.DEFAULT_SIZE, javax.swing.GroupLayout.DEFAULT_SIZE, Short.MAX_VALUE))
-                .addContainerGap())
-        );
-        taskEditorPanelLayout.setVerticalGroup(
-            taskEditorPanelLayout.createParallelGroup(javax.swing.GroupLayout.Alignment.LEADING)
-            .addGroup(taskEditorPanelLayout.createSequentialGroup()
-                .addContainerGap()
-                .addComponent(inputFilesPanel, javax.swing.GroupLayout.PREFERRED_SIZE, javax.swing.GroupLayout.DEFAULT_SIZE, javax.swing.GroupLayout.PREFERRED_SIZE)
-                .addPreferredGap(javax.swing.LayoutStyle.ComponentPlacement.RELATED)
-                .addComponent(preProcessingPanel, javax.swing.GroupLayout.PREFERRED_SIZE, javax.swing.GroupLayout.DEFAULT_SIZE, javax.swing.GroupLayout.PREFERRED_SIZE)
-                .addPreferredGap(javax.swing.LayoutStyle.ComponentPlacement.RELATED)
-                .addComponent(searchEnginesLocationPanel, javax.swing.GroupLayout.DEFAULT_SIZE, javax.swing.GroupLayout.DEFAULT_SIZE, Short.MAX_VALUE)
-                .addPreferredGap(javax.swing.LayoutStyle.ComponentPlacement.RELATED)
-                .addComponent(deNovoPanel, javax.swing.GroupLayout.PREFERRED_SIZE, javax.swing.GroupLayout.DEFAULT_SIZE, javax.swing.GroupLayout.PREFERRED_SIZE)
-                .addPreferredGap(javax.swing.LayoutStyle.ComponentPlacement.RELATED)
-                .addComponent(postProcessingPanel, javax.swing.GroupLayout.PREFERRED_SIZE, 73, javax.swing.GroupLayout.PREFERRED_SIZE)
-                .addGap(5, 5, 5)
-                .addGroup(taskEditorPanelLayout.createParallelGroup(javax.swing.GroupLayout.Alignment.CENTER)
-                    .addComponent(aboutButton)
-                    .addComponent(searchGUIPublicationLabel, javax.swing.GroupLayout.PREFERRED_SIZE, javax.swing.GroupLayout.DEFAULT_SIZE, javax.swing.GroupLayout.PREFERRED_SIZE)
-                    .addComponent(searchButton, javax.swing.GroupLayout.PREFERRED_SIZE, 53, javax.swing.GroupLayout.PREFERRED_SIZE))
-                .addGap(5, 5, 5))
-        );
-
-        taskEditorPanelLayout.linkSize(javax.swing.SwingConstants.VERTICAL, new java.awt.Component[] {postProcessingPanel, preProcessingPanel});
-
-        fileMenu.setText("File");
-
-        exitMenuItem.setMnemonic('x');
-        exitMenuItem.setText("Exit");
-        exitMenuItem.addActionListener(new java.awt.event.ActionListener() {
-            public void actionPerformed(java.awt.event.ActionEvent evt) {
-                exitMenuItemActionPerformed(evt);
-            }
-        });
-        fileMenu.add(exitMenuItem);
-
-        menuBar.add(fileMenu);
-
-        editMenu.setText("Edit");
-
-        advancedSettingsMenuItem.setMnemonic('A');
-        advancedSettingsMenuItem.setText("Advanced Settings");
-        advancedSettingsMenuItem.addActionListener(new java.awt.event.ActionListener() {
-            public void actionPerformed(java.awt.event.ActionEvent evt) {
-                advancedSettingsMenuItemActionPerformed(evt);
-            }
-        });
-        editMenu.add(advancedSettingsMenuItem);
-
-        processingMenuItem.setMnemonic('R');
-        processingMenuItem.setText("Processing Settings");
-        processingMenuItem.addActionListener(new java.awt.event.ActionListener() {
-            public void actionPerformed(java.awt.event.ActionEvent evt) {
-                processingMenuItemActionPerformed(evt);
-            }
-        });
-        editMenu.add(processingMenuItem);
-        editMenu.add(jSeparator1);
-
-        editModificationsEditMenuItem.setMnemonic('M');
-        editModificationsEditMenuItem.setText("Modifications");
-        editModificationsEditMenuItem.addActionListener(new java.awt.event.ActionListener() {
-            public void actionPerformed(java.awt.event.ActionEvent evt) {
-                editModificationsEditMenuItemActionPerformed(evt);
-            }
-        });
-        editMenu.add(editModificationsEditMenuItem);
-
-        editSearchEngineLocationsMenuItem.setMnemonic('S');
-        editSearchEngineLocationsMenuItem.setText("Software Locations");
-        editSearchEngineLocationsMenuItem.addActionListener(new java.awt.event.ActionListener() {
-            public void actionPerformed(java.awt.event.ActionEvent evt) {
-                editSearchEngineLocationsMenuItemActionPerformed(evt);
-            }
-        });
-        editMenu.add(editSearchEngineLocationsMenuItem);
-
-        editIdSettingsFilesMenuItem.setMnemonic('I');
-        editIdSettingsFilesMenuItem.setText("Identification Settings");
-        editIdSettingsFilesMenuItem.addActionListener(new java.awt.event.ActionListener() {
-            public void actionPerformed(java.awt.event.ActionEvent evt) {
-                editIdSettingsFilesMenuItemActionPerformed(evt);
-            }
-        });
-        editMenu.add(editIdSettingsFilesMenuItem);
-        editMenu.add(jSeparator2);
-
-        javaSettingsJMenuItem.setMnemonic('J');
-        javaSettingsJMenuItem.setText("Java Settings");
-        javaSettingsJMenuItem.addActionListener(new java.awt.event.ActionListener() {
-            public void actionPerformed(java.awt.event.ActionEvent evt) {
-                javaSettingsJMenuItemActionPerformed(evt);
-            }
-        });
-        editMenu.add(javaSettingsJMenuItem);
-
-        resourceSettingsMenuItem.setMnemonic('E');
-        resourceSettingsMenuItem.setText("Resource Settings");
-        resourceSettingsMenuItem.setToolTipText("Set paths to resource folders");
-        resourceSettingsMenuItem.addActionListener(new java.awt.event.ActionListener() {
-            public void actionPerformed(java.awt.event.ActionEvent evt) {
-                resourceSettingsMenuItemActionPerformed(evt);
-            }
-        });
-        editMenu.add(resourceSettingsMenuItem);
-
-        privacyMenuItem.setMnemonic('P');
-        privacyMenuItem.setText("Privacy Settings");
-        privacyMenuItem.addActionListener(new java.awt.event.ActionListener() {
-            public void actionPerformed(java.awt.event.ActionEvent evt) {
-                privacyMenuItemActionPerformed(evt);
-            }
-        });
-        editMenu.add(privacyMenuItem);
-
-        menuBar.add(editMenu);
-
-        helpMenu.setText("Help");
-
-        helpMenuItem.setAccelerator(javax.swing.KeyStroke.getKeyStroke(java.awt.event.KeyEvent.VK_F1, 0));
-        helpMenuItem.setMnemonic('H');
-        helpMenuItem.setText("Help");
-        helpMenuItem.addActionListener(new java.awt.event.ActionListener() {
-            public void actionPerformed(java.awt.event.ActionEvent evt) {
-                helpMenuItemActionPerformed(evt);
-            }
-        });
-        helpMenu.add(helpMenuItem);
-        helpMenu.add(jSeparator17);
-
-        logReportMenu.setMnemonic('B');
-        logReportMenu.setText("Bug Report");
-        logReportMenu.addActionListener(new java.awt.event.ActionListener() {
-            public void actionPerformed(java.awt.event.ActionEvent evt) {
-                logReportMenuActionPerformed(evt);
-            }
-        });
-        helpMenu.add(logReportMenu);
-        helpMenu.add(jSeparator16);
-
-        aboutMenuItem.setMnemonic('A');
-        aboutMenuItem.setText("About");
-        aboutMenuItem.addActionListener(new java.awt.event.ActionListener() {
-            public void actionPerformed(java.awt.event.ActionEvent evt) {
-                aboutMenuItemActionPerformed(evt);
-            }
-        });
-        helpMenu.add(aboutMenuItem);
-
-        menuBar.add(helpMenu);
-
-        setJMenuBar(menuBar);
-
-        javax.swing.GroupLayout layout = new javax.swing.GroupLayout(getContentPane());
-        getContentPane().setLayout(layout);
-        layout.setHorizontalGroup(
-            layout.createParallelGroup(javax.swing.GroupLayout.Alignment.LEADING)
-            .addComponent(taskEditorPanel, javax.swing.GroupLayout.Alignment.TRAILING, javax.swing.GroupLayout.DEFAULT_SIZE, javax.swing.GroupLayout.DEFAULT_SIZE, Short.MAX_VALUE)
-        );
-        layout.setVerticalGroup(
-            layout.createParallelGroup(javax.swing.GroupLayout.Alignment.LEADING)
-            .addComponent(taskEditorPanel, javax.swing.GroupLayout.DEFAULT_SIZE, javax.swing.GroupLayout.DEFAULT_SIZE, Short.MAX_VALUE)
-        );
-
-        pack();
-    }// </editor-fold>//GEN-END:initComponents
-
-    /**
-     * Clear the list of spectra.
-     *
-     * @param evt the action event
-     */
-    private void clearSpectraButtonActionPerformed(java.awt.event.ActionEvent evt) {//GEN-FIRST:event_clearSpectraButtonActionPerformed
-        mgfFiles.clear();
-        rawFiles.clear();
-
-        enableMsConvertPanel();
-
-        spectraFilesTxt.setText("");
-        validateInput(false);
-    }//GEN-LAST:event_clearSpectraButtonActionPerformed
-
-    /**
-     * Opens a file chooser for the user to add spectra.
-     *
-     * @param evt the action event
-     */
-    private void addSpectraButtonActionPerformed(java.awt.event.ActionEvent evt) {//GEN-FIRST:event_addSpectraButtonActionPerformed
-
-        // First check whether a file has already been selected.
-        // If so, start from that file's parent.
-        File startLocation = new File(lastSelectedFolder.getLastSelectedFolder());
-        if (mgfFiles.size() > 0) {
-            File temp = mgfFiles.get(0);
-            startLocation = temp.getParentFile();
-        }
-
-        JFileChooser fc = new JFileChooser(startLocation); // @TODO: implement a getUserSelectedFiles method in the Util class?
-        FileFilter filter = new FileFilter() {
-            @Override
-            public boolean accept(File myFile) {
-                String lowercaseName = myFile.getName().toLowerCase();
-                for (MsFormat tempFormat : MsFormat.values()) {
-                    if (lowercaseName.endsWith(tempFormat.fileNameEnding)) {
-                        return true;
-                    }
-                }
-                return myFile.isDirectory();
-            }
-
-            @Override
-            public String getDescription() {
-                String description = "MS Files (";
-                for (MsFormat tempFormat : MsFormat.values()) {
-                    if (tempFormat.index > 0) {
-                        description += ", ";
-                    }
-                    description += tempFormat.fileNameEnding;
-                }
-                description += ")";
-                return description;
-            }
-        };
-        fc.setFileFilter(filter);
-        fc.setFileSelectionMode(JFileChooser.FILES_AND_DIRECTORIES);
-        fc.setMultiSelectionEnabled(true);
-        int result = fc.showOpenDialog(this);
-
-        if (result == JFileChooser.APPROVE_OPTION) {
-
-            progressDialog = new ProgressDialogX(this,
-                    Toolkit.getDefaultToolkit().getImage(getClass().getResource("/icons/searchgui.gif")),
-                    Toolkit.getDefaultToolkit().getImage(getClass().getResource("/icons/searchgui-orange.gif")),
-                    true);
-            progressDialog.setPrimaryProgressCounterIndeterminate(true);
-            progressDialog.setTitle("Validating File(s). Please Wait...");
-
-            final SearchGUI finalRef = this;
-            final JFileChooser finalJFileChooser = fc;
-
-            new Thread(new Runnable() {
-                public void run() {
-                    try {
-                        progressDialog.setVisible(true);
-                    } catch (IndexOutOfBoundsException e) {
-                        // ignore
-                    }
-                }
-            }, "ProgressDialog").start();
-
-            new Thread("ValidateMgfThread") {
-                @Override
-                public void run() {
-
-                    validSpectrumTitles = true;
-                    ArrayList<File> tempMgfFiles = new ArrayList<File>();
-                    ArrayList<File> tempRawFiles = new ArrayList<File>();
-
-                    // get the mgf files
-                    for (File newFile : finalJFileChooser.getSelectedFiles()) {
-                        if (newFile.isDirectory()) {
-                            File[] tempFiles = newFile.listFiles();
-                            for (File file : tempFiles) {
-                                String lowercaseName = file.getName().toLowerCase();
-                                if (lowercaseName.endsWith(MsFormat.mgf.fileNameEnding)) {
-                                    tempMgfFiles.add(file);
-                                } else {
-                                    for (MsFormat tempFormat : MsFormat.values()) {
-                                        if (lowercaseName.endsWith(tempFormat.fileNameEnding)) {
-                                            tempRawFiles.add(file);
-                                        }
-                                    }
-                                }
-                            }
-                            lastSelectedFolder.setLastSelectedFolder(newFile.getAbsolutePath());
-                        } else {
-                            String lowercaseName = newFile.getName().toLowerCase();
-                            if (lowercaseName.endsWith(MsFormat.mgf.fileNameEnding)) {
-                                tempMgfFiles.add(newFile);
-                            } else {
-                                for (MsFormat tempFormat : MsFormat.values()) {
-                                    if (lowercaseName.endsWith(tempFormat.fileNameEnding)) {
-                                        tempRawFiles.add(newFile);
-                                    }
-                                }
-                            }
-                            lastSelectedFolder.setLastSelectedFolder(newFile.getParent());
-                        }
-                    }
-
-                    // if wiff files are used, check if the related wiff.scan is present
-                    for (File tempRawfile : tempRawFiles) {
-                        if (tempRawfile.getName().endsWith(MsFormat.wiff.fileNameEnding)) {
-
-                            String wiffScanFilePath = tempRawfile.getAbsolutePath() + ".scan";
-
-                            if (!new File(wiffScanFilePath).exists()) {
-                                JOptionPane.showMessageDialog(finalRef,
-                                        "Could not find the related .wiff.scan file for " + tempRawfile.getName() + "."
-                                        + "\nPlease put it in the same folder as the wiff file.", "Missing Scan File", JOptionPane.INFORMATION_MESSAGE);
-                            } else {
-                                rawFiles.add(tempRawfile);
-                            }
-                        } else {
-                            rawFiles.add(tempRawfile);
-                        }
-                    }
-
-                    // iterate the mgf files and validate them
-                    int fileCounter = 0;
-                    for (File mgfFile : tempMgfFiles) {
-
-                        progressDialog.setTitle("Validating Spectrum Files. Please Wait... (" + ++fileCounter + "/" + tempMgfFiles.size() + ")");
-                        validSpectrumTitles = validateMgfFile(mgfFile, progressDialog);
-                        if (validSpectrumTitles) {
-                            mgfFiles.add(mgfFile);
-                            lastSelectedFolder.setLastSelectedFolder(mgfFile.getAbsolutePath());
-                        }
-
-                        if (progressDialog.isRunCanceled()) {
-                            mgfFiles.clear();
-                            progressDialog.setRunFinished();
-                            return;
-                        }
-                    }
-
-                    if (!validSpectrumTitles) {
-                        mgfFiles.clear();
-                        progressDialog.setRunFinished();
-                        return;
-                    }
-
-                    // check for duplicate mgf file names
-                    if (!verifyMgfFilesNames()) {
-                        mgfFiles.clear();
-                        spectraFilesTxt.setText("");
-                        validateInput(false);
-                        progressDialog.setRunFinished();
-                        return;
-                    }
-
-                    progressDialog.setRunFinished();
-
-                    // check if we found any valid mgf files
-                    if (mgfFiles.isEmpty() && rawFiles.isEmpty()) {
-                        JOptionPane.showMessageDialog(finalRef, "The selection contained no valid spectrum files.", "No Spectrum Files", JOptionPane.INFORMATION_MESSAGE);
-                        return;
-                    }
-
-                    // check if proteowizard is installed in case raw files were selected
-                    checkProteoWizard();
-
-                    // verify the sizes of the mgf files
-                    if (utilitiesUserPreferences.checkMgfSize()) {
-                        verifyMgfFilesSize();
-                    }
-
-                    int nFiles = mgfFiles.size() + rawFiles.size();
-                    spectraFilesTxt.setText(nFiles + " file(s) selected");
-                    msconvertCheckBox.setSelected(!rawFiles.isEmpty());
-
-                    enableMsConvertPanel();
-
-                    validateInput(false);
-                }
-            }.start();
-        }
-    }//GEN-LAST:event_addSpectraButtonActionPerformed
-
-    /**
-     * Opens a file chooser where the user can select the output folder.
-     *
-     * @param evt the action event
-     */
-    private void resultFolderBrowseButtonActionPerformed(java.awt.event.ActionEvent evt) {//GEN-FIRST:event_resultFolderBrowseButtonActionPerformed
-
-        // First check whether a file has already been selected.
-        // If so, start from that file's parent.
-        File startLocation = new File(lastSelectedFolder.getLastSelectedFolder());
-        if (outputFolderTxt.getText() != null && new File(outputFolderTxt.getText()).exists()) {
-            File temp = new File(outputFolderTxt.getText());
-            if (temp.isDirectory()) {
-                startLocation = temp;
-            } else {
-                startLocation = temp.getParentFile();
-            }
-        }
-
-        JFileChooser fc = new JFileChooser(startLocation);
-        fc.setFileSelectionMode(JFileChooser.DIRECTORIES_ONLY);
-        fc.setMultiSelectionEnabled(false);
-
-        int result = fc.showOpenDialog(this);
-
-        if (result == JFileChooser.APPROVE_OPTION) {
-
-            File tempDir = fc.getSelectedFile();
-
-            if (!tempDir.exists()) {
-                int value = JOptionPane.showConfirmDialog(this, "The folder \'" + tempDir.getAbsolutePath() + "\' does not exist.\n"
-                        + "Do you want to create it?", "Create Folder?", JOptionPane.YES_NO_OPTION);
-                if (value == JOptionPane.NO_OPTION) {
-                    return;
-                } else { // yes option selected
-                    boolean success = tempDir.mkdir();
-
-                    if (!success) {
-                        JOptionPane.showMessageDialog(this, "Failed to create the folder. Please create it manually and then select it.",
-                                "File Error", JOptionPane.INFORMATION_MESSAGE);
-                        return;
-                    }
-                }
-            }
-
-            outputFolder = fc.getSelectedFile();
-            outputFolderTxt.setText(outputFolder.getAbsolutePath());
-            if (outputFolderTxt.getText().length() > 70) {
-                outputFolderTxt.setHorizontalAlignment(JTextField.LEADING);
-            } else {
-                outputFolderTxt.setHorizontalAlignment(JTextField.CENTER);
-            }
-
-            // set the peptideshaker output file
-            searchHandler.setPeptideShakerFile(new File(outputFolder, "PeptideShaker_output.cpsx"));
-
-            lastSelectedFolder.setLastSelectedFolder(outputFolder.getAbsolutePath());
-            validateInput(false);
-        }
-    }//GEN-LAST:event_resultFolderBrowseButtonActionPerformed
-
-    /**
-     * Start the search.
-     *
-     * @param evt the action event
-     */
-    private void searchButtonActionPerformed(java.awt.event.ActionEvent evt) {//GEN-FIRST:event_searchButtonActionPerformed
-
-        if (!validateSearchEngines(true)) {
-            return;
-        }
-
-        // validate the msconvert output format
-        if (!rawFiles.isEmpty() && msConvertParameters.getMsFormat() != MsFormat.mgf) {
-            JOptionPane.showMessageDialog(this,
-                    "Mgf is the only spectrum format compatible with SearchGUI.\n\n"
-                    + "Please change the output format for msconvert.",
-                    "Output Format Error", JOptionPane.WARNING_MESSAGE);
-            return;
-        }
-
-        SearchParameters searchParameters = identificationParameters.getSearchParameters();
-
-        // check if the file paths for xtandem are xml compatible
-        if (enableXTandemJCheckBox.isSelected()) {
-            for (File tempFile : mgfFiles) {
-                if (tempFile.getAbsolutePath().contains("&")) {
-                    JOptionPane.showMessageDialog(this,
-                            "Spectrum files with \'&\' in the file path (" + tempFile.getAbsolutePath() + ")\n"
-                            + "are not allowed in X!Tandem. Please rename of remove the file.", "Spectrum File Error", JOptionPane.WARNING_MESSAGE);
-                    return;
-                }
-            }
-            for (File tempFile : rawFiles) {
-                if (tempFile.getAbsolutePath().contains("&")) {
-                    JOptionPane.showMessageDialog(this,
-                            "Spectrum files with \'&\' in the file path (" + tempFile.getAbsolutePath() + ")\n"
-                            + "are not allowed in X!Tandem. Please rename of remove the file.", "Spectrum File Error", JOptionPane.WARNING_MESSAGE);
-                    return;
-                }
-            }
-
-            if (outputFolder.getAbsolutePath().contains("&")) {
-                JOptionPane.showMessageDialog(this,
-                        "Output folders with \'&\' in the file path (" + outputFolder.getAbsolutePath() + ")\n"
-                        + "are not allowed in X!Tandem. Please rename of replace the folder.", "Output Folder Error", JOptionPane.WARNING_MESSAGE);
-                return;
-            }
-
-            if (searchParameters.getFastaFile().getAbsolutePath().contains("&")) {
-                JOptionPane.showMessageDialog(this,
-                        "Database files with \'&\' in the file path (" + searchParameters.getFastaFile().getAbsolutePath() + ")\n"
-                        + "are not allowed in X!Tandem. Please rename of replace the database.", "Database File Error", JOptionPane.WARNING_MESSAGE);
-                return;
-            }
-        }
-
-        // check if the fasta file name is not too long for ms amanda
-        if (enableMsAmandaJCheckBox.isSelected()) {
-            if (Util.removeExtension(searchParameters.getFastaFile().getName()).length() > MsAmandaParameters.MAX_MS_AMANDA_FASTA_FILE_NAME_LENGTH) {
-                JOptionPane.showMessageDialog(this,
-                        "Database files names longer than " + MsAmandaParameters.MAX_MS_AMANDA_FASTA_FILE_NAME_LENGTH + " characters are not allowed in MS Amanda.\n"
-                        + "Please rename of replace the database.", "Database File Error", JOptionPane.WARNING_MESSAGE);
-                return;
-            }
-        }
-
-        // check if there are not too many PTMs for OMSSA
-        if (enableOmssaJCheckBox.isSelected() && searchParameters.getPtmSettings().getAllModifications().size() > 30) {
-            JOptionPane.showMessageDialog(this,
-                    "OMSSA cannot be operated with >30 modifications.", "Unsupported parameters", JOptionPane.WARNING_MESSAGE);
-            return;
-        }
-
-        // check if the database can be parsed by Andromdeda
-        if (enableAndromedaJCheckBox.isSelected()) {
-            try {
-                FastaIndex fastaIndex = SequenceFactory.getFastaIndex(searchParameters.getFastaFile(), false, null);
-                AndromedaProcessBuilder.getDatabaseTypeAndromedaAccessionParsingRule(fastaIndex.getMainDatabaseType());
-            } catch (Exception e) {
-                JOptionPane.showMessageDialog(this,
-                        "Database format not supported by Andromeda.", "Unsupported Fasta", JOptionPane.WARNING_MESSAGE); //@TODO: link to the help page? Make a more generic check for home made databases?
-                return;
-            }
-        }
-
-        // check if there are less than 10 ptms (variable and fixed) for novor
-        if (enableNovorJCheckBox.isSelected()) {
-            if ((searchParameters.getPtmSettings().getFixedModifications().size() + searchParameters.getPtmSettings().getVariableModifications().size()) > 10) {
-                JOptionPane.showMessageDialog(this, "Maximum ten modifications are allowed when running Novor.\n"
-                        + "Please remove some of the modifications or disable Novor.", "Settings Error", JOptionPane.WARNING_MESSAGE);
-                return;
-            }
-        }
-
-        // check if all ptms are valid for DirecTag
-        if (enableDirecTagJCheckBox.isSelected()) {
-            boolean terminalPtmsSelected = false;
-            for (String tempPtm : searchParameters.getPtmSettings().getAllModifications()) {
-                PTM currentPtm = ptmFactory.getPTM(tempPtm);
-                if (currentPtm.isCTerm() || currentPtm.isNTerm()) {
-                    terminalPtmsSelected = true;
-                }
-            }
-
-            if (terminalPtmsSelected) {
-                int option = JOptionPane.showConfirmDialog(this,
-                        "Terminal modifications are not supported for DirecTag and will be ignored.\n"
-                        + "Do you still want to continue?", "Settings Error", JOptionPane.YES_NO_OPTION, JOptionPane.WARNING_MESSAGE);
-                if (option == JOptionPane.NO_OPTION) {
-                    return;
-                }
-            }
-        }
-
-        // check output formats
-        OmssaParameters omssaParameters = (OmssaParameters) searchParameters.getIdentificationAlgorithmParameter(Advocate.omssa.getIndex());
-        MyriMatchParameters myriMatchParameters = (MyriMatchParameters) searchParameters.getIdentificationAlgorithmParameter(Advocate.myriMatch.getIndex());
-        TideParameters tideParameters = (TideParameters) searchParameters.getIdentificationAlgorithmParameter(Advocate.tide.getIndex());
-        CometParameters cometParameters = (CometParameters) searchParameters.getIdentificationAlgorithmParameter(Advocate.comet.getIndex());
-
-        if (peptideShakerCheckBox.isSelected() && enableOmssaJCheckBox.isSelected() && !omssaParameters.getSelectedOutput().equals("OMX")) {
-            JOptionPane.showMessageDialog(this, JOptionEditorPane.getJOptionEditorPane(
-                    "The selected OMSSA output format is not compatible with <a href=\"http://compomics.github.io/projects/peptide-shaker.html\">PeptideShaker</a>. Please change to the<br>"
-                    + "OMSSA OMX format in the Advanced Settings, or disable OMSSA or <a href=\"http://compomics.github.io/projects/peptide-shaker.html\">PeptideShaker</a>."),
-                    "Format Warning", JOptionPane.WARNING_MESSAGE);
-            return;
-        } else if (peptideShakerCheckBox.isSelected() && enableMyriMatchJCheckBox.isSelected() && myriMatchParameters.getOutputFormat().equals("pepXML")) {
-            JOptionPane.showMessageDialog(this, JOptionEditorPane.getJOptionEditorPane(
-                    "The selected MyriMatch output format is not compatible with <a href=\"http://compomics.github.io/projects/peptide-shaker.html\">PeptideShaker</a>. Please change to<br>"
-                    + "mzIdentML in the Advanced Settings, or disable MyriMatch or <a href=\"http://compomics.github.io/projects/peptide-shaker.html\">PeptideShaker</a>."),
-                    "Format Warning", JOptionPane.WARNING_MESSAGE);
-            return;
-        } else if (peptideShakerCheckBox.isSelected() && enableTideJCheckBox.isSelected() && !tideParameters.getTextOutput()) {
-            JOptionPane.showMessageDialog(this, JOptionEditorPane.getJOptionEditorPane(
-                    "The selected Tide output format is not compatible with <a href=\"http://compomics.github.io/projects/peptide-shaker.html\">PeptideShaker</a>. Please change to<br>"
-                    + "Tide text output in the Advanced Settings, or disable Tide or <a href=\"http://compomics.github.io/projects/peptide-shaker.html\">PeptideShaker</a>."),
-                    "Format Warning", JOptionPane.WARNING_MESSAGE);
-            return;
-        } else if (peptideShakerCheckBox.isSelected() && enableCometJCheckBox.isSelected() && cometParameters.getSelectedOutputFormat() != CometParameters.CometOutputFormat.PepXML) {
-            JOptionPane.showMessageDialog(this, JOptionEditorPane.getJOptionEditorPane(
-                    "The selected Comet output format is not compatible with <a href=\"http://compomics.github.io/projects/peptide-shaker.html\">PeptideShaker</a>. Please change to<br>"
-                    + "Comet PepXML output in the Advanced Settings, or disable Comet or <a href=\"http://compomics.github.io/projects/peptide-shaker.html\">PeptideShaker</a>."),
-                    "Format Warning", JOptionPane.WARNING_MESSAGE);
-            return;
-        } else {
-            // check if the output files already exist
-            boolean fileFound = false;
-
-            ArrayList<File> spectrumFiles = new ArrayList<File>(mgfFiles);
-            spectrumFiles.addAll(rawFiles);
-            for (File spectrumFile : spectrumFiles) {
-
-                String spectrumFileName = spectrumFile.getName();
-
-                if (searchHandler.isOmssaEnabled()) {
-                    File omssaOutputFile = new File(outputFolder, SearchHandler.getOMSSAFileName(spectrumFileName, omssaParameters));
-                    if (omssaOutputFile.exists()) {
-                        fileFound = true;
-                        break;
-                    }
-                }
-
-                if (searchHandler.isXtandemEnabled() && utilitiesUserPreferences.renameXTandemFile()
-                        && !searchHandler.getXTandemFiles(outputFolder, spectrumFileName).isEmpty()) {
-                    fileFound = true;
-                    break;
-                }
-
-                if (searchHandler.isMsgfEnabled()) {
-                    File msgfOutputFile = new File(outputFolder, SearchHandler.getMsgfFileName(spectrumFileName));
-                    if (msgfOutputFile.exists()) {
-                        fileFound = true;
-                        break;
-                    }
-                }
-
-                if (searchHandler.isMsAmandaEnabled()) {
-                    File msAmandaOutputFile = new File(outputFolder, SearchHandler.getMsAmandaFileName(spectrumFileName));
-                    if (msAmandaOutputFile.exists()) {
-                        fileFound = true;
-                        break;
-                    }
-                }
-
-                if (searchHandler.isMyriMatchEnabled()) {
-                    File myriMatchOutputFile = new File(outputFolder, SearchHandler.getMyriMatchFileName(spectrumFileName, myriMatchParameters));
-                    if (myriMatchOutputFile.exists()) {
-                        fileFound = true;
-                        break;
-                    }
-                }
-
-                if (searchHandler.isCometEnabled()) {
-                    File cometOutputFile = new File(outputFolder, SearchHandler.getCometFileName(spectrumFileName, cometParameters));
-                    if (cometOutputFile.exists()) {
-                        fileFound = true;
-                        break;
-                    }
-                }
-
-                if (searchHandler.isTideEnabled()) {
-                    File tideOutputFile = new File(outputFolder, SearchHandler.getTideFileName(spectrumFileName, tideParameters));
-                    if (tideOutputFile.exists()) {
-                        fileFound = true;
-                        break;
-                    }
-                }
-
-                if (searchHandler.isAndromedaEnabled()) {
-                    File andromedaOutputFile = new File(outputFolder, SearchHandler.getAndromedaFileName(spectrumFileName));
-                    if (andromedaOutputFile.exists()) {
-                        fileFound = true;
-                        break;
-                    }
-                }
-            }
-
-            searchHandler.setOutputTimeStamp(SearchHandler.getOutputDate());
-
-            SearchGuiOutputOption outputOption = utilitiesUserPreferences.getOutputOption();
-
-            if (outputOption == SearchGuiOutputOption.grouped) {
-                File outputFile = SearchHandler.getDefaultOutputFile(outputFolder, utilitiesUserPreferences.isIncludeDateInOutputName());
-                if (outputFile.exists()) {
-                    fileFound = true;
-                }
-            } else if (outputOption == SearchGuiOutputOption.algorithm) {
-
-                if (searchHandler.isOmssaEnabled()) {
-                    File outputFile = SearchHandler.getDefaultOutputFile(outputFolder, Advocate.omssa.getName(), utilitiesUserPreferences.isIncludeDateInOutputName());
-                    if (outputFile.exists()) {
-                        fileFound = true;
-                    }
-                }
-
-                if (searchHandler.isXtandemEnabled()) {
-                    File outputFile = SearchHandler.getDefaultOutputFile(outputFolder, Advocate.xtandem.getName(), utilitiesUserPreferences.isIncludeDateInOutputName());
-                    if (outputFile.exists()) {
-                        fileFound = true;
-                    }
-                }
-
-                if (searchHandler.isMsgfEnabled()) {
-                    File outputFile = SearchHandler.getDefaultOutputFile(outputFolder, Advocate.msgf.getName(), utilitiesUserPreferences.isIncludeDateInOutputName());
-                    if (outputFile.exists()) {
-                        fileFound = true;
-                    }
-                }
-
-                if (searchHandler.isMsAmandaEnabled()) {
-                    File outputFile = SearchHandler.getDefaultOutputFile(outputFolder, Advocate.msAmanda.getName(), utilitiesUserPreferences.isIncludeDateInOutputName());
-                    if (outputFile.exists()) {
-                        fileFound = true;
-                    }
-                }
-
-                if (searchHandler.isMyriMatchEnabled()) {
-                    File outputFile = SearchHandler.getDefaultOutputFile(outputFolder, Advocate.myriMatch.getName(), utilitiesUserPreferences.isIncludeDateInOutputName());
-                    if (outputFile.exists()) {
-                        fileFound = true;
-                    }
-                }
-            } else if (outputOption == SearchGuiOutputOption.run) {
-                for (File spectrumFile : spectrumFiles) {
-                    String runName = Util.removeExtension(spectrumFile.getName());
-                    File outputFile = SearchHandler.getDefaultOutputFile(outputFolder, runName, utilitiesUserPreferences.isIncludeDateInOutputName());
-                    if (outputFile.exists()) {
-                        fileFound = true;
-                        break;
-                    }
-                }
-            }
-
-            if (fileFound) {
-                int outcome = JOptionPane.showConfirmDialog(this,
-                        "Existing output files found.\nOverwrite?", "Overwrite Files?",
-                        JOptionPane.YES_NO_OPTION);
-                if (outcome != JOptionPane.YES_OPTION) {
-                    return;
-                }
-            }
-
-            // check if the xtandem files can be renamed
-            if (searchHandler.isXtandemEnabled() && utilitiesUserPreferences.renameXTandemFile()) {
-                for (File spectrumFile : spectrumFiles) {
-                    String spectrumFileName = spectrumFile.getName();
-
-                    ArrayList<File> tempFiles = searchHandler.getXTandemFiles(outputFolder, spectrumFileName);
-
-                    for (File tempSpectrumFile : tempFiles) {
-                        if (!tempSpectrumFile.delete()) {
-                            JOptionPane.showMessageDialog(this,
-                                    new String[]{"Impossible to overwrite " + tempSpectrumFile.getName() + ". Please delete the file and retry."},
-                                    "X!Tandem File", JOptionPane.WARNING_MESSAGE);
-                            return;
-                        }
-                    }
-                }
-            }
-        }
-
-        saveConfigurationFile(); // save the search engine locations and ptms used
-        searchHandler.setIdentificationParameters(identificationParameters);
-        searchHandler.setIdentificationParametersFile(identificationParametersFile);
-        searchHandler.setProcessingPreferences(processingPreferences);
-        searchHandler.setMgfFiles(mgfFiles);
-        searchHandler.setRawFiles(rawFiles);
-        searchHandler.setResultsFolder(outputFolder);
-        searchHandler.setPeptideShakerEnabled(peptideShakerCheckBox.isSelected());
-        searchHandler.setMsConvertParameters(msConvertParameters); //@TODO: check that proteowizard in installed?
-
-        // incrementing the counter for a new SearchGUI start
-        if (utilitiesUserPreferences.isAutoUpdate()) {
-            Util.sendGAUpdate("UA-36198780-2", "startrun-gui", "searchgui-" + (new eu.isas.searchgui.utilities.Properties().getVersion()));
-        }
-
-        startSearch();
-    }//GEN-LAST:event_searchButtonActionPerformed
-
-    /**
-     * Changes the cursor into a hand cursor.
-     *
-     * @param evt the mouse event
-     */
-    private void aboutButtonMouseEntered(java.awt.event.MouseEvent evt) {//GEN-FIRST:event_aboutButtonMouseEntered
-        this.setCursor(new java.awt.Cursor(java.awt.Cursor.HAND_CURSOR));
-    }//GEN-LAST:event_aboutButtonMouseEntered
-
-    /**
-     * Changes the cursor back to the default cursor.
-     *
-     * @param evt the mouse event
-     */
-    private void aboutButtonMouseExited(java.awt.event.MouseEvent evt) {//GEN-FIRST:event_aboutButtonMouseExited
-        this.setCursor(new java.awt.Cursor(java.awt.Cursor.DEFAULT_CURSOR));
-    }//GEN-LAST:event_aboutButtonMouseExited
-
-    /**
-     * Open the SearchGUI web page.
-     *
-     * @param evt the action event
-     */
-    private void aboutButtonActionPerformed(java.awt.event.ActionEvent evt) {//GEN-FIRST:event_aboutButtonActionPerformed
-        this.setCursor(new java.awt.Cursor(java.awt.Cursor.WAIT_CURSOR));
-        BareBonesBrowserLaunch.openURL("http://compomics.github.io/projects/searchgui.html");
-        this.setCursor(new java.awt.Cursor(java.awt.Cursor.DEFAULT_CURSOR));
-    }//GEN-LAST:event_aboutButtonActionPerformed
-
-    /**
-     * Open the SettingsDialog.
-     *
-     * @param evt the action event
-     */
-    private void editSettingsButtonActionPerformed(java.awt.event.ActionEvent evt) {//GEN-FIRST:event_editSettingsButtonActionPerformed
-        editIdentificationParameters();
-    }//GEN-LAST:event_editSettingsButtonActionPerformed
-
-    /**
-     * Load search settings from a file.
-     *
-     * @param evt the action event
-     */
-    private void addSettingsButtonActionPerformed(java.awt.event.ActionEvent evt) {//GEN-FIRST:event_addSettingsButtonActionPerformed
-
-        IdentificationParametersEditionDialog identificationParametersEditionDialog = new IdentificationParametersEditionDialog(
-                this, null, searchHandler.getConfigurationFile(), Toolkit.getDefaultToolkit().getImage(getClass().getResource("/icons/searchgui.gif")),
-                Toolkit.getDefaultToolkit().getImage(getClass().getResource("/icons/searchgui-orange.gif")), lastSelectedFolder, null, true);
-
-        if (!identificationParametersEditionDialog.isCanceled()) {
-            IdentificationParameters tempIdentificationParameters = identificationParametersEditionDialog.getIdentificationParameters();
-            identificationParametersFile = IdentificationParametersFactory.getIdentificationParametersFile(tempIdentificationParameters.getName());
-            setIdentificationParameters(tempIdentificationParameters);
-        }
-    }//GEN-LAST:event_addSettingsButtonActionPerformed
-
-    /**
-     * Open the ModificationsDialog.
-     *
-     * @param evt the action event
-     */
-    private void editModificationsMenuItemActionPerformed(java.awt.event.ActionEvent evt) {//GEN-FIRST:event_editModificationsMenuItemActionPerformed
-        new ModificationsDialog(this, true);
-    }//GEN-LAST:event_editModificationsMenuItemActionPerformed
-
-    /**
-     * Close the tool.
-     *
-     * @param evt the action event
-     */
-    private void exitMenuItemActionPerformed(java.awt.event.ActionEvent evt) {//GEN-FIRST:event_exitMenuItemActionPerformed
-        // @TODO: how to close???
-        saveConfigurationFile();
-        deleteTempFolders();
-        System.exit(0);
-    }//GEN-LAST:event_exitMenuItemActionPerformed
-
-    /**
-     * Open the advanced settings dialog.
-     *
-     * @param evt the action event
-     */
-    private void advancedSettingsMenuItemActionPerformed(java.awt.event.ActionEvent evt) {//GEN-FIRST:event_advancedSettingsMenuItemActionPerformed
-        new AdvancedSettingsDialog(this, true);
-        utilitiesUserPreferences = UtilitiesUserPreferences.loadUserPreferences();
-    }//GEN-LAST:event_advancedSettingsMenuItemActionPerformed
-
-    /**
-     * Open the help dialog.
-     *
-     * @param evt the action event
-     */
-    private void helpMenuItemActionPerformed(java.awt.event.ActionEvent evt) {//GEN-FIRST:event_helpMenuItemActionPerformed
-        new HelpDialog(this, getClass().getResource("/helpFiles/SearchGUI.html"),
-                Toolkit.getDefaultToolkit().getImage(getClass().getResource("/icons/help.GIF")),
-                Toolkit.getDefaultToolkit().getImage(getClass().getResource("/icons/searchgui.gif")),
-                "SearchGUI - Help", 500, 50);
-    }//GEN-LAST:event_helpMenuItemActionPerformed
-
-    /**
-     * Open the about dialog.
-     *
-     * @param evt the action event
-     */
-    private void aboutMenuItemActionPerformed(java.awt.event.ActionEvent evt) {//GEN-FIRST:event_aboutMenuItemActionPerformed
-        new HelpDialog(this, getClass().getResource("/helpFiles/AboutSearchGUI.html"),
-                Toolkit.getDefaultToolkit().getImage(getClass().getResource("/icons/help.GIF")),
-                Toolkit.getDefaultToolkit().getImage(getClass().getResource("/icons/searchgui.gif")),
-                "About SearchGUI", 500, 50);
-    }//GEN-LAST:event_aboutMenuItemActionPerformed
-
-    /**
-     * Open the BugReport dialog.
-     *
-     * @param evt the action event
-     */
-    private void logReportMenuActionPerformed(java.awt.event.ActionEvent evt) {//GEN-FIRST:event_logReportMenuActionPerformed
-        new BugReport(this, lastSelectedFolder, "SearchGUI", "searchgui",
-                new eu.isas.searchgui.utilities.Properties().getVersion(),
-                "peptide-shaker", "PeptideShaker",
-                new File(getJarFilePath() + "/resources/SearchGUI.log"));
-    }//GEN-LAST:event_logReportMenuActionPerformed
-
-    /**
-     * Open the Modifications dialog.
-     *
-     * @param evt the action event
-     */
-    private void editModificationsEditMenuItemActionPerformed(java.awt.event.ActionEvent evt) {//GEN-FIRST:event_editModificationsEditMenuItemActionPerformed
-        new ModificationsDialog(this, true);
-    }//GEN-LAST:event_editModificationsEditMenuItemActionPerformed
-
-    /**
-     * Open the dialog for editing the search engines settings.
-     *
-     * @param evt the action event
-     */
-    private void editSearchEngineLocationsMenuItemActionPerformed(java.awt.event.ActionEvent evt) {//GEN-FIRST:event_editSearchEngineLocationsMenuItemActionPerformed
-        new SoftwareLocationDialog(this, true);
-    }//GEN-LAST:event_editSearchEngineLocationsMenuItemActionPerformed
-
-    /**
-     * Change the cursor to a hand cursor.
-     *
-     * @param evt the mouse event
-     */
-    private void omssaButtonMouseEntered(java.awt.event.MouseEvent evt) {//GEN-FIRST:event_omssaButtonMouseEntered
-        this.setCursor(new java.awt.Cursor(java.awt.Cursor.HAND_CURSOR));
-    }//GEN-LAST:event_omssaButtonMouseEntered
-
-    /**
-     * Change the cursor back to the default cursor.
-     *
-     * @param evt the mouse event
-     */
-    private void omssaButtonMouseExited(java.awt.event.MouseEvent evt) {//GEN-FIRST:event_omssaButtonMouseExited
-        this.setCursor(new java.awt.Cursor(java.awt.Cursor.DEFAULT_CURSOR));
-    }//GEN-LAST:event_omssaButtonMouseExited
-
-    /**
-     * Enable/disable OMSSA.
-     *
-     * @param evt the action event
-     */
-    private void omssaButtonActionPerformed(java.awt.event.ActionEvent evt) {//GEN-FIRST:event_omssaButtonActionPerformed
-        enableOmssaJCheckBox.setSelected(!enableOmssaJCheckBox.isSelected());
-        enableOmssaJCheckBoxActionPerformed(null);
-    }//GEN-LAST:event_omssaButtonActionPerformed
-
-    /**
-     * Change the cursor to a hand cursor.
-     *
-     * @param evt the mouse event
-     */
-    private void xtandemButtonMouseEntered(java.awt.event.MouseEvent evt) {//GEN-FIRST:event_xtandemButtonMouseEntered
-        this.setCursor(new java.awt.Cursor(java.awt.Cursor.HAND_CURSOR));
-    }//GEN-LAST:event_xtandemButtonMouseEntered
-
-    /**
-     * Change the cursor back to the default cursor.
-     *
-     * @param evt the mouse event
-     */
-    private void xtandemButtonMouseExited(java.awt.event.MouseEvent evt) {//GEN-FIRST:event_xtandemButtonMouseExited
-        this.setCursor(new java.awt.Cursor(java.awt.Cursor.DEFAULT_CURSOR));
-    }//GEN-LAST:event_xtandemButtonMouseExited
-
-    /**
-     * Enable/disable XTandem.
-     *
-     * @param evt the action event
-     */
-    private void xtandemButtonActionPerformed(java.awt.event.ActionEvent evt) {//GEN-FIRST:event_xtandemButtonActionPerformed
-        enableXTandemJCheckBox.setSelected(!enableXTandemJCheckBox.isSelected());
-        enableXTandemJCheckBoxActionPerformed(null);
-    }//GEN-LAST:event_xtandemButtonActionPerformed
-
-    /**
-     * Change the cursor to a hand cursor.
-     *
-     * @param evt the mouse event
-     */
-    private void xtandemLinkLabelMouseEntered(java.awt.event.MouseEvent evt) {//GEN-FIRST:event_xtandemLinkLabelMouseEntered
-        this.setCursor(new java.awt.Cursor(java.awt.Cursor.HAND_CURSOR));
-    }//GEN-LAST:event_xtandemLinkLabelMouseEntered
-
-    /**
-     * Change the cursor back to the default cursor.
-     *
-     * @param evt the mouse event
-     */
-    private void xtandemLinkLabelMouseExited(java.awt.event.MouseEvent evt) {//GEN-FIRST:event_xtandemLinkLabelMouseExited
-        this.setCursor(new java.awt.Cursor(java.awt.Cursor.DEFAULT_CURSOR));
-    }//GEN-LAST:event_xtandemLinkLabelMouseExited
-
-    /**
-     * Open the XTandem web page.
-     *
-     * @param evt the mouse event
-     */
-    private void xtandemLinkLabelMouseClicked(java.awt.event.MouseEvent evt) {//GEN-FIRST:event_xtandemLinkLabelMouseClicked
-        this.setCursor(new java.awt.Cursor(java.awt.Cursor.WAIT_CURSOR));
-        BareBonesBrowserLaunch.openURL("http://www.thegpm.org/tandem/");
-        this.setCursor(new java.awt.Cursor(java.awt.Cursor.DEFAULT_CURSOR));
-    }//GEN-LAST:event_xtandemLinkLabelMouseClicked
-
-    /**
-     * Change the cursor to a hand cursor.
-     *
-     * @param evt the mouse event
-     */
-    private void omssaLinkLabelMouseEntered(java.awt.event.MouseEvent evt) {//GEN-FIRST:event_omssaLinkLabelMouseEntered
-        this.setCursor(new java.awt.Cursor(java.awt.Cursor.HAND_CURSOR));
-    }//GEN-LAST:event_omssaLinkLabelMouseEntered
-
-    /**
-     * Change the cursor back to the default cursor.
-     *
-     * @param evt the mouse event
-     */
-    private void omssaLinkLabelMouseExited(java.awt.event.MouseEvent evt) {//GEN-FIRST:event_omssaLinkLabelMouseExited
-        this.setCursor(new java.awt.Cursor(java.awt.Cursor.DEFAULT_CURSOR));
-    }//GEN-LAST:event_omssaLinkLabelMouseExited
-
-    /**
-     * Open the OMSSA web page.
-     *
-     * @param evt the mouse event
-     */
-    private void omssaLinkLabelMouseClicked(java.awt.event.MouseEvent evt) {//GEN-FIRST:event_omssaLinkLabelMouseClicked
-        this.setCursor(new java.awt.Cursor(java.awt.Cursor.WAIT_CURSOR));
-        BareBonesBrowserLaunch.openURL("http://www.ncbi.nlm.nih.gov/pubmed/15473683");
-        this.setCursor(new java.awt.Cursor(java.awt.Cursor.DEFAULT_CURSOR));
-    }//GEN-LAST:event_omssaLinkLabelMouseClicked
-
-    /**
-     * Set OMSSA enabled.
-     *
-     * @param evt the action event
-     */
-    private void enableOmssaJCheckBoxActionPerformed(java.awt.event.ActionEvent evt) {//GEN-FIRST:event_enableOmssaJCheckBoxActionPerformed
-        searchHandler.setOmssaEnabled(enableOmssaJCheckBox.isSelected());
-        if (enableOmssaJCheckBox.isSelected()) {
-            boolean valid = validateSearchEngineInstallation(Advocate.omssa, searchHandler.getOmssaLocation(), true);
-            if (!valid) {
-                new SoftwareLocationDialog(this, true);
-            }
-        }
-        validateInput(false);
-    }//GEN-LAST:event_enableOmssaJCheckBoxActionPerformed
-
-    /**
-     * Set X!Tandem enabled.
-     *
-     * @param evt the action event
-     */
-    private void enableXTandemJCheckBoxActionPerformed(java.awt.event.ActionEvent evt) {//GEN-FIRST:event_enableXTandemJCheckBoxActionPerformed
-        searchHandler.setXtandemEnabled(enableXTandemJCheckBox.isSelected());
-        if (enableXTandemJCheckBox.isSelected()) {
-            boolean valid = validateSearchEngineInstallation(Advocate.xtandem, searchHandler.getXtandemLocation(), true);
-            if (!valid) {
-                new SoftwareLocationDialog(this, true);
-            }
-        }
-        validateInput(false);
-    }//GEN-LAST:event_enableXTandemJCheckBoxActionPerformed
-
-    /**
-     * Change the cursor to a hand cursor.
-     *
-     * @param evt the mouse event
-     */
-    private void peptideShakerButtonMouseEntered(java.awt.event.MouseEvent evt) {//GEN-FIRST:event_peptideShakerButtonMouseEntered
-        this.setCursor(new java.awt.Cursor(java.awt.Cursor.HAND_CURSOR));
-    }//GEN-LAST:event_peptideShakerButtonMouseEntered
-
-    /**
-     * Change the cursor back to the default cursor.
-     *
-     * @param evt the mouse event
-     */
-    private void peptideShakerButtonMouseExited(java.awt.event.MouseEvent evt) {//GEN-FIRST:event_peptideShakerButtonMouseExited
-        this.setCursor(new java.awt.Cursor(java.awt.Cursor.DEFAULT_CURSOR));
-    }//GEN-LAST:event_peptideShakerButtonMouseExited
-
-    /**
-     * Enable/disable PeptideShaker.
-     *
-     * @param evt the action event
-     */
-    private void peptideShakerButtonActionPerformed(java.awt.event.ActionEvent evt) {//GEN-FIRST:event_peptideShakerButtonActionPerformed
-        peptideShakerCheckBox.setSelected(!peptideShakerCheckBox.isSelected());
-        peptideShakerCheckBoxActionPerformed(null);
-    }//GEN-LAST:event_peptideShakerButtonActionPerformed
-
-    /**
-     * Open the PeptideShaker web page.
-     *
-     * @param evt the mouse event
-     */
-    private void peptideShakerLabelMouseClicked(java.awt.event.MouseEvent evt) {//GEN-FIRST:event_peptideShakerLabelMouseClicked
-        this.setCursor(new java.awt.Cursor(java.awt.Cursor.WAIT_CURSOR));
-        BareBonesBrowserLaunch.openURL("http://compomics.github.io/projects/peptide-shaker.html");
-        this.setCursor(new java.awt.Cursor(java.awt.Cursor.DEFAULT_CURSOR));
-    }//GEN-LAST:event_peptideShakerLabelMouseClicked
-
-    /**
-     * Change the cursor to a hand cursor.
-     *
-     * @param evt the mouse event
-     */
-    private void peptideShakerLabelMouseEntered(java.awt.event.MouseEvent evt) {//GEN-FIRST:event_peptideShakerLabelMouseEntered
-        this.setCursor(new java.awt.Cursor(java.awt.Cursor.HAND_CURSOR));
-    }//GEN-LAST:event_peptideShakerLabelMouseEntered
-
-    /**
-     * Change the cursor back to the default cursor.
-     *
-     * @param evt the mouse event
-     */
-    private void peptideShakerLabelMouseExited(java.awt.event.MouseEvent evt) {//GEN-FIRST:event_peptideShakerLabelMouseExited
-        this.setCursor(new java.awt.Cursor(java.awt.Cursor.DEFAULT_CURSOR));
-    }//GEN-LAST:event_peptideShakerLabelMouseExited
-
-    /**
-     * Change the cursor back to the default cursor.
-     *
-     * @param evt the mouse event
-     */
-    private void searchGUIPublicationLabelMouseExited(java.awt.event.MouseEvent evt) {//GEN-FIRST:event_searchGUIPublicationLabelMouseExited
-        this.setCursor(new java.awt.Cursor(java.awt.Cursor.DEFAULT_CURSOR));
-    }//GEN-LAST:event_searchGUIPublicationLabelMouseExited
-
-    /**
-     * Change the cursor to a hand cursor.
-     *
-     * @param evt the mouse event
-     */
-    private void searchGUIPublicationLabelMouseEntered(java.awt.event.MouseEvent evt) {//GEN-FIRST:event_searchGUIPublicationLabelMouseEntered
-        this.setCursor(new java.awt.Cursor(java.awt.Cursor.HAND_CURSOR));
-    }//GEN-LAST:event_searchGUIPublicationLabelMouseEntered
-
-    /**
-     * Open the SearchGUI publication.
-     *
-     * @param evt the mouse event
-     */
-    private void searchGUIPublicationLabelMouseClicked(java.awt.event.MouseEvent evt) {//GEN-FIRST:event_searchGUIPublicationLabelMouseClicked
-        this.setCursor(new java.awt.Cursor(java.awt.Cursor.WAIT_CURSOR));
-        BareBonesBrowserLaunch.openURL("http://www.ncbi.nlm.nih.gov/pubmed/29774740");
-        this.setCursor(new java.awt.Cursor(java.awt.Cursor.DEFAULT_CURSOR));
-    }//GEN-LAST:event_searchGUIPublicationLabelMouseClicked
-
-    /**
-     * Change the cursor to a hand cursor.
-     *
-     * @param evt the mouse event
-     */
-    private void reporterButtonMouseEntered(java.awt.event.MouseEvent evt) {//GEN-FIRST:event_reporterButtonMouseEntered
-        this.setCursor(new java.awt.Cursor(java.awt.Cursor.HAND_CURSOR));
-    }//GEN-LAST:event_reporterButtonMouseEntered
-
-    /**
-     * Change the cursor back to the default cursor.
-     *
-     * @param evt the mouse event
-     */
-    private void reporterButtonMouseExited(java.awt.event.MouseEvent evt) {//GEN-FIRST:event_reporterButtonMouseExited
-        this.setCursor(new java.awt.Cursor(java.awt.Cursor.DEFAULT_CURSOR));
-    }//GEN-LAST:event_reporterButtonMouseExited
-
-    /**
-     * Open the Reporter web page.
-     *
-     * @param evt the action event
-     */
-    private void reporterButtonActionPerformed(java.awt.event.ActionEvent evt) {//GEN-FIRST:event_reporterButtonActionPerformed
-        this.setCursor(new java.awt.Cursor(java.awt.Cursor.WAIT_CURSOR));
-        BareBonesBrowserLaunch.openURL("http://compomics.github.io/projects/reporter.html");
-        this.setCursor(new java.awt.Cursor(java.awt.Cursor.DEFAULT_CURSOR));
-    }//GEN-LAST:event_reporterButtonActionPerformed
-
-    /**
-     * Open the Reporter web page.
-     *
-     * @param evt the mouse event
-     */
-    private void reporterLabelMouseClicked(java.awt.event.MouseEvent evt) {//GEN-FIRST:event_reporterLabelMouseClicked
-        this.setCursor(new java.awt.Cursor(java.awt.Cursor.WAIT_CURSOR));
-        BareBonesBrowserLaunch.openURL("http://compomics.github.io/projects/reporter.html");
-        this.setCursor(new java.awt.Cursor(java.awt.Cursor.DEFAULT_CURSOR));
-    }//GEN-LAST:event_reporterLabelMouseClicked
-
-    /**
-     * Change the cursor back to the default cursor.
-     *
-     * @param evt the mouse event
-     */
-    private void reporterLabelMouseEntered(java.awt.event.MouseEvent evt) {//GEN-FIRST:event_reporterLabelMouseEntered
-        this.setCursor(new java.awt.Cursor(java.awt.Cursor.HAND_CURSOR));
-    }//GEN-LAST:event_reporterLabelMouseEntered
-
-    /**
-     * Change the cursor to a hand cursor.
-     *
-     * @param evt the mouse event
-     */
-    private void reporterLabelMouseExited(java.awt.event.MouseEvent evt) {//GEN-FIRST:event_reporterLabelMouseExited
-        this.setCursor(new java.awt.Cursor(java.awt.Cursor.DEFAULT_CURSOR));
-    }//GEN-LAST:event_reporterLabelMouseExited
-
-    /**
-     * Change the cursor back to the default cursor.
-     *
-     * @param evt the mouse event
-     */
-    private void editReporterSettingsLabelMouseEntered(java.awt.event.MouseEvent evt) {//GEN-FIRST:event_editReporterSettingsLabelMouseEntered
-        this.setCursor(new java.awt.Cursor(java.awt.Cursor.HAND_CURSOR));
-    }//GEN-LAST:event_editReporterSettingsLabelMouseEntered
-
-    /**
-     * Change the cursor to a hand cursor.
-     *
-     * @param evt the mouse event
-     */
-    private void editReporterSettingsLabelMouseExited(java.awt.event.MouseEvent evt) {//GEN-FIRST:event_editReporterSettingsLabelMouseExited
-        this.setCursor(new java.awt.Cursor(java.awt.Cursor.DEFAULT_CURSOR));
-    }//GEN-LAST:event_editReporterSettingsLabelMouseExited
-
-    /**
-     * Open the Reporter settings dialog.
-     *
-     * @param evt the mouse event
-     */
-    private void editReporterSettingsLabelMouseClicked(java.awt.event.MouseEvent evt) {//GEN-FIRST:event_editReporterSettingsLabelMouseClicked
-        JOptionPane.showMessageDialog(this, "Not yet implemented...", "Not Implemented", JOptionPane.WARNING_MESSAGE);
-        // @TODO: implement me!!
-    }//GEN-LAST:event_editReporterSettingsLabelMouseClicked
-
-    /**
-     * Open the PeptideShaker settings dialog.
-     *
-     * @param evt the action event
-     */
-    private void peptideShakerCheckBoxActionPerformed(java.awt.event.ActionEvent evt) {//GEN-FIRST:event_peptideShakerCheckBoxActionPerformed
-        openPeptideShakerSettings(false);
-    }//GEN-LAST:event_peptideShakerCheckBoxActionPerformed
-
-    /**
-     * Open the Java settings dialog.
-     *
-     * @param evt the action event
-     */
-    private void javaSettingsJMenuItemActionPerformed(java.awt.event.ActionEvent evt) {//GEN-FIRST:event_javaSettingsJMenuItemActionPerformed
-        new JavaSettingsDialog(this, this, null, "SearchGUI", true);
-    }//GEN-LAST:event_javaSettingsJMenuItemActionPerformed
-
-    /**
-     * Close the tool.
-     *
-     * @param evt the window event
-     */
-    private void formWindowClosing(java.awt.event.WindowEvent evt) {//GEN-FIRST:event_formWindowClosing
-        exitMenuItemActionPerformed(null);
-    }//GEN-LAST:event_formWindowClosing
-
-    /**
-     * Display the list of selected spectrum files.
-     *
-     * @param evt the mouse event
-     */
-    private void spectraFilesTxtMouseClicked(java.awt.event.MouseEvent evt) {//GEN-FIRST:event_spectraFilesTxtMouseClicked
-        if (!mgfFiles.isEmpty() || !rawFiles.isEmpty()) {
-            ArrayList<File> spectrumFiles = new ArrayList<File>(mgfFiles);
-            spectrumFiles.addAll(rawFiles);
-            FileDisplayDialog fileDisplayDialog = new FileDisplayDialog(this, spectrumFiles, true);
-            if (!fileDisplayDialog.canceled()) {
-                spectrumFiles = fileDisplayDialog.getSelectedFiles();
-                spectraFilesTxt.setText(spectrumFiles.size() + " file(s) selected");
-                mgfFiles.clear();
-                rawFiles.clear();
-                for (File file : spectrumFiles) {
-                    if (file.getName().toLowerCase().endsWith("mgf")) {
-                        mgfFiles.add(file);
-                    } else {
-                        rawFiles.add(file);
-                    }
-                }
-                msconvertCheckBox.setSelected(!rawFiles.isEmpty());
-                validateInput(false);
-            }
-        }
-    }//GEN-LAST:event_spectraFilesTxtMouseClicked
-
-    /**
-     * Change the cursor to a hand cursor.
-     *
-     * @param evt the mouse event
-     */
-    private void omssaSettingsButtonMouseEntered(java.awt.event.MouseEvent evt) {//GEN-FIRST:event_omssaSettingsButtonMouseEntered
-        setCursor(new java.awt.Cursor(java.awt.Cursor.HAND_CURSOR));
-    }//GEN-LAST:event_omssaSettingsButtonMouseEntered
-
-    /**
-     * Change the cursor back to the default cursor.
-     *
-     * @param evt the mouse event
-     */
-    private void omssaSettingsButtonMouseExited(java.awt.event.MouseEvent evt) {//GEN-FIRST:event_omssaSettingsButtonMouseExited
-        setCursor(new java.awt.Cursor(java.awt.Cursor.DEFAULT_CURSOR));
-    }//GEN-LAST:event_omssaSettingsButtonMouseExited
-
-    /**
-     * Change the cursor to a hand cursor.
-     *
-     * @param evt the mouse event
-     */
-    private void xtandemSettingsButtonMouseEntered(java.awt.event.MouseEvent evt) {//GEN-FIRST:event_xtandemSettingsButtonMouseEntered
-        this.setCursor(new java.awt.Cursor(java.awt.Cursor.HAND_CURSOR));
-    }//GEN-LAST:event_xtandemSettingsButtonMouseEntered
-
-    /**
-     * Change the cursor back to the default cursor.
-     *
-     * @param evt the mouse event
-     */
-    private void xtandemSettingsButtonMouseExited(java.awt.event.MouseEvent evt) {//GEN-FIRST:event_xtandemSettingsButtonMouseExited
-        setCursor(new java.awt.Cursor(java.awt.Cursor.DEFAULT_CURSOR));
-    }//GEN-LAST:event_xtandemSettingsButtonMouseExited
-
-    /**
-     * Change the cursor to a hand cursor.
-     *
-     * @param evt the mouse event
-     */
-    private void peptideShakerSettingsButtonMouseEntered(java.awt.event.MouseEvent evt) {//GEN-FIRST:event_peptideShakerSettingsButtonMouseEntered
-        this.setCursor(new java.awt.Cursor(java.awt.Cursor.HAND_CURSOR));
-    }//GEN-LAST:event_peptideShakerSettingsButtonMouseEntered
-
-    /**
-     * Change the cursor back to the default cursor.
-     *
-     * @param evt the mouse event
-     */
-    private void peptideShakerSettingsButtonMouseExited(java.awt.event.MouseEvent evt) {//GEN-FIRST:event_peptideShakerSettingsButtonMouseExited
-        this.setCursor(new java.awt.Cursor(java.awt.Cursor.DEFAULT_CURSOR));
-    }//GEN-LAST:event_peptideShakerSettingsButtonMouseExited
-
-    /**
-     * Set MS-GF+ enabled.
-     *
-     * @param evt the action event
-     */
-    private void enableMsgfJCheckBoxActionPerformed(java.awt.event.ActionEvent evt) {//GEN-FIRST:event_enableMsgfJCheckBoxActionPerformed
-        searchHandler.setMsgfEnabled(enableMsgfJCheckBox.isSelected());
-        if (enableMsgfJCheckBox.isSelected()) {
-            boolean valid = validateSearchEngineInstallation(Advocate.msgf, searchHandler.getMsgfLocation(), true);
-            if (!valid) {
-                new SoftwareLocationDialog(this, true);
-            }
-        }
-        validateInput(false);
-    }//GEN-LAST:event_enableMsgfJCheckBoxActionPerformed
-
-    /**
-     * Change the cursor to a hand cursor.
-     *
-     * @param evt the mouse event
-     */
-    private void msgfButtonMouseEntered(java.awt.event.MouseEvent evt) {//GEN-FIRST:event_msgfButtonMouseEntered
-        this.setCursor(new java.awt.Cursor(java.awt.Cursor.HAND_CURSOR));
-    }//GEN-LAST:event_msgfButtonMouseEntered
-
-    /**
-     * Change the cursor back to the default cursor.
-     *
-     * @param evt the mouse event
-     */
-    private void msgfButtonMouseExited(java.awt.event.MouseEvent evt) {//GEN-FIRST:event_msgfButtonMouseExited
-        this.setCursor(new java.awt.Cursor(java.awt.Cursor.DEFAULT_CURSOR));
-    }//GEN-LAST:event_msgfButtonMouseExited
-
-    /**
-     * Enable/disable MS-GF+.
-     *
-     * @param evt the action event
-     */
-    private void msgfButtonActionPerformed(java.awt.event.ActionEvent evt) {//GEN-FIRST:event_msgfButtonActionPerformed
-        enableMsgfJCheckBox.setSelected(!enableMsgfJCheckBox.isSelected());
-        enableMsgfJCheckBoxActionPerformed(null);
-    }//GEN-LAST:event_msgfButtonActionPerformed
-
-    /**
-     * Open the MS-GF+ web page.
-     *
-     * @param evt the mouse event
-     */
-    private void msgfLinkLabelMouseClicked(java.awt.event.MouseEvent evt) {//GEN-FIRST:event_msgfLinkLabelMouseClicked
-        this.setCursor(new java.awt.Cursor(java.awt.Cursor.WAIT_CURSOR));
-        BareBonesBrowserLaunch.openURL("https://github.com/MSGFPlus/msgfplus");
-        this.setCursor(new java.awt.Cursor(java.awt.Cursor.DEFAULT_CURSOR));
-    }//GEN-LAST:event_msgfLinkLabelMouseClicked
-
-    /**
-     * Change the cursor to a hand cursor.
-     *
-     * @param evt the mouse event
-     */
-    private void msgfLinkLabelMouseEntered(java.awt.event.MouseEvent evt) {//GEN-FIRST:event_msgfLinkLabelMouseEntered
-        this.setCursor(new java.awt.Cursor(java.awt.Cursor.HAND_CURSOR));
-    }//GEN-LAST:event_msgfLinkLabelMouseEntered
-
-    /**
-     * Change the cursor back to the default cursor.
-     *
-     * @param evt the mouse event
-     */
-    private void msgfLinkLabelMouseExited(java.awt.event.MouseEvent evt) {//GEN-FIRST:event_msgfLinkLabelMouseExited
-        this.setCursor(new java.awt.Cursor(java.awt.Cursor.DEFAULT_CURSOR));
-    }//GEN-LAST:event_msgfLinkLabelMouseExited
-
-    /**
-     * Change the cursor to a hand cursor.
-     *
-     * @param evt the mouse event
-     */
-    private void msgfSettingsButtonMouseEntered(java.awt.event.MouseEvent evt) {//GEN-FIRST:event_msgfSettingsButtonMouseEntered
-        this.setCursor(new java.awt.Cursor(java.awt.Cursor.HAND_CURSOR));
-    }//GEN-LAST:event_msgfSettingsButtonMouseEntered
-
-    /**
-     * Change the cursor back to the default cursor.
-     *
-     * @param evt the mouse event
-     */
-    private void msgfSettingsButtonMouseExited(java.awt.event.MouseEvent evt) {//GEN-FIRST:event_msgfSettingsButtonMouseExited
-        this.setCursor(new java.awt.Cursor(java.awt.Cursor.DEFAULT_CURSOR));
-    }//GEN-LAST:event_msgfSettingsButtonMouseExited
-
-    /**
-     * Set MS Amanda enabled.
-     *
-     * @param evt the action event
-     */
-    private void enableMsAmandaJCheckBoxActionPerformed(java.awt.event.ActionEvent evt) {//GEN-FIRST:event_enableMsAmandaJCheckBoxActionPerformed
-        searchHandler.setMsAmandaEnabled(enableMsAmandaJCheckBox.isSelected());
-        if (enableMsAmandaJCheckBox.isSelected()) {
-            boolean valid = validateSearchEngineInstallation(Advocate.msAmanda, searchHandler.getMsAmandaLocation(), true);
-            if (!valid) {
-                new SoftwareLocationDialog(this, true);
-            }
-        }
-        validateInput(false);
-    }//GEN-LAST:event_enableMsAmandaJCheckBoxActionPerformed
-
-    /**
-     * Change the cursor to a hand cursor.
-     *
-     * @param evt the mouse event
-     */
-    private void msAmandaButtonMouseEntered(java.awt.event.MouseEvent evt) {//GEN-FIRST:event_msAmandaButtonMouseEntered
-        this.setCursor(new java.awt.Cursor(java.awt.Cursor.HAND_CURSOR));
-    }//GEN-LAST:event_msAmandaButtonMouseEntered
-
-    /**
-     * Change the cursor back to the default cursor.
-     *
-     * @param evt the mouse event
-     */
-    private void msAmandaButtonMouseExited(java.awt.event.MouseEvent evt) {//GEN-FIRST:event_msAmandaButtonMouseExited
-        this.setCursor(new java.awt.Cursor(java.awt.Cursor.DEFAULT_CURSOR));
-    }//GEN-LAST:event_msAmandaButtonMouseExited
-
-    /**
-     * Enable/disable OMSSA.
-     *
-     * @param evt the action event
-     */
-    private void msAmandaButtonActionPerformed(java.awt.event.ActionEvent evt) {//GEN-FIRST:event_msAmandaButtonActionPerformed
-        enableMsAmandaJCheckBox.setSelected(!enableMsAmandaJCheckBox.isSelected());
-        enableMsAmandaJCheckBoxActionPerformed(null);
-    }//GEN-LAST:event_msAmandaButtonActionPerformed
-
-    /**
-     * Open the MS Amanda web page.
-     *
-     * @param evt the mouse event
-     */
-    private void msAmandaLinkLabelMouseClicked(java.awt.event.MouseEvent evt) {//GEN-FIRST:event_msAmandaLinkLabelMouseClicked
-        this.setCursor(new java.awt.Cursor(java.awt.Cursor.WAIT_CURSOR));
-        BareBonesBrowserLaunch.openURL("http://ms.imp.ac.at/?goto=msamanda");
-        this.setCursor(new java.awt.Cursor(java.awt.Cursor.DEFAULT_CURSOR));
-    }//GEN-LAST:event_msAmandaLinkLabelMouseClicked
-
-    /**
-     * Change the cursor to a hand cursor.
-     *
-     * @param evt the mouse event
-     */
-    private void msAmandaLinkLabelMouseEntered(java.awt.event.MouseEvent evt) {//GEN-FIRST:event_msAmandaLinkLabelMouseEntered
-        this.setCursor(new java.awt.Cursor(java.awt.Cursor.HAND_CURSOR));
-    }//GEN-LAST:event_msAmandaLinkLabelMouseEntered
-
-    /**
-     * Change the cursor back to the default cursor.
-     *
-     * @param evt the mouse event
-     */
-    private void msAmandaLinkLabelMouseExited(java.awt.event.MouseEvent evt) {//GEN-FIRST:event_msAmandaLinkLabelMouseExited
-        this.setCursor(new java.awt.Cursor(java.awt.Cursor.DEFAULT_CURSOR));
-    }//GEN-LAST:event_msAmandaLinkLabelMouseExited
-
-    /**
-     * Change the cursor to a hand cursor.
-     *
-     * @param evt the mouse event
-     */
-    private void msAmandaSettingsButtonMouseEntered(java.awt.event.MouseEvent evt) {//GEN-FIRST:event_msAmandaSettingsButtonMouseEntered
-        this.setCursor(new java.awt.Cursor(java.awt.Cursor.HAND_CURSOR));
-    }//GEN-LAST:event_msAmandaSettingsButtonMouseEntered
-
-    /**
-     * Change the cursor back to the default cursor.
-     *
-     * @param evt the mouse event
-     */
-    private void msAmandaSettingsButtonMouseExited(java.awt.event.MouseEvent evt) {//GEN-FIRST:event_msAmandaSettingsButtonMouseExited
-        this.setCursor(new java.awt.Cursor(java.awt.Cursor.DEFAULT_CURSOR));
-    }//GEN-LAST:event_msAmandaSettingsButtonMouseExited
-
-    /**
-     * Open the PrivacySettingsDialog.
-     *
-     * @param evt the action event
-     */
-    private void privacyMenuItemActionPerformed(java.awt.event.ActionEvent evt) {//GEN-FIRST:event_privacyMenuItemActionPerformed
-        new PrivacySettingsDialog(this, Toolkit.getDefaultToolkit().getImage(getClass().getResource("/icons/searchgui.gif")));
-    }//GEN-LAST:event_privacyMenuItemActionPerformed
-
-    /**
-     * Set MyriMatch enabled.
-     *
-     * @param evt the action event
-     */
-    private void enableMyriMatchJCheckBoxActionPerformed(java.awt.event.ActionEvent evt) {//GEN-FIRST:event_enableMyriMatchJCheckBoxActionPerformed
-        searchHandler.setMyriMatchEnabled(enableMyriMatchJCheckBox.isSelected());
-        if (enableMyriMatchJCheckBox.isSelected()) {
-            boolean valid = validateSearchEngineInstallation(Advocate.myriMatch, searchHandler.getMyriMatchLocation(), true);
-            if (!valid) {
-                new SoftwareLocationDialog(this, true);
-            }
-        }
-        validateInput(false);
-    }//GEN-LAST:event_enableMyriMatchJCheckBoxActionPerformed
-
-    /**
-     * Change the cursor to a hand cursor.
-     *
-     * @param evt the mouse event
-     */
-    private void myriMatchButtonMouseEntered(java.awt.event.MouseEvent evt) {//GEN-FIRST:event_myriMatchButtonMouseEntered
-        this.setCursor(new java.awt.Cursor(java.awt.Cursor.HAND_CURSOR));
-    }//GEN-LAST:event_myriMatchButtonMouseEntered
-
-    /**
-     * Change the cursor back to the default cursor.
-     *
-     * @param evt the mouse event
-     */
-    private void myriMatchButtonMouseExited(java.awt.event.MouseEvent evt) {//GEN-FIRST:event_myriMatchButtonMouseExited
-        this.setCursor(new java.awt.Cursor(java.awt.Cursor.DEFAULT_CURSOR));
-    }//GEN-LAST:event_myriMatchButtonMouseExited
-
-    /**
-     * Enable/disable MyriMatch.
-     *
-     * @param evt the action event
-     */
-    private void myriMatchButtonActionPerformed(java.awt.event.ActionEvent evt) {//GEN-FIRST:event_myriMatchButtonActionPerformed
-        enableMyriMatchJCheckBox.setSelected(!enableMyriMatchJCheckBox.isSelected());
-        enableMyriMatchJCheckBoxActionPerformed(null);
-    }//GEN-LAST:event_myriMatchButtonActionPerformed
-
-    /**
-     * Change the cursor to a hand cursor.
-     *
-     * @param evt the mouse event
-     */
-    private void myriMatchLinkLabelMouseEntered(java.awt.event.MouseEvent evt) {//GEN-FIRST:event_myriMatchLinkLabelMouseEntered
-        this.setCursor(new java.awt.Cursor(java.awt.Cursor.HAND_CURSOR));
-    }//GEN-LAST:event_myriMatchLinkLabelMouseEntered
-
-    /**
-     * Change the cursor back to the default cursor.
-     *
-     * @param evt the mouse event
-     */
-    private void myriMatchLinkLabelMouseExited(java.awt.event.MouseEvent evt) {//GEN-FIRST:event_myriMatchLinkLabelMouseExited
-        this.setCursor(new java.awt.Cursor(java.awt.Cursor.DEFAULT_CURSOR));
-    }//GEN-LAST:event_myriMatchLinkLabelMouseExited
-
-    /**
-     * Change the cursor to a hand cursor.
-     *
-     * @param evt the mouse event
-     */
-    private void myriMatchSettingsButtonMouseEntered(java.awt.event.MouseEvent evt) {//GEN-FIRST:event_myriMatchSettingsButtonMouseEntered
-        this.setCursor(new java.awt.Cursor(java.awt.Cursor.HAND_CURSOR));
-    }//GEN-LAST:event_myriMatchSettingsButtonMouseEntered
-
-    /**
-     * Change the cursor back to the default cursor.
-     *
-     * @param evt the mouse event
-     */
-    private void myriMatchSettingsButtonMouseExited(java.awt.event.MouseEvent evt) {//GEN-FIRST:event_myriMatchSettingsButtonMouseExited
-        this.setCursor(new java.awt.Cursor(java.awt.Cursor.DEFAULT_CURSOR));
-    }//GEN-LAST:event_myriMatchSettingsButtonMouseExited
-
-    /**
-     * Set Comet enabled.
-     *
-     * @param evt the action event
-     */
-    private void enableCometJCheckBoxActionPerformed(java.awt.event.ActionEvent evt) {//GEN-FIRST:event_enableCometJCheckBoxActionPerformed
-        searchHandler.setCometEnabled(enableCometJCheckBox.isSelected());
-        if (enableCometJCheckBox.isSelected()) {
-            boolean valid = validateSearchEngineInstallation(Advocate.comet, searchHandler.getCometLocation(), true);
-            if (!valid) {
-                new SoftwareLocationDialog(this, true);
-            }
-        }
-        validateInput(false);
-    }//GEN-LAST:event_enableCometJCheckBoxActionPerformed
-
-    /**
-     * Change the cursor to a hand cursor.
-     *
-     * @param evt the mouse event
-     */
-    private void cometButtonMouseEntered(java.awt.event.MouseEvent evt) {//GEN-FIRST:event_cometButtonMouseEntered
-        this.setCursor(new java.awt.Cursor(java.awt.Cursor.HAND_CURSOR));
-    }//GEN-LAST:event_cometButtonMouseEntered
-
-    /**
-     * Change the cursor back to the default cursor.
-     *
-     * @param evt the mouse event
-     */
-    private void cometButtonMouseExited(java.awt.event.MouseEvent evt) {//GEN-FIRST:event_cometButtonMouseExited
-        this.setCursor(new java.awt.Cursor(java.awt.Cursor.DEFAULT_CURSOR));
-    }//GEN-LAST:event_cometButtonMouseExited
-
-    /**
-     * Enable/disable Comet.
-     *
-     * @param evt the action event
-     */
-    private void cometButtonActionPerformed(java.awt.event.ActionEvent evt) {//GEN-FIRST:event_cometButtonActionPerformed
-        enableCometJCheckBox.setSelected(!enableCometJCheckBox.isSelected());
-        enableCometJCheckBoxActionPerformed(null);
-    }//GEN-LAST:event_cometButtonActionPerformed
-
-    /**
-     * Open the Comet web page.
-     *
-     * @param evt the mouse event
-     */
-    private void cometLinkLabelMouseClicked(java.awt.event.MouseEvent evt) {//GEN-FIRST:event_cometLinkLabelMouseClicked
-        this.setCursor(new java.awt.Cursor(java.awt.Cursor.WAIT_CURSOR));
-        BareBonesBrowserLaunch.openURL("http://comet-ms.sourceforge.net");
-        this.setCursor(new java.awt.Cursor(java.awt.Cursor.DEFAULT_CURSOR));
-    }//GEN-LAST:event_cometLinkLabelMouseClicked
-
-    /**
-     * Change the cursor to a hand cursor.
-     *
-     * @param evt the mouse event
-     */
-    private void cometLinkLabelMouseEntered(java.awt.event.MouseEvent evt) {//GEN-FIRST:event_cometLinkLabelMouseEntered
-        this.setCursor(new java.awt.Cursor(java.awt.Cursor.HAND_CURSOR));
-    }//GEN-LAST:event_cometLinkLabelMouseEntered
-
-    /**
-     * Change the cursor back to the default cursor.
-     *
-     * @param evt the mouse event
-     */
-    private void cometLinkLabelMouseExited(java.awt.event.MouseEvent evt) {//GEN-FIRST:event_cometLinkLabelMouseExited
-        this.setCursor(new java.awt.Cursor(java.awt.Cursor.DEFAULT_CURSOR));
-    }//GEN-LAST:event_cometLinkLabelMouseExited
-
-    /**
-     * Change the cursor to a hand cursor.
-     *
-     * @param evt the mouse event
-     */
-    private void cometSettingsButtonMouseEntered(java.awt.event.MouseEvent evt) {//GEN-FIRST:event_cometSettingsButtonMouseEntered
-        this.setCursor(new java.awt.Cursor(java.awt.Cursor.HAND_CURSOR));
-    }//GEN-LAST:event_cometSettingsButtonMouseEntered
-
-    /**
-     * Change the cursor back to the default cursor.
-     *
-     * @param evt the mouse event
-     */
-    private void cometSettingsButtonMouseExited(java.awt.event.MouseEvent evt) {//GEN-FIRST:event_cometSettingsButtonMouseExited
-        this.setCursor(new java.awt.Cursor(java.awt.Cursor.DEFAULT_CURSOR));
-    }//GEN-LAST:event_cometSettingsButtonMouseExited
-
-    /**
-     * Open the Edit Paths dialog.
-     *
-     * @param evt
-     */
-    private void resourceSettingsMenuItemActionPerformed(java.awt.event.ActionEvent evt) {//GEN-FIRST:event_resourceSettingsMenuItemActionPerformed
-        editPathSettings();
-    }//GEN-LAST:event_resourceSettingsMenuItemActionPerformed
-
-    /**
-     * Set Tide enabled.
-     *
-     * @param evt the action event
-     */
-    private void enableTideJCheckBoxActionPerformed(java.awt.event.ActionEvent evt) {//GEN-FIRST:event_enableTideJCheckBoxActionPerformed
-        searchHandler.setTideEnabled(enableTideJCheckBox.isSelected());
-        if (enableTideJCheckBox.isSelected()) {
-            boolean valid = validateSearchEngineInstallation(Advocate.tide, searchHandler.getTideLocation(), true);
-            if (!valid) {
-                new SoftwareLocationDialog(this, true);
-            }
-        }
-        validateInput(false);
-    }//GEN-LAST:event_enableTideJCheckBoxActionPerformed
-
-    /**
-     * Change the cursor to a hand cursor.
-     *
-     * @param evt the mouse event
-     */
-    private void tideButtonMouseEntered(java.awt.event.MouseEvent evt) {//GEN-FIRST:event_tideButtonMouseEntered
-        this.setCursor(new java.awt.Cursor(java.awt.Cursor.HAND_CURSOR));
-    }//GEN-LAST:event_tideButtonMouseEntered
-
-    /**
-     * Change the cursor back to the default cursor.
-     *
-     * @param evt the mouse event
-     */
-    private void tideButtonMouseExited(java.awt.event.MouseEvent evt) {//GEN-FIRST:event_tideButtonMouseExited
-        this.setCursor(new java.awt.Cursor(java.awt.Cursor.DEFAULT_CURSOR));
-    }//GEN-LAST:event_tideButtonMouseExited
-
-    /**
-     * Enable/disable Tide.
-     *
-     * @param evt the action event
-     */
-    private void tideButtonActionPerformed(java.awt.event.ActionEvent evt) {//GEN-FIRST:event_tideButtonActionPerformed
-        enableTideJCheckBox.setSelected(!enableTideJCheckBox.isSelected());
-        enableTideJCheckBoxActionPerformed(null);
-    }//GEN-LAST:event_tideButtonActionPerformed
-
-    /**
-     * Open the Tide web page.
-     *
-     * @param evt the mouse event
-     */
-    private void tideLinkLabelMouseClicked(java.awt.event.MouseEvent evt) {//GEN-FIRST:event_tideLinkLabelMouseClicked
-        this.setCursor(new java.awt.Cursor(java.awt.Cursor.WAIT_CURSOR));
-        BareBonesBrowserLaunch.openURL("http://cruxtoolkit.sourceforge.net/");
-        this.setCursor(new java.awt.Cursor(java.awt.Cursor.DEFAULT_CURSOR));
-    }//GEN-LAST:event_tideLinkLabelMouseClicked
-
-    /**
-     * Change the cursor to a hand cursor.
-     *
-     * @param evt the mouse event
-     */
-    private void tideLinkLabelMouseEntered(java.awt.event.MouseEvent evt) {//GEN-FIRST:event_tideLinkLabelMouseEntered
-        this.setCursor(new java.awt.Cursor(java.awt.Cursor.HAND_CURSOR));
-    }//GEN-LAST:event_tideLinkLabelMouseEntered
-
-    /**
-     * Change the cursor back to the default cursor.
-     *
-     * @param evt the mouse event
-     */
-    private void tideLinkLabelMouseExited(java.awt.event.MouseEvent evt) {//GEN-FIRST:event_tideLinkLabelMouseExited
-        this.setCursor(new java.awt.Cursor(java.awt.Cursor.DEFAULT_CURSOR));
-    }//GEN-LAST:event_tideLinkLabelMouseExited
-
-    /**
-     * Change the cursor to a hand cursor.
-     *
-     * @param evt the mouse event
-     */
-    private void tideSettingsButtonMouseEntered(java.awt.event.MouseEvent evt) {//GEN-FIRST:event_tideSettingsButtonMouseEntered
-        this.setCursor(new java.awt.Cursor(java.awt.Cursor.HAND_CURSOR));
-    }//GEN-LAST:event_tideSettingsButtonMouseEntered
-
-    /**
-     * Change the cursor back to the default cursor.
-     *
-     * @param evt the mouse event
-     */
-    private void tideSettingsButtonMouseExited(java.awt.event.MouseEvent evt) {//GEN-FIRST:event_tideSettingsButtonMouseExited
-        this.setCursor(new java.awt.Cursor(java.awt.Cursor.DEFAULT_CURSOR));
-    }//GEN-LAST:event_tideSettingsButtonMouseExited
-
-    /**
-     * Set Andromeda enabled.
-     *
-     * @param evt the action event
-     */
-    private void enableAndromedaJCheckBoxActionPerformed(java.awt.event.ActionEvent evt) {//GEN-FIRST:event_enableAndromedaJCheckBoxActionPerformed
-        searchHandler.setAndromedaEnabled(enableAndromedaJCheckBox.isSelected());
-        if (enableAndromedaJCheckBox.isSelected()) {
-            boolean valid = validateSearchEngineInstallation(Advocate.andromeda, searchHandler.getAndromedaLocation(), true);
-            if (!valid) {
-                new SoftwareLocationDialog(this, true);
-            }
-        }
-        validateInput(false);
-    }//GEN-LAST:event_enableAndromedaJCheckBoxActionPerformed
-
-    /**
-     * Change the cursor to a hand cursor.
-     *
-     * @param evt the mouse event
-     */
-    private void andromedaButtonMouseEntered(java.awt.event.MouseEvent evt) {//GEN-FIRST:event_andromedaButtonMouseEntered
-        this.setCursor(new java.awt.Cursor(java.awt.Cursor.HAND_CURSOR));
-    }//GEN-LAST:event_andromedaButtonMouseEntered
-
-    /**
-     * Change the cursor back to the default cursor.
-     *
-     * @param evt the mouse event
-     */
-    private void andromedaButtonMouseExited(java.awt.event.MouseEvent evt) {//GEN-FIRST:event_andromedaButtonMouseExited
-        this.setCursor(new java.awt.Cursor(java.awt.Cursor.DEFAULT_CURSOR));
-    }//GEN-LAST:event_andromedaButtonMouseExited
-
-    /**
-     * Enable/disable Andromeda.
-     *
-     * @param evt the action event
-     */
-    private void andromedaButtonActionPerformed(java.awt.event.ActionEvent evt) {//GEN-FIRST:event_andromedaButtonActionPerformed
-        enableAndromedaJCheckBox.setSelected(!enableAndromedaJCheckBox.isSelected());
-        enableAndromedaJCheckBoxActionPerformed(null);
-    }//GEN-LAST:event_andromedaButtonActionPerformed
-
-    /**
-     * Open the Andromeda web page.
-     *
-     * @param evt the mouse event
-     */
-    private void andromedaLinkLabelMouseClicked(java.awt.event.MouseEvent evt) {//GEN-FIRST:event_andromedaLinkLabelMouseClicked
-        this.setCursor(new java.awt.Cursor(java.awt.Cursor.WAIT_CURSOR));
-        BareBonesBrowserLaunch.openURL("http://coxdocs.org/doku.php?id=maxquant:andromeda:start");
-        this.setCursor(new java.awt.Cursor(java.awt.Cursor.DEFAULT_CURSOR));
-    }//GEN-LAST:event_andromedaLinkLabelMouseClicked
-
-    /**
-     * Change the cursor to a hand cursor.
-     *
-     * @param evt the mouse event
-     */
-    private void andromedaLinkLabelMouseEntered(java.awt.event.MouseEvent evt) {//GEN-FIRST:event_andromedaLinkLabelMouseEntered
-        this.setCursor(new java.awt.Cursor(java.awt.Cursor.HAND_CURSOR));
-    }//GEN-LAST:event_andromedaLinkLabelMouseEntered
-
-    /**
-     * Change the cursor back to the default cursor.
-     *
-     * @param evt the mouse event
-     */
-    private void andromedaLinkLabelMouseExited(java.awt.event.MouseEvent evt) {//GEN-FIRST:event_andromedaLinkLabelMouseExited
-        this.setCursor(new java.awt.Cursor(java.awt.Cursor.DEFAULT_CURSOR));
-    }//GEN-LAST:event_andromedaLinkLabelMouseExited
-
-    /**
-     * Change the cursor to a hand cursor.
-     *
-     * @param evt the mouse event
-     */
-    private void andromedaSettingsButtonMouseEntered(java.awt.event.MouseEvent evt) {//GEN-FIRST:event_andromedaSettingsButtonMouseEntered
-        this.setCursor(new java.awt.Cursor(java.awt.Cursor.HAND_CURSOR));
-    }//GEN-LAST:event_andromedaSettingsButtonMouseEntered
-
-    /**
-     * Change the cursor back to the default cursor.
-     *
-     * @param evt the mouse event
-     */
-    private void andromedaSettingsButtonMouseExited(java.awt.event.MouseEvent evt) {//GEN-FIRST:event_andromedaSettingsButtonMouseExited
-        this.setCursor(new java.awt.Cursor(java.awt.Cursor.DEFAULT_CURSOR));
-    }//GEN-LAST:event_andromedaSettingsButtonMouseExited
-
-    /**
-     * Open the ProteoWizard web page.
-     *
-     * @param evt
-     */
-    private void msconvertLabelMouseClicked(java.awt.event.MouseEvent evt) {//GEN-FIRST:event_msconvertLabelMouseClicked
-        this.setCursor(new java.awt.Cursor(java.awt.Cursor.WAIT_CURSOR));
-        BareBonesBrowserLaunch.openURL("http://proteowizard.sourceforge.net");
-        this.setCursor(new java.awt.Cursor(java.awt.Cursor.DEFAULT_CURSOR));
-    }//GEN-LAST:event_msconvertLabelMouseClicked
-
-    /**
-     * Change the cursor to a hand cursor.
-     *
-     * @param evt the mouse event
-     */
-    private void msconvertLabelMouseEntered(java.awt.event.MouseEvent evt) {//GEN-FIRST:event_msconvertLabelMouseEntered
-        this.setCursor(new java.awt.Cursor(java.awt.Cursor.HAND_CURSOR));
-    }//GEN-LAST:event_msconvertLabelMouseEntered
-
-    /**
-     * Change the cursor back to the default cursor.
-     *
-     * @param evt the mouse event
-     */
-    private void msconvertLabelMouseExited(java.awt.event.MouseEvent evt) {//GEN-FIRST:event_msconvertLabelMouseExited
-        this.setCursor(new java.awt.Cursor(java.awt.Cursor.DEFAULT_CURSOR));
-    }//GEN-LAST:event_msconvertLabelMouseExited
-
-    /**
-     * Change the cursor to a hand cursor.
-     *
-     * @param evt the mouse event
-     */
-    private void msconvertSettingsButtonMouseEntered(java.awt.event.MouseEvent evt) {//GEN-FIRST:event_msconvertSettingsButtonMouseEntered
-        this.setCursor(new java.awt.Cursor(java.awt.Cursor.HAND_CURSOR));
-    }//GEN-LAST:event_msconvertSettingsButtonMouseEntered
-
-    /**
-     * Change the cursor back to the default cursor.
-     *
-     * @param evt the mouse event
-     */
-    private void msconvertSettingsButtonMouseExited(java.awt.event.MouseEvent evt) {//GEN-FIRST:event_msconvertSettingsButtonMouseExited
-        this.setCursor(new java.awt.Cursor(java.awt.Cursor.DEFAULT_CURSOR));
-    }//GEN-LAST:event_msconvertSettingsButtonMouseExited
-
-    /**
-     * Set MSConvert enabled.
-     *
-     * @param evt the action event
-     */
-    private void msconvertCheckBoxActionPerformed(java.awt.event.ActionEvent evt) {//GEN-FIRST:event_msconvertCheckBoxActionPerformed
-        msconvertCheckBox.setSelected(!rawFiles.isEmpty());
-    }//GEN-LAST:event_msconvertCheckBoxActionPerformed
-
-    private void processingMenuItemActionPerformed(java.awt.event.ActionEvent evt) {//GEN-FIRST:event_processingMenuItemActionPerformed
-        ProcessingPreferencesDialog processingPreferencesDialog = new ProcessingPreferencesDialog(this, processingPreferences, true);
-        if (!processingPreferencesDialog.isCanceled()) {
-            processingPreferences = processingPreferencesDialog.getProcessingPreferences();
-        }
-    }//GEN-LAST:event_processingMenuItemActionPerformed
-
-    /**
-     * Enable/disable the Edit button for the settings.
-     *
-     * @param evt
-     */
-    private void settingsComboBoxActionPerformed(java.awt.event.ActionEvent evt) {//GEN-FIRST:event_settingsComboBoxActionPerformed
-        editSettingsButton.setEnabled(settingsComboBox.getSelectedIndex() != 0);
-
-        if (settingsComboBox.getSelectedIndex() != 0) {
-            identificationParametersFile = IdentificationParametersFactory.getIdentificationParametersFile((String) settingsComboBox.getSelectedItem());
-            try {
-                identificationParameters = IdentificationParameters.getIdentificationParameters(identificationParametersFile);
-
-                // load project specific PTMs
-                String error = SearchHandler.loadModifications(identificationParameters.getSearchParameters());
-                if (error != null) {
-                    JOptionPane.showMessageDialog(this,
-                            error,
-                            "PTM Definition Changed", JOptionPane.WARNING_MESSAGE);
-                }
-
-                enableSearchEngineAndDeNovoPanels(true);
-            } catch (Exception e) {
-                JOptionPane.showMessageDialog(null,
-                        "Failed to import search parameters from: " + identificationParametersFile.getAbsolutePath() + ".", "Search Parameters",
-                        JOptionPane.WARNING_MESSAGE);
-                e.printStackTrace();
-            }
-        } else {
-            enableSearchEngineAndDeNovoPanels(false);
-        }
-
-        validateInput(false);
-    }//GEN-LAST:event_settingsComboBoxActionPerformed
-
-    /**
-     * Open the MSConvert settings dialog.
-     *
-     * @param evt
-     */
-    private void msconvertSettingsButtonActionPerformed(java.awt.event.ActionEvent evt) {//GEN-FIRST:event_msconvertSettingsButtonActionPerformed
-        boolean canceled = false;
-        if (utilitiesUserPreferences.getProteoWizardPath() == null) {
-            canceled = !editProteoWizardInstallation();
-        }
-        if (!canceled) {
-            MsConvertParametersDialog msConvertParametersDialog = new MsConvertParametersDialog(this, msConvertParameters);
-            if (!msConvertParametersDialog.isCanceled()) {
-                msConvertParameters = msConvertParametersDialog.getMsConvertParameters();
-            }
-        }
-    }//GEN-LAST:event_msconvertSettingsButtonActionPerformed
-
-    /**
-     * Edit the X!Tandem settings.
-     *
-     * @param evt the mouse event
-     */
-    private void xtandemSettingsButtonActionPerformed(java.awt.event.ActionEvent evt) {//GEN-FIRST:event_xtandemSettingsButtonActionPerformed
-        UtilitiesUserPreferences utilitiesUserPreferences = UtilitiesUserPreferences.loadUserPreferences();
-        SearchParameters searchParameters = identificationParameters.getSearchParameters();
-        XtandemParameters oldXtandemParameters = (XtandemParameters) searchParameters.getIdentificationAlgorithmParameter(Advocate.xtandem.getIndex());
-        XTandemSettingsDialog xtandemSettingsDialog = new XTandemSettingsDialog(this, oldXtandemParameters, searchParameters.getPtmSettings(),
-                searchParameters.getFragmentIonAccuracyInDaltons(utilitiesUserPreferences.getRefMass()), true);
-
-        boolean xtandemParametersSet = false;
-
-        while (!xtandemParametersSet) {
-
-            if (!xtandemSettingsDialog.isCancelled()) {
-                XtandemParameters newXtandemParameters = xtandemSettingsDialog.getInput();
-
-                // see if there are changes to the parameters and ask the user if these are to be saved
-                if (!oldXtandemParameters.equals(newXtandemParameters) || xtandemSettingsDialog.modProfileEdited()) {
-
-                    int value = JOptionPane.showConfirmDialog(this, "The search parameters have changed."
-                            + "\nDo you want to save the changes?", "Save Changes?", JOptionPane.YES_NO_CANCEL_OPTION);
-
-                    switch (value) {
-                        case JOptionPane.YES_OPTION:
-                            try {
-                                searchParameters.setIdentificationAlgorithmParameter(Advocate.xtandem.getIndex(), newXtandemParameters);
-                                searchParameters.setPtmSettings(xtandemSettingsDialog.getModificationProfile());
-                                identificationParametersFactory.updateIdentificationParameters(identificationParameters, identificationParameters);
-                                xtandemParametersSet = true;
-                            } catch (Exception e) {
-                                e.printStackTrace();
-                                JOptionPane.showMessageDialog(null, "Error occurred while saving " + identificationParameters.getName()
-                                        + ". Please verify the settings.", "File Error", JOptionPane.ERROR_MESSAGE);
-                            }
-                            break;
-                        case JOptionPane.CANCEL_OPTION:
-                            xtandemSettingsDialog = new XTandemSettingsDialog(this, newXtandemParameters, searchParameters.getPtmSettings(),
-                                    searchParameters.getFragmentIonAccuracyInDaltons(utilitiesUserPreferences.getRefMass()), true);
-                            break;
-                        case JOptionPane.NO_OPTION:
-                            xtandemParametersSet = true;
-                            break;
-                        default:
-                            break;
-                    }
-                } else {
-                    xtandemParametersSet = true;
-                }
-            } else {
-                xtandemParametersSet = true;
-            }
-        }
-    }//GEN-LAST:event_xtandemSettingsButtonActionPerformed
-
-    /**
-     * Edit the MyriMatch advanced settings.
-     *
-     * @param evt the mouse event
-     */
-    private void myriMatchSettingsButtonActionPerformed(java.awt.event.ActionEvent evt) {//GEN-FIRST:event_myriMatchSettingsButtonActionPerformed
-        SearchParameters searchParameters = identificationParameters.getSearchParameters();
-        MyriMatchParameters oldMyriMatchParameters = (MyriMatchParameters) searchParameters.getIdentificationAlgorithmParameter(Advocate.myriMatch.getIndex());
-        MyriMatchSettingsDialog myriMatchParametersDialog = new MyriMatchSettingsDialog(this, oldMyriMatchParameters, true);
-
-        boolean myriMatchParametersSet = false;
-
-        while (!myriMatchParametersSet) {
-
-            if (!myriMatchParametersDialog.isCancelled()) {
-                MyriMatchParameters newMyriMatchParameters = myriMatchParametersDialog.getInput();
-
-                // see if there are changes to the parameters and ask the user if these are to be saved
-                if (!oldMyriMatchParameters.equals(newMyriMatchParameters)) {
-
-                    int value = JOptionPane.showConfirmDialog(this, "The search parameters have changed."
-                            + "\nDo you want to save the changes?", "Save Changes?", JOptionPane.YES_NO_CANCEL_OPTION);
-
-                    switch (value) {
-                        case JOptionPane.YES_OPTION:
-                            try {
-                                searchParameters.setIdentificationAlgorithmParameter(Advocate.myriMatch.getIndex(), newMyriMatchParameters);
-                                identificationParametersFactory.updateIdentificationParameters(identificationParameters, identificationParameters);
-                                myriMatchParametersSet = true;
-                            } catch (Exception e) {
-                                e.printStackTrace();
-                                JOptionPane.showMessageDialog(null, "Error occurred while saving " + identificationParameters.getName()
-                                        + ". Please verify the settings.", "File Error", JOptionPane.ERROR_MESSAGE);
-                            }
-                            break;
-                        case JOptionPane.CANCEL_OPTION:
-                            myriMatchParametersDialog = new MyriMatchSettingsDialog(this, newMyriMatchParameters, true);
-                            break;
-                        case JOptionPane.NO_OPTION:
-                            myriMatchParametersSet = true;
-                            break;
-                        default:
-                            break;
-                    }
-                } else {
-                    myriMatchParametersSet = true;
-                }
-            } else {
-                myriMatchParametersSet = true;
-            }
-        }
-    }//GEN-LAST:event_myriMatchSettingsButtonActionPerformed
-
-    /**
-     * Edit the MS Amanda advanced settings.
-     *
-     * @param evt the mouse event
-     */
-    private void msAmandaSettingsButtonActionPerformed(java.awt.event.ActionEvent evt) {//GEN-FIRST:event_msAmandaSettingsButtonActionPerformed
-        SearchParameters searchParameters = identificationParameters.getSearchParameters();
-        MsAmandaParameters oldMsAmandaParameters = (MsAmandaParameters) searchParameters.getIdentificationAlgorithmParameter(Advocate.msAmanda.getIndex());
-        MsAmandaSettingsDialog msAmandaParametersDialog = new MsAmandaSettingsDialog(this, oldMsAmandaParameters, true);
-
-        boolean msAmandaParametersSet = false;
-
-        while (!msAmandaParametersSet) {
-
-            if (!msAmandaParametersDialog.isCancelled()) {
-                MsAmandaParameters newMsAmandaParameters = msAmandaParametersDialog.getInput();
-
-                // see if there are changes to the parameters and ask the user if these are to be saved
-                if (!oldMsAmandaParameters.equals(newMsAmandaParameters)) {
-
-                    int value = JOptionPane.showConfirmDialog(this, "The search parameters have changed."
-                            + "\nDo you want to save the changes?", "Save Changes?", JOptionPane.YES_NO_CANCEL_OPTION);
-
-                    switch (value) {
-                        case JOptionPane.YES_OPTION:
-                            try {
-                                searchParameters.setIdentificationAlgorithmParameter(Advocate.msAmanda.getIndex(), newMsAmandaParameters);
-                                identificationParametersFactory.updateIdentificationParameters(identificationParameters, identificationParameters);
-                                msAmandaParametersSet = true;
-                            } catch (Exception e) {
-                                e.printStackTrace();
-                                JOptionPane.showMessageDialog(null, "Error occurred while saving " + identificationParameters.getName()
-                                        + ". Please verify the settings.", "File Error", JOptionPane.ERROR_MESSAGE);
-                            }
-                            break;
-                        case JOptionPane.CANCEL_OPTION:
-                            msAmandaParametersDialog = new MsAmandaSettingsDialog(this, newMsAmandaParameters, true);
-                            break;
-                        case JOptionPane.NO_OPTION:
-                            msAmandaParametersSet = true;
-                            break;
-                        default:
-                            break;
-                    }
-                } else {
-                    msAmandaParametersSet = true;
-                }
-            } else {
-                msAmandaParametersSet = true;
-            }
-        }
-    }//GEN-LAST:event_msAmandaSettingsButtonActionPerformed
-
-    /**
-     * Edit the MS-GF+ settings.
-     *
-     * @param evt the mouse event
-     */
-    private void msgfSettingsButtonActionPerformed(java.awt.event.ActionEvent evt) {//GEN-FIRST:event_msgfSettingsButtonActionPerformed
-        SearchParameters searchParameters = identificationParameters.getSearchParameters();
-        MsgfParameters oldMsgfParameters = (MsgfParameters) searchParameters.getIdentificationAlgorithmParameter(Advocate.msgf.getIndex());
-        if (oldMsgfParameters == null) { //backward compatibility check
-            oldMsgfParameters = new MsgfParameters();
-        }
-        MsgfSettingsDialog msgfParametersDialog = new MsgfSettingsDialog(this, oldMsgfParameters, true);
-
-        boolean msgfParametersSet = false;
-
-        while (!msgfParametersSet) {
-
-            if (!msgfParametersDialog.isCancelled()) {
-                MsgfParameters newMsgfParameters = msgfParametersDialog.getInput();
-
-                // see if there are changes to the parameters and ask the user if these are to be saved
-                if (!oldMsgfParameters.equals(newMsgfParameters)) {
-
-                    int value = JOptionPane.showConfirmDialog(this, "The search parameters have changed."
-                            + "\nDo you want to save the changes?", "Save Changes?", JOptionPane.YES_NO_CANCEL_OPTION);
-
-                    switch (value) {
-                        case JOptionPane.YES_OPTION:
-                            try {
-                                searchParameters.setIdentificationAlgorithmParameter(Advocate.msgf.getIndex(), newMsgfParameters);
-                                identificationParametersFactory.updateIdentificationParameters(identificationParameters, identificationParameters);
-                                msgfParametersSet = true;
-                            } catch (Exception e) {
-                                e.printStackTrace();
-                                JOptionPane.showMessageDialog(null, "Error occurred while saving " + identificationParameters.getName()
-                                        + ". Please verify the settings.", "File Error", JOptionPane.ERROR_MESSAGE);
-                            }
-                            break;
-                        case JOptionPane.CANCEL_OPTION:
-                            msgfParametersDialog = new MsgfSettingsDialog(this, newMsgfParameters, true);
-                            break;
-                        case JOptionPane.NO_OPTION:
-                            msgfParametersSet = true;
-                            break;
-                        default:
-                            break;
-                    }
-                } else {
-                    msgfParametersSet = true;
-                }
-            } else {
-                msgfParametersSet = true;
-            }
-        }
-    }//GEN-LAST:event_msgfSettingsButtonActionPerformed
-
-    /**
-     * Edit the OMSSA settings.
-     *
-     * @param evt the mouse event
-     */
-    private void omssaSettingsButtonActionPerformed(java.awt.event.ActionEvent evt) {//GEN-FIRST:event_omssaSettingsButtonActionPerformed
-        SearchParameters searchParameters = identificationParameters.getSearchParameters();
-        OmssaParameters oldOmssaParameters = (OmssaParameters) searchParameters.getIdentificationAlgorithmParameter(Advocate.omssa.getIndex());
-        if (oldOmssaParameters == null) { //backward compatibility check
-            oldOmssaParameters = new OmssaParameters();
-        }
-        OmssaSettingsDialog omssaParametersDialog = new OmssaSettingsDialog(this, oldOmssaParameters, true);
-
-        boolean omssaParametersSet = false;
-
-        while (!omssaParametersSet) {
-
-            if (!omssaParametersDialog.isCancelled()) {
-                OmssaParameters newOmssaParameters = omssaParametersDialog.getInput();
-
-                // see if there are changes to the parameters and ask the user if these are to be saved
-                if (!oldOmssaParameters.equals(newOmssaParameters)) {
-
-                    int value = JOptionPane.showConfirmDialog(this, "The search parameters have changed."
-                            + "\nDo you want to save the changes?", "Save Changes?", JOptionPane.YES_NO_CANCEL_OPTION);
-
-                    switch (value) {
-                        case JOptionPane.YES_OPTION:
-                            try {
-                                searchParameters.setIdentificationAlgorithmParameter(Advocate.omssa.getIndex(), newOmssaParameters);
-                                identificationParametersFactory.updateIdentificationParameters(identificationParameters, identificationParameters);
-                                omssaParametersSet = true;
-                            } catch (Exception e) {
-                                e.printStackTrace();
-                                JOptionPane.showMessageDialog(null, "Error occurred while saving " + identificationParameters.getName()
-                                        + ". Please verify the settings.", "File Error", JOptionPane.ERROR_MESSAGE);
-                            }
-                            break;
-                        case JOptionPane.CANCEL_OPTION:
-                            omssaParametersDialog = new OmssaSettingsDialog(this, newOmssaParameters, true);
-                            break;
-                        case JOptionPane.NO_OPTION:
-                            omssaParametersSet = true;
-                            break;
-                        default:
-                            break;
-                    }
-                } else {
-                    omssaParametersSet = true;
-                }
-            } else {
-                omssaParametersSet = true;
-            }
-        }
-    }//GEN-LAST:event_omssaSettingsButtonActionPerformed
-
-    /**
-     * Edit the Comet settings.
-     *
-     * @param evt the mouse event
-     */
-    private void cometSettingsButtonActionPerformed(java.awt.event.ActionEvent evt) {//GEN-FIRST:event_cometSettingsButtonActionPerformed
-        SearchParameters searchParameters = identificationParameters.getSearchParameters();
-        CometParameters oldCometParameters = (CometParameters) searchParameters.getIdentificationAlgorithmParameter(Advocate.comet.getIndex());
-        CometSettingsDialog cometSettingsDialog = new CometSettingsDialog(this, oldCometParameters, true);
-
-        boolean cometParametersSet = false;
-
-        while (!cometParametersSet) {
-
-            if (!cometSettingsDialog.isCancelled()) {
-                CometParameters newCometParameters = cometSettingsDialog.getInput();
-
-                // see if there are changes to the parameters and ask the user if these are to be saved
-                if (!oldCometParameters.equals(newCometParameters)) {
-
-                    int value = JOptionPane.showConfirmDialog(this, "The search parameters have changed."
-                            + "\nDo you want to save the changes?", "Save Changes?", JOptionPane.YES_NO_CANCEL_OPTION);
-
-                    switch (value) {
-                        case JOptionPane.YES_OPTION:
-                            try {
-                                searchParameters.setIdentificationAlgorithmParameter(Advocate.comet.getIndex(), newCometParameters);
-                                identificationParametersFactory.updateIdentificationParameters(identificationParameters, identificationParameters);
-                                cometParametersSet = true;
-                            } catch (Exception e) {
-                                e.printStackTrace();
-                                JOptionPane.showMessageDialog(null, "Error occurred while saving " + identificationParameters.getName()
-                                        + ". Please verify the settings.", "File Error", JOptionPane.ERROR_MESSAGE);
-                            }
-                            break;
-                        case JOptionPane.CANCEL_OPTION:
-                            cometSettingsDialog = new CometSettingsDialog(this, newCometParameters, true);
-                            break;
-                        case JOptionPane.NO_OPTION:
-                            cometParametersSet = true;
-                            break;
-                        default:
-                            break;
-                    }
-                } else {
-                    cometParametersSet = true;
-                }
-            } else {
-                cometParametersSet = true;
-            }
-        }
-    }//GEN-LAST:event_cometSettingsButtonActionPerformed
-
-    /**
-     * Edit the Tide settings.
-     *
-     * @param evt the mouse event
-     */
-    private void tideSettingsButtonActionPerformed(java.awt.event.ActionEvent evt) {//GEN-FIRST:event_tideSettingsButtonActionPerformed
-        SearchParameters searchParameters = identificationParameters.getSearchParameters();
-        TideParameters oldTideParameters = (TideParameters) searchParameters.getIdentificationAlgorithmParameter(Advocate.tide.getIndex());
-        if (oldTideParameters == null) { //backward compatibility check
-            oldTideParameters = new TideParameters();
-        }
-        TideSettingsDialog tideParametersDialog = new TideSettingsDialog(this, oldTideParameters, true);
-
-        boolean tideParametersSet = false;
-
-        while (!tideParametersSet) {
-
-            if (!tideParametersDialog.isCancelled()) {
-                TideParameters newTideParameters = tideParametersDialog.getInput();
-
-                // see if there are changes to the parameters and ask the user if these are to be saved
-                if (!oldTideParameters.equals(newTideParameters)) {
-
-                    int value = JOptionPane.showConfirmDialog(this, "The search parameters have changed."
-                            + "\nDo you want to save the changes?", "Save Changes?", JOptionPane.YES_NO_CANCEL_OPTION);
-
-                    switch (value) {
-                        case JOptionPane.YES_OPTION:
-                            try {
-                                searchParameters.setIdentificationAlgorithmParameter(Advocate.tide.getIndex(), newTideParameters);
-                                identificationParametersFactory.updateIdentificationParameters(identificationParameters, identificationParameters);
-                                tideParametersSet = true;
-                            } catch (Exception e) {
-                                e.printStackTrace();
-                                JOptionPane.showMessageDialog(null, "Error occurred while saving " + identificationParameters.getName()
-                                        + ". Please verify the settings.", "File Error", JOptionPane.ERROR_MESSAGE);
-                            }
-                            break;
-                        case JOptionPane.CANCEL_OPTION:
-                            tideParametersDialog = new TideSettingsDialog(this, newTideParameters, true);
-                            break;
-                        case JOptionPane.NO_OPTION:
-                            tideParametersSet = true;
-                            break;
-                        default:
-                            break;
-                    }
-                } else {
-                    tideParametersSet = true;
-                }
-            } else {
-                tideParametersSet = true;
-            }
-        }
-    }//GEN-LAST:event_tideSettingsButtonActionPerformed
-
-    /**
-     * Edit the Andromeda settings.
-     *
-     * @param evt the mouse event
-     */
-    private void andromedaSettingsButtonActionPerformed(java.awt.event.ActionEvent evt) {//GEN-FIRST:event_andromedaSettingsButtonActionPerformed
-        SearchParameters searchParameters = identificationParameters.getSearchParameters();
-        AndromedaParameters oldAndromedaParameters = (AndromedaParameters) searchParameters.getIdentificationAlgorithmParameter(Advocate.andromeda.getIndex());
-        if (oldAndromedaParameters == null) { //backward compatibility check
-            oldAndromedaParameters = new AndromedaParameters();
-        }
-        AndromedaSettingsDialog andromedaParametersDialog = new AndromedaSettingsDialog(this, oldAndromedaParameters, true);
-
-        boolean andromedaParametersSet = false;
-
-        while (!andromedaParametersSet) {
-
-            if (!andromedaParametersDialog.isCancelled()) {
-                AndromedaParameters newAndromedaParameters = andromedaParametersDialog.getInput();
-
-                // see if there are changes to the parameters and ask the user if these are to be saved
-                if (!oldAndromedaParameters.equals(newAndromedaParameters)) {
-
-                    int value = JOptionPane.showConfirmDialog(this, "The search parameters have changed."
-                            + "\nDo you want to save the changes?", "Save Changes?", JOptionPane.YES_NO_CANCEL_OPTION);
-
-                    switch (value) {
-                        case JOptionPane.YES_OPTION:
-                            try {
-                                searchParameters.setIdentificationAlgorithmParameter(Advocate.andromeda.getIndex(), newAndromedaParameters);
-                                identificationParametersFactory.updateIdentificationParameters(identificationParameters, identificationParameters);
-                                andromedaParametersSet = true;
-                            } catch (Exception e) {
-                                e.printStackTrace();
-                                JOptionPane.showMessageDialog(null, "Error occurred while saving " + identificationParameters.getName()
-                                        + ". Please verify the settings.", "File Error", JOptionPane.ERROR_MESSAGE);
-                            }
-                            break;
-                        case JOptionPane.CANCEL_OPTION:
-                            andromedaParametersDialog = new AndromedaSettingsDialog(this, newAndromedaParameters, true);
-                            break;
-                        case JOptionPane.NO_OPTION:
-                            andromedaParametersSet = true;
-                            break;
-                        default:
-                            break;
-                    }
-                } else {
-                    andromedaParametersSet = true;
-                }
-            } else {
-                andromedaParametersSet = true;
-            }
-        }
-    }//GEN-LAST:event_andromedaSettingsButtonActionPerformed
-
-    /**
-     * Edit the PeptideShaker settings.
-     *
-     * @param evt the mouse event
-     */
-    private void peptideShakerSettingsButtonActionPerformed(java.awt.event.ActionEvent evt) {//GEN-FIRST:event_peptideShakerSettingsButtonActionPerformed
-        openPeptideShakerSettings(true);
-    }//GEN-LAST:event_peptideShakerSettingsButtonActionPerformed
-
-    /**
-     * Open the MyriMatch web page.
-     *
-     * @param evt the mouse event
-     */
-    private void myriMatchLinkLabelMouseReleased(java.awt.event.MouseEvent evt) {//GEN-FIRST:event_myriMatchLinkLabelMouseReleased
-        this.setCursor(new java.awt.Cursor(java.awt.Cursor.WAIT_CURSOR));
-        BareBonesBrowserLaunch.openURL("http://htmlpreview.github.io/?https://github.com/ProteoWizard/pwiz/blob/master/pwiz_tools/Bumbershoot/myrimatch/doc/index.html");
-        this.setCursor(new java.awt.Cursor(java.awt.Cursor.DEFAULT_CURSOR));
-    }//GEN-LAST:event_myriMatchLinkLabelMouseReleased
-
-    /**
-     * Open the identification parameters overview dialog.
-     *
-     * @param evt
-     */
-    private void editIdSettingsFilesMenuItemActionPerformed(java.awt.event.ActionEvent evt) {//GEN-FIRST:event_editIdSettingsFilesMenuItemActionPerformed
-        new IdentificationParametersOverviewDialog(this);
-        updateIdentificationSettingsDropDownMenu(false);
-    }//GEN-LAST:event_editIdSettingsFilesMenuItemActionPerformed
-
-    /**
-     * Open the DirecTag advanced settings.
-     *
-     * @param evt
-     */
-    private void direcTagSettingsButtonActionPerformed(java.awt.event.ActionEvent evt) {//GEN-FIRST:event_direcTagSettingsButtonActionPerformed
-        SearchParameters searchParameters = identificationParameters.getSearchParameters();
-        DirecTagParameters oldDirecTagParameters = (DirecTagParameters) searchParameters.getIdentificationAlgorithmParameter(Advocate.direcTag.getIndex());
-        DirecTagSettingsDialog direcTagParametersDialog = new DirecTagSettingsDialog(this, oldDirecTagParameters, true);
-
-        boolean direcTagParametersSet = false;
-
-        while (!direcTagParametersSet) {
-
-            if (!direcTagParametersDialog.isCancelled()) {
-                DirecTagParameters newDirecTagParameters = direcTagParametersDialog.getInput();
-
-                // see if there are changes to the parameters and ask the user if these are to be saved
-                if (!oldDirecTagParameters.equals(newDirecTagParameters)) {
-
-                    int value = JOptionPane.showConfirmDialog(this, "The search parameters have changed."
-                            + "\nDo you want to save the changes?", "Save Changes?", JOptionPane.YES_NO_CANCEL_OPTION);
-
-                    switch (value) {
-                        case JOptionPane.YES_OPTION:
-                            try {
-                                searchParameters.setIdentificationAlgorithmParameter(Advocate.direcTag.getIndex(), newDirecTagParameters);
-                                identificationParametersFactory.updateIdentificationParameters(identificationParameters, identificationParameters);
-                                direcTagParametersSet = true;
-                            } catch (Exception e) {
-                                e.printStackTrace();
-                                JOptionPane.showMessageDialog(null, "Error occurred while saving " + identificationParameters.getName()
-                                        + ". Please verify the settings.", "File Error", JOptionPane.ERROR_MESSAGE);
-                            }
-                            break;
-                        case JOptionPane.CANCEL_OPTION:
-                            direcTagParametersDialog = new DirecTagSettingsDialog(this, newDirecTagParameters, true);
-                            break;
-                        case JOptionPane.NO_OPTION:
-                            direcTagParametersSet = true;
-                            break;
-                        default:
-                            break;
-                    }
-                } else {
-                    direcTagParametersSet = true;
-                }
-            } else {
-                direcTagParametersSet = true;
-            }
-        }
-    }//GEN-LAST:event_direcTagSettingsButtonActionPerformed
-
-    /**
-     * Changes the cursor back to the default cursor.
-     *
-     * @param evt
-     */
-    private void direcTagSettingsButtonMouseExited(java.awt.event.MouseEvent evt) {//GEN-FIRST:event_direcTagSettingsButtonMouseExited
-        this.setCursor(new java.awt.Cursor(java.awt.Cursor.DEFAULT_CURSOR));
-    }//GEN-LAST:event_direcTagSettingsButtonMouseExited
-
-    /**
-     * Changes the cursor into a hand cursor.
-     *
-     * @param evt
-     */
-    private void direcTagSettingsButtonMouseEntered(java.awt.event.MouseEvent evt) {//GEN-FIRST:event_direcTagSettingsButtonMouseEntered
-        this.setCursor(new java.awt.Cursor(java.awt.Cursor.HAND_CURSOR));
-    }//GEN-LAST:event_direcTagSettingsButtonMouseEntered
-
-    /**
-     * Changes the cursor back to the default cursor.
-     *
-     * @param evt
-     */
-    private void direcTagLinkLabelMouseExited(java.awt.event.MouseEvent evt) {//GEN-FIRST:event_direcTagLinkLabelMouseExited
-        this.setCursor(new java.awt.Cursor(java.awt.Cursor.DEFAULT_CURSOR));
-    }//GEN-LAST:event_direcTagLinkLabelMouseExited
-
-    /**
-     * Changes the cursor into a hand cursor.
-     *
-     * @param evt
-     */
-    private void direcTagLinkLabelMouseEntered(java.awt.event.MouseEvent evt) {//GEN-FIRST:event_direcTagLinkLabelMouseEntered
-        this.setCursor(new java.awt.Cursor(java.awt.Cursor.HAND_CURSOR));
-    }//GEN-LAST:event_direcTagLinkLabelMouseEntered
-
-    /**
-     * Open the DirecTag web page.
-     *
-     * @param evt
-     */
-    private void direcTagLinkLabelMouseClicked(java.awt.event.MouseEvent evt) {//GEN-FIRST:event_direcTagLinkLabelMouseClicked
-        this.setCursor(new java.awt.Cursor(java.awt.Cursor.WAIT_CURSOR));
-        BareBonesBrowserLaunch.openURL("http://fenchurch.mc.vanderbilt.edu/bumbershoot/directag");
-        this.setCursor(new java.awt.Cursor(java.awt.Cursor.DEFAULT_CURSOR));
-    }//GEN-LAST:event_direcTagLinkLabelMouseClicked
-
-    /**
-     * Enable/disable DirecTag.
-     *
-     * @param evt the action event
-     */
-    private void direcTagButtonActionPerformed(java.awt.event.ActionEvent evt) {//GEN-FIRST:event_direcTagButtonActionPerformed
-        enableDirecTagJCheckBox.setSelected(!enableDirecTagJCheckBox.isSelected());
-        enableDirecTagJCheckBoxActionPerformed(null);
-    }//GEN-LAST:event_direcTagButtonActionPerformed
-
-    /**
-     * Changes the cursor back to the default cursor.
-     *
-     * @param evt
-     */
-    private void direcTagButtonMouseExited(java.awt.event.MouseEvent evt) {//GEN-FIRST:event_direcTagButtonMouseExited
-        this.setCursor(new java.awt.Cursor(java.awt.Cursor.DEFAULT_CURSOR));
-    }//GEN-LAST:event_direcTagButtonMouseExited
-
-    /**
-     * Changes the cursor into a hand cursor.
-     *
-     * @param evt
-     */
-    private void direcTagButtonMouseEntered(java.awt.event.MouseEvent evt) {//GEN-FIRST:event_direcTagButtonMouseEntered
-        this.setCursor(new java.awt.Cursor(java.awt.Cursor.HAND_CURSOR));
-    }//GEN-LAST:event_direcTagButtonMouseEntered
-
-    /**
-     * Set DirecTag enabled.
-     *
-     * @param evt the action event
-     */
-    private void enableDirecTagJCheckBoxActionPerformed(java.awt.event.ActionEvent evt) {//GEN-FIRST:event_enableDirecTagJCheckBoxActionPerformed
-        searchHandler.setDirecTagEnabled(enableDirecTagJCheckBox.isSelected());
-        if (enableDirecTagJCheckBox.isSelected()) {
-            boolean valid = validateSearchEngineInstallation(Advocate.direcTag, searchHandler.getDirecTagLocation(), true);
-            if (!valid) {
-                new SoftwareLocationDialog(this, true);
-            }
-        }
-        validateInput(false);
-    }//GEN-LAST:event_enableDirecTagJCheckBoxActionPerformed
-
-    /**
-     * Open the Novor advanced settings.
-     *
-     * @param evt
-     */
-    private void novorSettingsButtonActionPerformed(java.awt.event.ActionEvent evt) {//GEN-FIRST:event_novorSettingsButtonActionPerformed
-        SearchParameters searchParameters = identificationParameters.getSearchParameters();
-        NovorParameters oldNovorParameters = (NovorParameters) searchParameters.getIdentificationAlgorithmParameter(Advocate.novor.getIndex());
-        NovorSettingsDialog novorParametersDialog = new NovorSettingsDialog(this, oldNovorParameters, true);
-
-        boolean novorParametersSet = false;
-
-        while (!novorParametersSet) {
-
-            if (!novorParametersDialog.isCancelled()) {
-                NovorParameters newNovorParameters = novorParametersDialog.getInput();
-
-                // see if there are changes to the parameters and ask the user if these are to be saved
-                if (!oldNovorParameters.equals(newNovorParameters)) {
-
-                    int value = JOptionPane.showConfirmDialog(this, "The search parameters have changed."
-                            + "\nDo you want to save the changes?", "Save Changes?", JOptionPane.YES_NO_CANCEL_OPTION);
-
-                    switch (value) {
-                        case JOptionPane.YES_OPTION:
-                            try {
-                                searchParameters.setIdentificationAlgorithmParameter(Advocate.novor.getIndex(), newNovorParameters);
-                                identificationParametersFactory.updateIdentificationParameters(identificationParameters, identificationParameters);
-                                novorParametersSet = true;
-                            } catch (Exception e) {
-                                e.printStackTrace();
-                                JOptionPane.showMessageDialog(null, "Error occurred while saving " + identificationParameters.getName()
-                                        + ". Please verify the settings.", "File Error", JOptionPane.ERROR_MESSAGE);
-                            }
-                            break;
-                        case JOptionPane.CANCEL_OPTION:
-                            novorParametersDialog = new NovorSettingsDialog(this, newNovorParameters, true);
-                            break;
-                        case JOptionPane.NO_OPTION:
-                            novorParametersSet = true;
-                            break;
-                        default:
-                            break;
-                    }
-                } else {
-                    novorParametersSet = true;
-                }
-            } else {
-                novorParametersSet = true;
-            }
-        }
-    }//GEN-LAST:event_novorSettingsButtonActionPerformed
-
-    /**
-     * Changes the cursor back to the default cursor.
-     *
-     * @param evt
-     */
-    private void novorSettingsButtonMouseExited(java.awt.event.MouseEvent evt) {//GEN-FIRST:event_novorSettingsButtonMouseExited
-        this.setCursor(new java.awt.Cursor(java.awt.Cursor.DEFAULT_CURSOR));
-    }//GEN-LAST:event_novorSettingsButtonMouseExited
-
-    /**
-     * Changes the cursor into a hand cursor.
-     *
-     * @param evt
-     */
-    private void novorSettingsButtonMouseEntered(java.awt.event.MouseEvent evt) {//GEN-FIRST:event_novorSettingsButtonMouseEntered
-        this.setCursor(new java.awt.Cursor(java.awt.Cursor.HAND_CURSOR));
-    }//GEN-LAST:event_novorSettingsButtonMouseEntered
-
-    /**
-     * Changes the cursor back to the default cursor.
-     *
-     * @param evt
-     */
-    private void novorLinkLabelMouseExited(java.awt.event.MouseEvent evt) {//GEN-FIRST:event_novorLinkLabelMouseExited
-        this.setCursor(new java.awt.Cursor(java.awt.Cursor.DEFAULT_CURSOR));
-    }//GEN-LAST:event_novorLinkLabelMouseExited
-
-    /**
-     * Changes the cursor into a hand cursor.
-     *
-     * @param evt
-     */
-    private void novorLinkLabelMouseEntered(java.awt.event.MouseEvent evt) {//GEN-FIRST:event_novorLinkLabelMouseEntered
-        this.setCursor(new java.awt.Cursor(java.awt.Cursor.HAND_CURSOR));
-    }//GEN-LAST:event_novorLinkLabelMouseEntered
-
-    /**
-     * Open the Novor web page.
-     *
-     * @param evt
-     */
-    private void novorLinkLabelMouseClicked(java.awt.event.MouseEvent evt) {//GEN-FIRST:event_novorLinkLabelMouseClicked
-        this.setCursor(new java.awt.Cursor(java.awt.Cursor.WAIT_CURSOR));
-        BareBonesBrowserLaunch.openURL("http://rapidnovor.com");
-        this.setCursor(new java.awt.Cursor(java.awt.Cursor.DEFAULT_CURSOR));
-    }//GEN-LAST:event_novorLinkLabelMouseClicked
-
-    /**
-     * Enable/disable Novor.
-     *
-     * @param evt the action event
-     */
-    private void novorButtonActionPerformed(java.awt.event.ActionEvent evt) {//GEN-FIRST:event_novorButtonActionPerformed
-        enableNovorJCheckBox.setSelected(!enableNovorJCheckBox.isSelected());
-        enableNovorJCheckBoxActionPerformed(null);
-    }//GEN-LAST:event_novorButtonActionPerformed
-
-    /**
-     * Changes the cursor back to the default cursor.
-     *
-     * @param evt
-     */
-    private void novorButtonMouseExited(java.awt.event.MouseEvent evt) {//GEN-FIRST:event_novorButtonMouseExited
-        this.setCursor(new java.awt.Cursor(java.awt.Cursor.DEFAULT_CURSOR));
-    }//GEN-LAST:event_novorButtonMouseExited
-
-    /**
-     * Changes the cursor into a hand cursor.
-     *
-     * @param evt
-     */
-    private void novorButtonMouseEntered(java.awt.event.MouseEvent evt) {//GEN-FIRST:event_novorButtonMouseEntered
-        this.setCursor(new java.awt.Cursor(java.awt.Cursor.HAND_CURSOR));
-    }//GEN-LAST:event_novorButtonMouseEntered
-
-    /**
-     * Set Novor enabled.
-     *
-     * @param evt the action event
-     */
-    private void enableNovorJCheckBoxActionPerformed(java.awt.event.ActionEvent evt) {//GEN-FIRST:event_enableNovorJCheckBoxActionPerformed
-        searchHandler.setNovorEnabled(enableNovorJCheckBox.isSelected());
-        if (enableNovorJCheckBox.isSelected()) {
-            boolean valid = validateSearchEngineInstallation(Advocate.novor, searchHandler.getNovorLocation(), true);
-            if (!valid) {
-                new SoftwareLocationDialog(this, true);
-            }
-        }
-        validateInput(false);
-    }//GEN-LAST:event_enableNovorJCheckBoxActionPerformed
-
-    // Variables declaration - do not modify//GEN-BEGIN:variables
-    private javax.swing.JButton aboutButton;
-    private javax.swing.JMenuItem aboutMenuItem;
-    private javax.swing.JButton addSettingsButton;
-    private javax.swing.JButton addSpectraButton;
-    private javax.swing.JMenuItem advancedSettingsMenuItem;
-    private javax.swing.JButton andromedaButton;
-    private javax.swing.JLabel andromedaLinkLabel;
-    private javax.swing.JButton andromedaSettingsButton;
-    private javax.swing.JButton andromedaSupportButton;
-    private javax.swing.JButton clearSpectraButton;
-    private javax.swing.JButton cometButton;
-    private javax.swing.JLabel cometLinkLabel;
-    private javax.swing.JButton cometSettingsButton;
-    private javax.swing.JButton cometSupportButton;
-    private javax.swing.JPanel deNovoPanel;
-    private javax.swing.JButton direcTagButton;
-    private javax.swing.JLabel direcTagLinkLabel;
-    private javax.swing.JButton direcTagSettingsButton;
-    private javax.swing.JButton direcTagSupportButton;
-    private javax.swing.JMenuItem editIdSettingsFilesMenuItem;
-    private javax.swing.JMenu editMenu;
-    private javax.swing.JMenuItem editModificationsEditMenuItem;
-    private javax.swing.JMenuItem editModificationsMenuItem;
-    private javax.swing.JLabel editReporterSettingsLabel;
-    private javax.swing.JMenuItem editSearchEngineLocationsMenuItem;
-    private javax.swing.JButton editSettingsButton;
-    private javax.swing.JCheckBox enableAndromedaJCheckBox;
-    private javax.swing.JCheckBox enableCometJCheckBox;
-    private javax.swing.JCheckBox enableDirecTagJCheckBox;
-    private javax.swing.JCheckBox enableMsAmandaJCheckBox;
-    private javax.swing.JCheckBox enableMsgfJCheckBox;
-    private javax.swing.JCheckBox enableMyriMatchJCheckBox;
-    private javax.swing.JCheckBox enableNovorJCheckBox;
-    private javax.swing.JCheckBox enableOmssaJCheckBox;
-    private javax.swing.JCheckBox enableTideJCheckBox;
-    private javax.swing.JCheckBox enableXTandemJCheckBox;
-    private javax.swing.JMenuItem exitMenuItem;
-    private javax.swing.JMenu fileMenu;
-    private javax.swing.JMenu helpMenu;
-    private javax.swing.JMenuItem helpMenuItem;
-    private javax.swing.JPanel inputFilesPanel;
-    private javax.swing.JMenuItem jMenuItem1;
-    private javax.swing.JPopupMenu.Separator jSeparator1;
-    private javax.swing.JPopupMenu.Separator jSeparator16;
-    private javax.swing.JPopupMenu.Separator jSeparator17;
-    private javax.swing.JPopupMenu.Separator jSeparator2;
-    private javax.swing.JMenuItem javaSettingsJMenuItem;
-    private javax.swing.JMenuItem logReportMenu;
-    private javax.swing.JMenuBar menuBar;
-    private javax.swing.JPopupMenu modificationOptionsPopupMenu;
-    private javax.swing.JButton msAmandaButton;
-    private javax.swing.JLabel msAmandaLinkLabel;
-    private javax.swing.JButton msAmandaSettingsButton;
-    private javax.swing.JButton msAmandaSupportButton;
-    private javax.swing.JButton msconvertButton;
-    private javax.swing.JCheckBox msconvertCheckBox;
-    private javax.swing.JLabel msconvertLabel;
-    private javax.swing.JButton msconvertSettingsButton;
-    private javax.swing.JButton msconvertSupportButton;
-    private javax.swing.JButton msgfButton;
-    private javax.swing.JLabel msgfLinkLabel;
-    private javax.swing.JButton msgfSettingsButton;
-    private javax.swing.JButton msgfSupportButton;
-    private javax.swing.JButton myriMatchButton;
-    private javax.swing.JLabel myriMatchLinkLabel;
-    private javax.swing.JButton myriMatchSettingsButton;
-    private javax.swing.JButton myrimatchSupportButton;
-    private javax.swing.JButton novorButton;
-    private javax.swing.JLabel novorLinkLabel;
-    private javax.swing.JButton novorSettingsButton;
-    private javax.swing.JButton novorSupportButton;
-    private javax.swing.JButton omssaButton;
-    private javax.swing.JLabel omssaLinkLabel;
-    private javax.swing.JButton omssaSettingsButton;
-    private javax.swing.JButton omssaSupportButton;
-    private javax.swing.JTextField outputFolderTxt;
-    private javax.swing.JButton peptideShakerButton;
-    private javax.swing.JCheckBox peptideShakerCheckBox;
-    private javax.swing.JLabel peptideShakerLabel;
-    private javax.swing.JButton peptideShakerSettingsButton;
-    private javax.swing.JButton peptideShakerSupportButton;
-    private javax.swing.JPanel postProcessingPanel;
-    private javax.swing.JPanel preProcessingPanel;
-    private javax.swing.JMenuItem privacyMenuItem;
-    private javax.swing.JMenuItem processingMenuItem;
-    private javax.swing.JButton reporterButton;
-    private javax.swing.JCheckBox reporterCheckBox;
-    private javax.swing.JLabel reporterLabel;
-    private javax.swing.JPanel reporterPostProcessPanel;
-    private javax.swing.JMenuItem resourceSettingsMenuItem;
-    private javax.swing.JButton resultFolderBrowseButton;
-    private javax.swing.JLabel resultFolderLbl;
-    private javax.swing.JButton searchButton;
-    private javax.swing.JPanel searchEnginesLocationPanel;
-    private javax.swing.JPanel searchEnginesPanel;
-    private javax.swing.JScrollPane searchEnginesScrollPane;
-    private javax.swing.JLabel searchGUIPublicationLabel;
-    private javax.swing.JLabel searchSettingsLbl;
-    private javax.swing.JComboBox settingsComboBox;
-    private javax.swing.JLabel spectraFilesLabel;
-    private javax.swing.JTextField spectraFilesTxt;
-    private javax.swing.JPanel taskEditorPanel;
-    private javax.swing.JButton tideButton;
-    private javax.swing.JLabel tideLinkLabel;
-    private javax.swing.JButton tideSettingsButton;
-    private javax.swing.JButton tideSupportButton;
-    private javax.swing.JButton xtandemButton;
-    private javax.swing.JLabel xtandemLinkLabel;
-    private javax.swing.JButton xtandemSettingsButton;
-    private javax.swing.JButton xtandemSupportButton;
-    // End of variables declaration//GEN-END:variables
-
-    /**
-     * Edits the identification parameters.
-     */
-    private void editIdentificationParameters() {
-
-        IdentificationParametersEditionDialog identificationParametersEditionDialog = new IdentificationParametersEditionDialog(
-                this, identificationParameters, searchHandler.getConfigurationFile(), Toolkit.getDefaultToolkit().getImage(getClass().getResource("/icons/searchgui.gif")),
-                Toolkit.getDefaultToolkit().getImage(getClass().getResource("/icons/searchgui-orange.gif")), lastSelectedFolder, null, true);
-
-        if (!identificationParametersEditionDialog.isCanceled()) {
-            IdentificationParameters tempIdentificationParameters = identificationParametersEditionDialog.getIdentificationParameters();
-            identificationParametersFile = IdentificationParametersFactory.getIdentificationParametersFile(tempIdentificationParameters.getName());
-            setIdentificationParameters(tempIdentificationParameters);
-        }
-    }
-
-    /**
-     * Opens a dialog allowing the setting of paths.
-     */
-    public void editPathSettings() {
-        try {
-            HashMap<PathKey, String> pathSettings = new HashMap<PathKey, String>();
-            for (SearchGUIPathPreferences.SearchGUIPathKey searchGUIPathKey : SearchGUIPathPreferences.SearchGUIPathKey.values()) {
-                pathSettings.put(searchGUIPathKey, SearchGUIPathPreferences.getPathPreference(searchGUIPathKey, getJarFilePath()));
-            }
-            for (UtilitiesPathPreferences.UtilitiesPathKey utilitiesPathKey : UtilitiesPathPreferences.UtilitiesPathKey.values()) {
-                pathSettings.put(utilitiesPathKey, UtilitiesPathPreferences.getPathPreference(utilitiesPathKey));
-            }
-            PathSettingsDialog pathSettingsDialog = new PathSettingsDialog(this, "SearchGUI", pathSettings);
-            if (!pathSettingsDialog.isCanceled()) {
-                HashMap<PathKey, String> newSettings = pathSettingsDialog.getKeyToPathMap();
-                for (PathKey pathKey : pathSettings.keySet()) {
-                    String oldPath = pathSettings.get(pathKey);
-                    String newPath = newSettings.get(pathKey);
-                    if (oldPath == null && newPath != null
-                            || oldPath != null && newPath == null
-                            || oldPath != null && newPath != null && !oldPath.equals(newPath)) {
-                        SearchGUIPathPreferences.setPathPreference(pathKey, newPath);
-                    }
-                }
-                // write path file preference
-                File destinationFile = new File(getJarFilePath(), UtilitiesPathPreferences.configurationFileName);
-                try {
-                    SearchGUIPathPreferences.writeConfigurationToFile(destinationFile, getJarFilePath());
-                    restart();
-                } catch (Exception e) {
-                    e.printStackTrace();
-                    JOptionPane.showMessageDialog(this, new String[]{"An error occurred while setting the configuration ", e.getMessage()}, "Error Reading File", JOptionPane.WARNING_MESSAGE);
-                }
-            }
-        } catch (Exception e) {
-            e.printStackTrace();
-            JOptionPane.showMessageDialog(this, new String[]{"An error occurred while setting the configuration ", e.getMessage()}, "Error Reading File", JOptionPane.WARNING_MESSAGE);
-        }
-    }
-
-    /**
-     * Opens a dialog allowing the user to edit the PeptideShaker settings.
-     */
-    private void editPeptideShakerSettings() {
-
-        PeptideShakerSettingsDialog psSettingsDialog = new PeptideShakerSettingsDialog(this, true, searchHandler.getMascotFiles());
-        if (!psSettingsDialog.isCanceled()) {
-            searchHandler.setExperimentLabel(psSettingsDialog.getProjectName());
-            searchHandler.setSampleLabel(psSettingsDialog.getSampleName());
-            searchHandler.setReplicateNumber(psSettingsDialog.getReplicateNumber());
-            searchHandler.setPeptideShakerFile(psSettingsDialog.getPeptideShakerOutputFile());
-            searchHandler.setMascotFiles(psSettingsDialog.getMascotFiles());
-        } else {
-            peptideShakerCheckBox.setSelected(false);
-        }
-    }
-
-    /**
-     * Sets a new output folder.
-     *
-     * @param aFolder the new output folder
-     */
-    private void setOutputFolder(File aFolder) {
-        if (aFolder != null) {
-            outputFolder = aFolder;
-            outputFolderTxt.setText(outputFolder.getAbsolutePath());
-            if (outputFolderTxt.getText().length() > 70) {
-                outputFolderTxt.setHorizontalAlignment(JTextField.LEADING);
-            } else {
-                outputFolderTxt.setHorizontalAlignment(JTextField.CENTER);
-            }
-        }
-    }
-
-    /**
-     * Returns the output folder.
-     *
-     * @return the output folder
-     */
-    public File getOutputFolder() {
-        return outputFolder;
-    }
-
-    /**
-     * Set the spectrum files.
-     *
-     * @param files the spectrum files.
-     */
-    private void setSpectrumFiles(ArrayList<File> mgfFiles, ArrayList<File> rawFiles) {
-
-        if (mgfFiles != null) {
-            this.mgfFiles = mgfFiles;
-        } else {
-            mgfFiles = new ArrayList<File>();
-        }
-
-        if (rawFiles != null) {
-            this.rawFiles = rawFiles;
-        } else {
-            rawFiles = new ArrayList<File>();
-        }
-
-        // note: already done in the command line
-//        // verify that all mgf files have different names
-//        if (!verifyMgfFilesNames()) {
-//            mgfFiles.clear();
-//        } else {
-//            // check if some of the mgfs are too big
-//            verifyMgfFilesSize();
-//        }
-        spectraFilesTxt.setText((mgfFiles.size() + rawFiles.size()) + " file(s) selected");
-    }
-
-    /**
-     * Returns the spectra files selected.
-     *
-     * @return the spectra file selected
-     */
-    public ArrayList<File> getMgfFiles() {
-        return mgfFiles;
-    }
-
-    /**
-     * Validate that the search engines work.
-     *
-     * @param showMessage show massage to the user
-     * @return true, if both search engines seem to work
-     */
-    public boolean validateSearchEngines(boolean showMessage) {
-
-        boolean omssaValid = true;
-        boolean xtandemValid = true;
-        boolean msgfValid = true;
-        boolean msAmandaValid = true;
-        boolean myriMatchValid = true;
-        boolean cometValid = true;
-        boolean tideValid = true;
-        boolean andromedaValid = true;
-        boolean novorValid = true;
-        boolean direcTagValid = true;
-
-        if (enableOmssaJCheckBox.isSelected()) {
-            omssaValid = validateSearchEngineInstallation(Advocate.omssa, searchHandler.getOmssaLocation(), showMessage);
-        }
-        if (enableXTandemJCheckBox.isSelected()) {
-            xtandemValid = validateSearchEngineInstallation(Advocate.xtandem, searchHandler.getXtandemLocation(), showMessage);
-        }
-        if (enableMsgfJCheckBox.isSelected()) {
-            msgfValid = validateSearchEngineInstallation(Advocate.msgf, searchHandler.getMsgfLocation(), showMessage);
-        }
-        if (enableMsAmandaJCheckBox.isSelected()) {
-            msAmandaValid = validateSearchEngineInstallation(Advocate.msAmanda, searchHandler.getMsAmandaLocation(), showMessage);
-        }
-        if (enableMyriMatchJCheckBox.isSelected()) {
-            myriMatchValid = validateSearchEngineInstallation(Advocate.myriMatch, searchHandler.getMyriMatchLocation(), showMessage);
-        }
-        if (enableCometJCheckBox.isSelected()) {
-            cometValid = validateSearchEngineInstallation(Advocate.comet, searchHandler.getCometLocation(), showMessage);
-        }
-        if (enableTideJCheckBox.isSelected()) {
-            tideValid = validateSearchEngineInstallation(Advocate.tide, searchHandler.getTideLocation(), showMessage);
-        }
-        if (enableAndromedaJCheckBox.isSelected()) {
-            andromedaValid = validateSearchEngineInstallation(Advocate.andromeda, searchHandler.getAndromedaLocation(), showMessage);
-        }
-        if (enableNovorJCheckBox.isSelected()) {
-            novorValid = validateSearchEngineInstallation(Advocate.novor, searchHandler.getNovorLocation(), showMessage);
-        }
-        if (enableDirecTagJCheckBox.isSelected()) {
-            direcTagValid = validateSearchEngineInstallation(Advocate.direcTag, searchHandler.getDirecTagLocation(), showMessage);
-        }
-
-        if (!omssaValid || !xtandemValid || !msgfValid || !msAmandaValid || !myriMatchValid
-                || !cometValid || !tideValid || !andromedaValid || !novorValid || !direcTagValid) {
-            new SoftwareLocationDialog(this, true);
-        }
-
-        return omssaValid && xtandemValid && msgfValid && msAmandaValid && myriMatchValid
-                && cometValid && tideValid && andromedaValid && novorValid && direcTagValid;
-    }
-
-    /**
-     * Validates the input.
-     *
-     * @param showMessage if true an error messages are shown to the users
-     * @return a boolean indicating if the input is valid.
-     */
-    private boolean validateInput(boolean showMessage) {
-
-        boolean valid = true;
-
-        if (!enableOmssaJCheckBox.isSelected() && !enableXTandemJCheckBox.isSelected()
-                && !enableMsgfJCheckBox.isSelected() && !enableMsAmandaJCheckBox.isSelected()
-                && !enableMyriMatchJCheckBox.isSelected()
-                && !enableCometJCheckBox.isSelected()
-                && !enableTideJCheckBox.isSelected()
-                && !enableAndromedaJCheckBox.isSelected()
-                && !enableNovorJCheckBox.isSelected()
-                && !enableDirecTagJCheckBox.isSelected()) {
-            if (showMessage && valid) {
-                JOptionPane.showMessageDialog(this, "You need to select at least one search engine or de novo algorithm.", "Input Error", JOptionPane.WARNING_MESSAGE);
-            }
-            valid = false;
-        }
-
-        if (mgfFiles.isEmpty() && rawFiles.isEmpty()) {
-            if (showMessage && valid) {
-                JOptionPane.showMessageDialog(this, "You need to select at least one spectrum file.", "Spectra Files Not Found", JOptionPane.WARNING_MESSAGE);
-            }
-            spectraFilesLabel.setForeground(Color.RED);
-            spectraFilesLabel.setToolTipText("Please select at least one spectrum file");
-            spectraFilesTxt.setToolTipText(null);
-            valid = false;
-            spectraFilesTxt.setCursor(new java.awt.Cursor(java.awt.Cursor.DEFAULT_CURSOR));
-        } else {
-            spectraFilesLabel.setToolTipText(null);
-            spectraFilesTxt.setToolTipText("Click to see the selected files");
-            spectraFilesTxt.setCursor(new java.awt.Cursor(java.awt.Cursor.HAND_CURSOR));
-            spectraFilesLabel.setForeground(Color.BLACK);
-        }
-
-        // validate the search parameters
-        if (!validateParametersInput(showMessage)) {
-            valid = false;
-        }
-
-        // validate the output folder
-        if (outputFolderTxt.getText() == null || outputFolderTxt.getText().trim().equals("")) {
-            if (showMessage && valid) {
-                JOptionPane.showMessageDialog(this, "You need to specify an output folder.", "Output Folder Not Found", JOptionPane.WARNING_MESSAGE);
-            }
-            resultFolderLbl.setForeground(Color.RED);
-            resultFolderLbl.setToolTipText("Please select an output folder");
-            valid = false;
-        } else if (!new File(outputFolderTxt.getText()).exists()) {
-            int value = JOptionPane.showConfirmDialog(this, "The selected output folder does not exist. Do you want to create it?", "Folder Not Found", JOptionPane.YES_NO_OPTION);
-
-            if (value == JOptionPane.YES_OPTION) {
-                boolean success = new File(outputFolderTxt.getText()).mkdir();
-
-                if (!success) {
-                    JOptionPane.showMessageDialog(this, "Failed to create the output folder. Please create it manually and re-select it.", "File Error", JOptionPane.ERROR_MESSAGE);
-                    valid = false;
-                } else {
-                    resultFolderLbl.setForeground(Color.BLACK);
-                    resultFolderLbl.setToolTipText(null);
-                }
-            }
-        } else {
-            resultFolderLbl.setForeground(Color.BLACK);
-            resultFolderLbl.setToolTipText(null);
-        }
-
-        searchButton.setEnabled(valid);
-        return valid;
-    }
-
-    /**
-     * Inspects the parameter validity.
-     *
-     * @param showMessage if true an error message is shown to the users
-     * @return a boolean indicating if the parameters are valid
-     */
-    public boolean validateParametersInput(boolean showMessage) {
-
-        if (identificationParameters == null || identificationParametersFile == null || searchHandler == null) {
-            return false;
-        }
-
-        if (settingsComboBox.getSelectedIndex() == 0) {
-            searchSettingsLbl.setForeground(Color.RED);
-            searchSettingsLbl.setToolTipText("Please check the search settings");
-            return false;
-        } else {
-            String parametersName = identificationParameters.getName();
-            if (parametersName == null) {
-                parametersName = Util.removeExtension(identificationParametersFile.getName());
-            }
-            SearchParameters searchParameters = identificationParameters.getSearchParameters();
-            SearchSettingsDialog settingsDialog = new SearchSettingsDialog(this, searchParameters,
-                    Toolkit.getDefaultToolkit().getImage(getClass().getResource("/icons/searchgui.gif")),
-                    Toolkit.getDefaultToolkit().getImage(getClass().getResource("/icons/searchgui-orange.gif")),
-                    false, true, searchHandler.getConfigurationFile(), lastSelectedFolder, parametersName, true);
-            boolean valid = settingsDialog.validateParametersInput(false);
-
-            if (!valid) {
-                if (showMessage) {
-                    settingsDialog.validateParametersInput(true);
-                    editIdentificationParameters();
-                } else {
-                    searchSettingsLbl.setForeground(Color.RED);
-                    searchSettingsLbl.setToolTipText("Please check the search settings");
-                }
-            } else {
-                searchParameters.setRefMass(utilitiesUserPreferences.getRefMass());
-                searchSettingsLbl.setToolTipText(null);
-                searchSettingsLbl.setForeground(Color.BLACK);
-            }
-
-            return valid;
-        }
-    }
-
-    /**
-     * Verifies that all mgf files have different names and displays a warning
-     * with the first conflict encountered.
-     *
-     * @return true if all mgf files have different names, false otherwise
-     */
-    public boolean verifyMgfFilesNames() {
-        for (File file1 : mgfFiles) {
-            for (File file2 : mgfFiles) {
-                if (file1 != file2 && file1.getName().equals(file2.getName())) {
-
-                    this.setIconImage(Toolkit.getDefaultToolkit().getImage(getClass().getResource("/icons/searchgui.gif")));
-
-                    JOptionPane.showMessageDialog(this,
-                            "The following files have the same name: \n"
-                            + file1.getAbsolutePath() + "\n"
-                            + file2.getAbsolutePath() + "\n\n"
-                            + "Please select files with unique file names.",
-                            "Identical File Names!",
-                            JOptionPane.WARNING_MESSAGE);
-
-                    this.setIconImage(Toolkit.getDefaultToolkit().getImage(getClass().getResource("/icons/searchgui-orange.gif")));
-
-                    return false;
-                }
-            }
-        }
-        return true;
-    }
-
-    /**
-     * Validates an MGF file.
-     *
-     * @param currentSpectrumFile the MGF file to validate
-     * @param waitingHandler the waiting handler
-     * @return true, if the file is validated, false if canceled by the user
-     */
-    private boolean validateMgfFile(File currentSpectrumFile, WaitingHandler waitingHandler) {
-
-        boolean canceled = false;
-
-        try {
-            // index the file, if needed
-            spectrumFactory.addSpectra(currentSpectrumFile, waitingHandler);
-
-            if (waitingHandler.isRunCanceled()) {
-                return false;
-            }
-
-            // @TODO: merge with code from the cli (and make it gui independent!)
-            File indexFile = new File(currentSpectrumFile.getParent(), currentSpectrumFile.getName() + ".cui");
-
-            // check for missing spectrum titles
-            if (spectrumFactory.getIndex(indexFile).getSpectrumTitles().size() < spectrumFactory.getIndex(indexFile).getNSpectra()) {
-
-                this.setIconImage(Toolkit.getDefaultToolkit().getImage(getClass().getResource("/icons/searchgui.gif")));
-
-                String errorText;
-
-                if (spectrumFactory.getIndex(indexFile).getSpectrumTitles().isEmpty()) {
-                    errorText = "No spectrum titles found in file: ";
-                } else {
-                    errorText = "Spectrum titles missing in file: ";
-                }
-
-                Object[] options = {"Yes", "No", "Cancel"};
-                int result = JOptionPane.showOptionDialog(this,
-                        errorText + " \'" + currentSpectrumFile.getName() + "\'.\n"
-                        + "Spectrum titles are mandatory in SearchGUI and PeptideShaker.\n"
-                        + "Add the missing spectrum titles?",
-                        "Spectrum Titles?", JOptionPane.YES_NO_CANCEL_OPTION, JOptionPane.QUESTION_MESSAGE, null, options, options[0]);
-
-                if (result == JOptionPane.YES_OPTION) {
-                    // add missing titles
-                    this.setIconImage(Toolkit.getDefaultToolkit().getImage(getClass().getResource("/icons/searchgui-orange.gif")));
-                    progressDialog.setTitle("Adding Missing Spectrum Titles. Please Wait...");
-                    spectrumFactory.closeFiles();
-                    MgfReader.addMissingSpectrumTitles(currentSpectrumFile, waitingHandler);
-                    progressDialog.setTitle("Indexing File. Please Wait...");
-                    spectrumFactory.addSpectra(currentSpectrumFile, waitingHandler);
-                } else {
-                    // don't use the file
-                    this.setIconImage(Toolkit.getDefaultToolkit().getImage(getClass().getResource("/icons/searchgui-orange.gif")));
-                    return false;
-                }
-
-                this.setIconImage(Toolkit.getDefaultToolkit().getImage(getClass().getResource("/icons/searchgui-orange.gif")));
-            }
-
-            // check for lack of peak picking
-            if (utilitiesUserPreferences.checkPeakPicking() && !spectrumFactory.getIndex(indexFile).isPeakPicked()) {
-
-                this.setIconImage(Toolkit.getDefaultToolkit().getImage(getClass().getResource("/icons/searchgui.gif")));
-
-                int result = JOptionPane.showConfirmDialog(this,
-                        JOptionEditorPane.getJOptionEditorPane(
-                                "The file \'" + currentSpectrumFile.getName() + "\' contains zero intensity peaks.<br><br>"
-                                + "Please make sure that the file is peak picked.<br>"
-                                + "See <a href=\"http://compomics.com/bioinformatics-for-proteomics\">Bioinformatics for Proteomics - Chapter 1.2</a> for more help.<br><br>"
-                                + "Do you want to continue with this mgf file anyway?"),
-                        "Remove zero intensities?", JOptionPane.YES_NO_CANCEL_OPTION);
-
-                if (result == JOptionPane.YES_OPTION) {
-                    // remove zero intensities
-                    this.setIconImage(Toolkit.getDefaultToolkit().getImage(getClass().getResource("/icons/searchgui-orange.gif")));
-                    progressDialog.setTitle("Removing Zero Intensities. Please Wait...");
-                    spectrumFactory.closeFiles();
-                    MgfReader.removeZeroes(currentSpectrumFile, waitingHandler);
-                    progressDialog.setTitle("Indexing File. Please Wait...");
-                    spectrumFactory.addSpectra(currentSpectrumFile, waitingHandler);
-                } else {
-                    // don't use the file
-                    this.setIconImage(Toolkit.getDefaultToolkit().getImage(getClass().getResource("/icons/searchgui-orange.gif")));
-                    return false;
-                }
-
-                this.setIconImage(Toolkit.getDefaultToolkit().getImage(getClass().getResource("/icons/searchgui-orange.gif")));
-            }
-
-            if (canceled) {
-                return false;
-            }
-
-            // check for ms2 spectra
-            if (spectrumFactory.getIndex(indexFile).getMaxPeakCount() == 0) {
-                this.setIconImage(Toolkit.getDefaultToolkit().getImage(getClass().getResource("/icons/searchgui.gif")));
-                JOptionPane.showMessageDialog(this, "No MS2 spectra found in file: " + currentSpectrumFile.getName() + "!"
-                        + "\nFile will be ignored.", "No MS2 Spectra", JOptionPane.WARNING_MESSAGE);
-                this.setIconImage(Toolkit.getDefaultToolkit().getImage(getClass().getResource("/icons/searchgui-orange.gif")));
-                return false;
-            }
-
-            // check for duplicate titles
-            HashMap<String, Integer> duplicatedSpectrumTitles = spectrumFactory.getIndex(indexFile).getDuplicatedSpectrumTitles();
-
-            if (utilitiesUserPreferences.checkDuplicateTitles() && duplicatedSpectrumTitles != null && duplicatedSpectrumTitles.size() > 0) {
-
-                this.setIconImage(Toolkit.getDefaultToolkit().getImage(getClass().getResource("/icons/searchgui.gif")));
-
-                Object[] options = {"Rename", "Delete", "Ignore"};
-                int result = JOptionPane.showOptionDialog(this,
-                        "The file \'" + currentSpectrumFile.getAbsolutePath() + "\' contains duplicate spectrum titles!\n"
-                        + "Example: \'" + duplicatedSpectrumTitles.keySet().iterator().next() + "\'.\n"
-                        + "For the complete list see the SearchGUI log file.\n\n"
-                        + "We strongly recommend having unique spectrum titles. Fix duplicated titles?",
-                        "Duplicated Spectrum Titles", JOptionPane.YES_NO_CANCEL_OPTION, JOptionPane.QUESTION_MESSAGE, null, options, options[0]);
-
-                switch (result) {
-                    case JOptionPane.YES_OPTION:
-                        // rename duplicated titles
-                        this.setIconImage(Toolkit.getDefaultToolkit().getImage(getClass().getResource("/icons/searchgui-orange.gif")));
-                        progressDialog.setTitle("Renaming Duplicated Spectrum Titles. Please Wait...");
-                        spectrumFactory.closeFiles();
-                        MgfReader.renameDuplicateSpectrumTitles(currentSpectrumFile, waitingHandler);
-                        progressDialog.setTitle("Indexing File. Please Wait...");
-                        spectrumFactory.addSpectra(currentSpectrumFile, waitingHandler);
-                        break;
-                    case JOptionPane.NO_OPTION:
-                        // delete duplicated titles
-                        this.setIconImage(Toolkit.getDefaultToolkit().getImage(getClass().getResource("/icons/searchgui-orange.gif")));
-                        progressDialog.setTitle("Deleting Duplicated Spectrum Titles. Please Wait...");
-                        spectrumFactory.closeFiles();
-                        MgfReader.removeDuplicateSpectrumTitles(currentSpectrumFile, waitingHandler);
-                        progressDialog.setTitle("Indexing File. Please Wait...");
-                        spectrumFactory.addSpectra(currentSpectrumFile, waitingHandler);
-                        break;
-                    default:
-                        // do nothing with the titles
-                        break;
-                }
-
-                this.setIconImage(Toolkit.getDefaultToolkit().getImage(getClass().getResource("/icons/searchgui-orange.gif")));
-            }
-
-            // check for missing precursor charges
-            if (utilitiesUserPreferences.isCheckSpectrumCharges() && spectrumFactory.getIndex(indexFile).isPrecursorChargesMissing()) {
-
-                this.setIconImage(Toolkit.getDefaultToolkit().getImage(getClass().getResource("/icons/searchgui.gif")));
-
-                int value = JOptionPane.showConfirmDialog(this,
-                        "The file \'" + currentSpectrumFile.getName() + "\' contains spectra without precursor charges.\n"
-                        + "Some search engines will ignore such spectra. Do you want to add a default range of charges?\n",
-                        "Missing Precursor Charges", JOptionPane.YES_NO_CANCEL_OPTION, JOptionPane.QUESTION_MESSAGE);
-
-                switch (value) {
-                    case JOptionPane.YES_OPTION:
-                        this.setIconImage(Toolkit.getDefaultToolkit().getImage(getClass().getResource("/icons/searchgui-orange.gif")));
-                        progressDialog.setTitle("Replacing Missing Charges. Please Wait...");
-                        spectrumFactory.closeFiles();
-                        MgfReader.addMissingPrecursorCharges(currentSpectrumFile, waitingHandler);
-                        progressDialog.setTitle("Indexing File. Please Wait...");
-                        spectrumFactory.addSpectra(currentSpectrumFile, waitingHandler);
-                        break;
-                    case JOptionPane.NO_OPTION:
-                        // do nothing, already added
-                        break;
-                    default:
-                        // cancel
-                        // don't use the file
-                        this.setIconImage(Toolkit.getDefaultToolkit().getImage(getClass().getResource("/icons/searchgui-orange.gif")));
-                        return false;
-                }
-
-                this.setIconImage(Toolkit.getDefaultToolkit().getImage(getClass().getResource("/icons/searchgui-orange.gif")));
-            }
-        } catch (FileNotFoundException e) {
-            canceled = true;
-            e.printStackTrace();
-            JOptionPane.showMessageDialog(this, e.getMessage(), "Mgf File Error", JOptionPane.WARNING_MESSAGE);
-        } catch (IOException e) {
-            canceled = true;
-            e.printStackTrace();
-            JOptionPane.showMessageDialog(this, e.getMessage(), "Mgf File Error", JOptionPane.WARNING_MESSAGE);
-        } catch (ClassNotFoundException e) {
-            canceled = true;
-            e.printStackTrace();
-            JOptionPane.showMessageDialog(this, "An error occurred while validating the mgf file: " + e.getMessage(), "Mgf Validation Error", JOptionPane.WARNING_MESSAGE);
-        } catch (Exception e) {
-            canceled = true;
-            e.printStackTrace();
-            JOptionPane.showMessageDialog(this, "An error occurred while validating the mgf file: " + e.getMessage(), "Mgf Validation Error", JOptionPane.WARNING_MESSAGE);
-        }
-
-        return !canceled;
-    }
-
-    /**
-     * Verifies whether MGF files are below the given maximal size and splits
-     * the large ones if needed.
-     */
-    private void verifyMgfFilesSize() {
-        ArrayList<File> fatFiles = new ArrayList<File>();
-        for (File file : mgfFiles) {
-            if (file.length() > (((long) utilitiesUserPreferences.getMgfMaxSize()) * 1048576)) {
-                fatFiles.add(file);
-            }
-        }
-        if (!fatFiles.isEmpty()) {
-            String message = "";
-            if (fatFiles.size() == 1) {
-                message += "The file " + fatFiles.get(0).getName() + "\nis rather large and can thus impair the search and parsing of the result files."
-                        + "\nSplit into smaller files?";
-            } else if (fatFiles.size() <= 6) {
-                message += "The files\n";
-
-                for (File file : fatFiles) {
-                    message += file.getName() + "\n";
-                }
-
-                message += " are rather large and can thus impair the search and parsing of the result files."
-                        + "\nSplit into smaller files?";
-            } else {
-                message += "Some files are rather large and can thus impair the search and parsing of the result files."
-                        + "\nSplit into smaller files?";
-            }
-            int outcome = JOptionPane.showConfirmDialog(this,
-                    message, "Large MGF Files",
-                    JOptionPane.YES_NO_OPTION, JOptionPane.WARNING_MESSAGE);
-            if (outcome == JOptionPane.YES_OPTION) {
-                for (File file : fatFiles) {
-                    String splittedName = file.getName().substring(0, file.getName().lastIndexOf("."));
-                    String currentName = splittedName + "_" + 1 + ".mgf";
-                    File testFile = new File(file.getParent(), currentName);
-                    if (testFile.exists()) {
-                        outcome = JOptionPane.showConfirmDialog(this,
-                                "Split files seem to alredy exist. Overwrite existing mgf files?", "Existing MGF Files",
-                                JOptionPane.YES_NO_OPTION, JOptionPane.WARNING_MESSAGE);
-                        if (outcome != JOptionPane.YES_OPTION) {
-                            return;
-                        }
-                        break;
-                    }
-                }
-                splitFiles(fatFiles);
-            }
-        }
-    }
-
-    /**
-     * Splits the given MGF files.
-     *
-     * @param files the files to split
-     */
-    public void splitFiles(ArrayList<File> files) {
-
-        progressDialog = new ProgressDialogX(this,
-                Toolkit.getDefaultToolkit().getImage(getClass().getResource("/icons/searchgui.gif")),
-                Toolkit.getDefaultToolkit().getImage(getClass().getResource("/icons/searchgui-orange.gif")),
-                true);
-        progressDialog.setPrimaryProgressCounterIndeterminate(true);
-        progressDialog.setTitle("Splitting MGF File(s). Please Wait...");
-
-        final SearchGUI finalRef = this;
-
-        final ArrayList<File> originalMgfFiles = new ArrayList<File>(files);
-
-        new Thread(new Runnable() {
-            public void run() {
-                try {
-                    progressDialog.setVisible(true);
-                } catch (IndexOutOfBoundsException e) {
-                    // ignore
-                }
-            }
-        }, "ProgressDialog").start();
-
-        new Thread("SplitThread") {
-            @Override
-            public void run() {
-                for (File originalFile : originalMgfFiles) {
-
-                    if (progressDialog.isRunCanceled()) {
-                        break;
-                    }
-
-                    ArrayList<MgfIndex> indexes;
-                    progressDialog.setTitle("Splitting " + originalFile.getName() + ". Please Wait...");
-                    progressDialog.setPrimaryProgressCounterIndeterminate(false);
-
-                    try {
-                        indexes = mgfReader.splitFile(originalFile, utilitiesUserPreferences.getMgfNSpectra(), progressDialog);
-                    } catch (FileNotFoundException e) {
-                        progressDialog.setRunFinished();
-                        JOptionPane.showMessageDialog(finalRef,
-                                new String[]{"Mgf Splitting Error.", "File " + originalFile.getName() + " not found."},
-                                "Mgf Splitting Error", JOptionPane.WARNING_MESSAGE);
-                        e.printStackTrace();
-                        return;
-                    } catch (IOException e) {
-                        progressDialog.setRunFinished();
-                        JOptionPane.showMessageDialog(finalRef,
-                                new String[]{"Mgf Splitting Error.", "An error occurred while reading/writing the mgf file."},
-                                "Mgf Splitting Error", JOptionPane.WARNING_MESSAGE);
-                        e.printStackTrace();
-                        return;
-                    } catch (OutOfMemoryError error) {
-                        Runtime.getRuntime().gc();
-                        progressDialog.setRunFinished();
-                        JOptionPane.showMessageDialog(finalRef,
-                                "SearchGUI used up all the available memory and had to be stopped.\n"
-                                + "Memory boundaries are set in the Edit menu (Edit > Java Options).",
-                                "Out Of Memory Error",
-                                JOptionPane.ERROR_MESSAGE);
-                        System.out.println("Ran out of memory!");
-                        error.printStackTrace();
-                        return;
-                    }
-
-                    if (progressDialog.isRunCanceled()) {
-                        progressDialog.setRunFinished();
-                        return;
-                    }
-
-                    try {
-                        if (indexes != null && !indexes.isEmpty()) {
-                            progressDialog.setPrimaryProgressCounterIndeterminate(false);
-                            progressDialog.setMaxPrimaryProgressCounter(indexes.size());
-                            progressDialog.setTitle("Writing Indexes. Please Wait...");
-                            for (int i = 0; i < indexes.size() && !progressDialog.isRunCanceled(); i++) {
-                                spectrumFactory.writeIndex(indexes.get(i), originalFile.getParentFile());
-                                progressDialog.setValue(i);
-                            }
-                        }
-                    } catch (IOException e) {
-                        progressDialog.setRunFinished();
-                        JOptionPane.showMessageDialog(finalRef,
-                                new String[]{"MGF Splitting Error.", "An error occurred while writing an mgf index."},
-                                "MGF Splitting Error", JOptionPane.WARNING_MESSAGE);
-                        e.printStackTrace();
-                        return;
-                    }
-
-                    if (progressDialog.isRunCanceled()) {
-                        progressDialog.setRunFinished();
-                        return;
-                    }
-
-                    mgfFiles.remove(originalFile);
-
-                    for (int i = 0; i < indexes.size() && !progressDialog.isRunCanceled(); i++) {
-                        File newFile = new File(originalFile.getParent(), indexes.get(i).getFileName());
-                        mgfFiles.add(newFile);
-                    }
-                }
-
-                if (progressDialog.isRunCanceled()) {
-                    progressDialog.setRunFinished();
-                } else {
-                    progressDialog.setRunFinished();
-                    spectraFilesTxt.setText(mgfFiles.size() + " file(s) selected");
-                    JOptionPane.showMessageDialog(finalRef, "MGF file(s) split and selected.", "Files Split", JOptionPane.INFORMATION_MESSAGE);
-                }
-            }
-        }.start();
-    }
-
-    /**
-     * Returns true if the settings have been displayed.
-     *
-     * @return true if the settings have has been displayed
-     */
-    public boolean settingsDisplayed() {
-        return settingsTabDisplayed;
-    }
-
-    /**
-     * Set if the settings have been displayed.
-     *
-     * @param settingsDisplayed boolean indicating whether the settings have
-     * been displayed
-     */
-    public void setSettingsDisplayed(boolean settingsDisplayed) {
-        this.settingsTabDisplayed = settingsDisplayed;
-    }
-
-    /**
-     * The main method used to start SearchGUI.
-     *
-     * @param args the command line arguments
-     */
-    public static void main(String[] args) {
-
-        // set the look and feel
-        boolean numbusLookAndFeelSet = false;
-        try {
-            numbusLookAndFeelSet = UtilitiesGUIDefaults.setLookAndFeel();
-
-            // fix for the scroll bar thumb disappearing...
-            LookAndFeel lookAndFeel = UIManager.getLookAndFeel();
-            UIDefaults defaults = lookAndFeel.getDefaults();
-            defaults.put("ScrollBar.minimumThumbSize", new Dimension(30, 30));
-        } catch (Exception e) {
-        }
-
-        if (!numbusLookAndFeelSet) {
-            JOptionPane.showMessageDialog(null,
-                    "Failed to set the default look and feel. Using backup look and feel.\n"
-                    + "SearchGUI will work but not look as good as it should...", "Look and Feel",
-                    JOptionPane.WARNING_MESSAGE);
-        }
-
-        // need to add some padding to the text in the titled borders on Java 1.7 
-        if (!System.getProperty("java.version").startsWith("1.6")) {
-            TITLED_BORDER_HORIZONTAL_PADDING = "   ";
-        }
-
-        ArrayList<File> spectrumFiles = null;
-        ArrayList<File> rawFiles = null;
-        File searchParametersFile = null;
-        File outputFolder = null;
-        String currentSpecies = null, currentSpeciesType = null, currentProjectName = null;
-        boolean spectrum = false, raw = false, parameters = false, output = false, species = false, speciesType = false, projectName = false;
-
-        for (String arg : args) {
-            if (spectrum) {
-                try {
-                    ArrayList<String> extensions = new ArrayList<String>();
-                    extensions.add(".mgf");
-                    spectrumFiles = CommandLineUtils.getFiles(arg, extensions);
-                } catch (Exception e) {
-                    JOptionPane.showMessageDialog(null,
-                            "Failed importing spectrum files from command line option " + arg + ".", "Spectrum Files",
-                            JOptionPane.WARNING_MESSAGE);
-                    e.printStackTrace();
-                }
-                spectrum = false;
-            }
-            if (raw) {
-                try {
-                    ArrayList<String> extensions = new ArrayList<String>();
-                    for (MsFormat format : MsFormat.values()) {
-                        if (format != MsFormat.mgf) {
-                            extensions.add(format.fileNameEnding);
-                        }
-                    }
-                    rawFiles = CommandLineUtils.getFiles(arg, extensions);
-                } catch (Exception e) {
-                    JOptionPane.showMessageDialog(null,
-                            "Failed importing raw files from command line option " + arg + ".", "Raw Files",
-                            JOptionPane.WARNING_MESSAGE);
-                    e.printStackTrace();
-                }
-                raw = false;
-            }
-            if (parameters) {
-                searchParametersFile = new File(arg);
-                try {
-                    IdentificationParameters.getIdentificationParameters(searchParametersFile);
-                } catch (Exception e) {
-                    JOptionPane.showMessageDialog(null,
-                            "Failed to import search parameters from: " + searchParametersFile.getAbsolutePath() + ".", "Search Parameters",
-                            JOptionPane.WARNING_MESSAGE);
-                    e.printStackTrace();
-                }
-                parameters = false;
-            }
-            if (output) {
-                outputFolder = new File(arg);
-                output = false;
-            }
-            if (species) {
-                currentSpecies = arg;
-                species = false;
-            }
-            if (speciesType) {
-                currentSpeciesType = arg;
-                speciesType = false;
-            }
-            if (projectName) {
-                currentProjectName = arg;
-                projectName = false;
-            }
-            if (arg.equals(ToolFactory.searchGuiSpectrumFileOption)) {
-                spectrum = true;
-            }
-            if (arg.equals(ToolFactory.searchGuiRawFileOption)) {
-                raw = true;
-            }
-            if (arg.equals(ToolFactory.searchGuiParametersFileOption)) {
-                parameters = true;
-            }
-            if (arg.equals(ToolFactory.outputFolderOption)) {
-                output = true;
-            }
-            if (arg.equals(ToolFactory.speciesOption)) {
-                species = true;
-            }
-            if (arg.equals(ToolFactory.speciesTypeOption)) {
-                speciesType = true;
-            }
-            if (arg.equals(ToolFactory.projectNameOption)) {
-                projectName = true;
-            }
-        }
-
-        new SearchGUI(spectrumFiles, rawFiles, searchParametersFile, outputFolder, currentSpecies, currentSpeciesType, currentProjectName);
-    }
-
-    /**
-     * Returns the last selected folder.
-     *
-     * @return the last selected folder
-     */
-    public LastSelectedFolder getLastSelectedFolder() {
-        if (lastSelectedFolder == null) {
-            lastSelectedFolder = new LastSelectedFolder();
-            utilitiesUserPreferences.setLastSelectedFolder(lastSelectedFolder);
-        }
-        return lastSelectedFolder;
-    }
-
-    /**
-     * Set the last selected folder.
-     *
-     * @param lastSelectedFolder the folder to set
-     */
-    public void setLastSelectedFolder(LastSelectedFolder lastSelectedFolder) {
-        this.lastSelectedFolder = lastSelectedFolder;
-    }
-
-    /**
-     * Ask the user if he/she wants to add a shortcut at the desktop.
-     */
-    private void addShortcutAtDeskTop() {
-
-        String jarFilePath = getJarFilePath();
-        String versionNumber = new eu.isas.searchgui.utilities.Properties().getVersion();
-
-        if (!jarFilePath.equalsIgnoreCase(".")) {
-
-            // remove the initial '/' at the start of the line
-            if (jarFilePath.startsWith("\\") && !jarFilePath.startsWith("\\\\")) {
-                jarFilePath = jarFilePath.substring(1);
-            }
-
-            String iconFileLocation = jarFilePath + "\\resources\\searchgui.ico";
-            String jarFileLocation = jarFilePath + "\\SearchGUI-" + versionNumber + ".jar";
-
-            try {
-                JShellLink link = new JShellLink();
-                link.setFolder(JShellLink.getDirectory("desktop"));
-                link.setName("SearchGUI " + versionNumber);
-                link.setIconLocation(iconFileLocation);
-                link.setPath(jarFileLocation);
-                link.save();
-            } catch (Exception e) {
-                System.out.println("An error occurred when trying to create a desktop shortcut...");
-                e.printStackTrace();
-            }
-        }
-    }
-
-    /**
-     * Set up the log file.
-     */
-    private void setUpLogFile() {
-        if (useLogFile && !getJarFilePath().equalsIgnoreCase(".")) {
-            try {
-                String path = getJarFilePath() + "/resources/SearchGUI.log";
-
-                File file = new File(path);
-                System.setOut(new java.io.PrintStream(new FileOutputStream(file, true)));
-                System.setErr(new java.io.PrintStream(new FileOutputStream(file, true)));
-
-                // creates a new log file if it does not exist
-                if (!file.exists()) {
-                    boolean fileCreated = file.createNewFile();
-
-                    if (fileCreated) {
-                        FileWriter w = new FileWriter(file);
-                        BufferedWriter bw = new BufferedWriter(w);
-                        bw.close();
-                        w.close();
-                    } else {
-                        JOptionPane.showMessageDialog(this, "Failed to create the file log file.\n"
-                                + "Please contact the developers.", "File Error", JOptionPane.OK_OPTION);
-                    }
-                }
-            } catch (Exception e) {
-                JOptionPane.showMessageDialog(
-                        null, "An error occurred when trying to create the SearchGUI log file.",
-                        "Error Creating Log File", JOptionPane.ERROR_MESSAGE);
-                e.printStackTrace();
-            }
-        }
-    }
-
-    /**
-     * This method is called whenever the 'Search' button is pressed. It starts
-     * the search.
-     */
-    public void startSearch() {
-
-        if (validateInput(true)) {
-
-            waitingDialog = new WaitingDialog(this,
-                    Toolkit.getDefaultToolkit().getImage(getClass().getResource("/icons/searchgui.gif")),
-                    Toolkit.getDefaultToolkit().getImage(getClass().getResource("/icons/searchgui-orange.gif")), false,
-                    getTips(),
-                    "Search",
-                    "SearchGUI",
-                    new eu.isas.searchgui.utilities.Properties().getVersion(),
-                    true);
-
-            waitingDialog.addWaitingActionListener(new WaitingActionListener() {
-                @Override
-                public void cancelPressed() {
-                    searchHandler.cancelSearch();
-                }
-            });
-
-            waitingDialog.setLocationRelativeTo(this);
-
-            try {
-                searchHandler.startSearch(waitingDialog);
-            } catch (InterruptedException e) {
-                // should happen only in cli mode
-                e.printStackTrace();
-            }
-        }
-    }
-
-    /**
-     * Attempts to delete the temporary folders. Prints the stacktrace if an
-     * error occurs.
-     */
-    private static void deleteTempFolders() {
-        try {
-            TempFilesManager.deleteTempFolders();
-        } catch (Exception e) {
-            e.printStackTrace();
-        }
-    }
-
-    /**
-     * This method saves the Search engines location file in the conf folder.
-     */
-    private void saveConfigurationFile() {
-
-        File folder = new File(getJarFilePath() + File.separator + "resources" + File.separator + "conf" + File.separator);
-
-        if (!folder.exists()) {
-            JOptionPane.showMessageDialog(this, new String[]{"Unable to find folder: '" + folder.getAbsolutePath() + "'!",
-                "Could not save search engine locations."}, "Folder Not Found", JOptionPane.WARNING_MESSAGE);
-        } else {
-            File output = new File(folder, SearchHandler.SEARCHGUI_CONFIGURATION_FILE);
-            try {
-                BufferedWriter bw = new BufferedWriter(new FileWriter(output));
-                bw.write("OMSSA Location:" + System.getProperty("line.separator"));
-                bw.write(searchHandler.getOmssaLocation() + System.getProperty("line.separator") + searchHandler.isOmssaEnabled() + System.getProperty("line.separator"));
-                bw.write("X!Tandem Location:" + System.getProperty("line.separator"));
-                bw.write(searchHandler.getXtandemLocation() + System.getProperty("line.separator") + searchHandler.isXtandemEnabled() + System.getProperty("line.separator"));
-                bw.write("MS-GF+ Location:" + System.getProperty("line.separator"));
-                bw.write(searchHandler.getMsgfLocation() + System.getProperty("line.separator") + searchHandler.isMsgfEnabled() + System.getProperty("line.separator"));
-                bw.write("MS Amanda Location:" + System.getProperty("line.separator"));
-                bw.write(searchHandler.getMsAmandaLocation() + System.getProperty("line.separator") + searchHandler.isMsAmandaEnabled() + System.getProperty("line.separator"));
-                bw.write("MyriMatch Location:" + System.getProperty("line.separator"));
-                bw.write(searchHandler.getMyriMatchLocation() + System.getProperty("line.separator") + searchHandler.isMyriMatchEnabled() + System.getProperty("line.separator"));
-                bw.write("Comet Location:" + System.getProperty("line.separator"));
-                bw.write(searchHandler.getCometLocation() + System.getProperty("line.separator") + searchHandler.isCometEnabled() + System.getProperty("line.separator"));
-                bw.write("Tide Location:" + System.getProperty("line.separator"));
-                bw.write(searchHandler.getTideLocation() + System.getProperty("line.separator") + searchHandler.isTideEnabled() + System.getProperty("line.separator"));
-                bw.write("Andromeda Location:" + System.getProperty("line.separator"));
-                bw.write(searchHandler.getAndromedaLocation() + System.getProperty("line.separator") + searchHandler.isAndromedaEnabled() + System.getProperty("line.separator"));
-                bw.write("Novor Location:" + System.getProperty("line.separator"));
-                bw.write(searchHandler.getNovorLocation() + System.getProperty("line.separator") + searchHandler.isNovorEnabled() + System.getProperty("line.separator"));
-                bw.write("DirecTag Location:" + System.getProperty("line.separator"));
-                bw.write(searchHandler.getDirecTagLocation() + System.getProperty("line.separator") + searchHandler.isDirecTagEnabled() + System.getProperty("line.separator"));
-                bw.write("makeblastdb Location:" + System.getProperty("line.separator"));
-                bw.write(searchHandler.getMakeblastdbLocation() + System.getProperty("line.separator") + System.getProperty("line.separator"));
-                bw.write("Modification use:" + System.getProperty("line.separator"));
-                bw.write(getModificationUseAsString() + System.getProperty("line.separator"));
-                bw.flush();
-                bw.close();
-            } catch (IOException ioe) {
-                ioe.printStackTrace();
-                JOptionPane.showMessageDialog(this, new String[]{"Unable to write file: '" + ioe.getMessage() + "'!",
-                    "Could not save search engine locations."}, "Search Engine Location Error", JOptionPane.WARNING_MESSAGE);
-            }
-        }
-    }
-
-    /**
-     * Returns a reference to the SearchGUI command line interface.
-     *
-     * @return a reference to the SearchGUI command line interface
-     */
-    public SearchHandler getSearchHandler() {
-        return searchHandler;
-    }
-
-    /**
-     * Enable or disable the search engines.
-     *
-     * @param enableOmssa enable OMSSA?
-     * @param enbleXTandem enable X!Tandem?
-     * @param enableMsgf enable MS-GF+?
-     * @param enableMsAmanda enable MS Amanda
-     * @param enableMyriMatch enable MyriMatch
-     * @param enableComet enable Comet
-     * @param enableTide enable Tide
-     * @param enableAndromeda enable Andromeda
-     * @param enableNovor enable Novor
-     * @param enableDirecTag enable DirecTag
-     */
-    public void enableSearchEngines(boolean enableOmssa, boolean enbleXTandem, boolean enableMsgf, boolean enableMsAmanda,
-            boolean enableMyriMatch, boolean enableComet, boolean enableTide, boolean enableAndromeda,
-            boolean enableNovor, boolean enableDirecTag) {
-
-        enableOmssaJCheckBox.setSelected(enableOmssa);
-        enableXTandemJCheckBox.setSelected(enbleXTandem);
-        enableMsgfJCheckBox.setSelected(enableMsgf);
-        enableMsAmandaJCheckBox.setSelected(enableMsAmanda);
-        enableMyriMatchJCheckBox.setSelected(enableMyriMatch);
-        enableCometJCheckBox.setSelected(enableComet);
-        enableTideJCheckBox.setSelected(enableTide);
-        enableAndromedaJCheckBox.setSelected(enableAndromeda);
-        enableNovorJCheckBox.setSelected(enableNovor);
-        enableDirecTagJCheckBox.setSelected(enableDirecTag);
-
-        searchHandler.setOmssaEnabled(enableOmssa);
-        searchHandler.setXtandemEnabled(enbleXTandem);
-        searchHandler.setMsgfEnabled(enableMsgf);
-        searchHandler.setMsAmandaEnabled(enableMsAmanda);
-        searchHandler.setMyriMatchEnabled(enableMyriMatch);
-        searchHandler.setCometEnabled(enableComet);
-        searchHandler.setTideEnabled(enableTide);
-        searchHandler.setAndromedaEnabled(enableAndromeda);
-        searchHandler.setNovorEnabled(enableNovor);
-        searchHandler.setDirecTagEnabled(enableDirecTag);
-
-        validateInput(false);
-    }
-
-    /**
-     * Returns the identification parameters.
-     *
-     * @return the identification parameters
-     */
-    public IdentificationParameters getIdentificationParameters() {
-        return identificationParameters;
-    }
-
-    /**
-     * Sets the search parameters.
-     *
-     * @param identificationParameters the identification parameters
-     */
-    public void setIdentificationParameters(IdentificationParameters identificationParameters) {
-        this.identificationParameters = identificationParameters;
-
-        Vector parameterList = new Vector();
-        parameterList.add("-- Select --");
-
-        for (String tempParameters : identificationParametersFactory.getParametersList()) {
-            parameterList.add(tempParameters);
-        }
-
-        settingsComboBox.setModel(new javax.swing.DefaultComboBoxModel(parameterList));
-        settingsComboBox.setSelectedItem(identificationParameters.getName());
-
-        validateInput(false);
-    }
-
-    /**
-     * Returns the path to the jar file.
-     *
-     * @return the path to the jar file
-     */
-    public String getJarFilePath() {
-        return CompomicsWrapper.getJarFilePath(this.getClass().getResource("SearchGUI.class").getPath(), "SearchGUI");
-    }
-
-    /**
-     * Sets the path configuration.
-     *
-     * @throws java.io.IOException exception thrown whenever an error occurs
-     * while reading or writing the paths configuration file
-     */
-    public void setPathConfiguration() throws IOException {
-        File pathConfigurationFile = new File(getJarFilePath(), UtilitiesPathPreferences.configurationFileName);
-        if (pathConfigurationFile.exists()) {
-            SearchGUIPathPreferences.loadPathPreferencesFromFile(pathConfigurationFile);
-        }
-    }
-
-    @Override
-    public void restart() {
-        dispose();
-        new SearchGUIWrapper();
-        System.exit(0); // have to close the current java process (as a new one is started on the line above)
-    }
-
-    @Override
-    public UtilitiesUserPreferences getUtilitiesUserPreferences() {
-        return utilitiesUserPreferences;
-    }
-
-    /**
-     * Loads the use of modifications from a line.
-     *
-     * @param aLine modification use line from the configuration file
-     */
-    private void loadModificationUse(String aLine) {
-        ArrayList<String> modificationUses = new ArrayList<String>();
-
-        // Split the different modifications.
-        int start;
-
-        while ((start = aLine.indexOf(MODIFICATION_SEPARATOR)) >= 0) {
-            String name = aLine.substring(0, start);
-            aLine = aLine.substring(start + 2);
-            if (!name.trim().equals("")) {
-                modificationUses.add(name);
-            }
-        }
-
-        for (String name : modificationUses) {
-            start = name.indexOf("_");
-            String modificationName = name;
-
-            if (start != -1) {
-                modificationName = name.substring(0, start); // old format, remove usage statistics
-            }
-
-            if (ptmFactory.containsPTM(modificationName)) {
-                modificationUse.add(modificationName);
-            }
-        }
-    }
-
-    /**
-     * Returns a line with the most used modifications.
-     *
-     * @return a line containing the most used modifications
-     */
-    public String getModificationUseAsString() {
-        String result = "";
-        for (String name : modificationUse) {
-            result += name + MODIFICATION_SEPARATOR;
-        }
-        return result;
-    }
-
-    /**
-     * Returns a list with the most used modifications.
-     *
-     * @return a list with the most used modifications
-     */
-    public ArrayList<String> getModificationUse() {
-        return modificationUse;
-    }
-
-    /**
-     * Tries to validate the search engine installation by running the
-     * executable.
-     *
-     * @param advocate the search engine advocate
-     * @param searchEngineLocation the folder where the search engine is
-     * installed
-     * @param feedBackInDialog shows feedback in dialog, otherwise the
-     * feedbackDialog will be used
-     * @return true if the search engine seems to be correctly installed, false
-     * otherwise
-     */
-    public static boolean validateSearchEngineInstallation(Advocate advocate, File searchEngineLocation, boolean feedBackInDialog) {
-
-        if (advocate == Advocate.omssa) {
-            return validateSearchEngineInstallation(Advocate.omssa, OmssaclProcessBuilder.EXECUTABLE_FILE_NAME, "-ml", null, searchEngineLocation, null, false, feedBackInDialog);
-        } else if (advocate == Advocate.xtandem) {
-            return validateSearchEngineInstallation(Advocate.xtandem, TandemProcessBuilder.EXECUTABLE_FILE_NAME, null, null, searchEngineLocation, null, false, feedBackInDialog);
-        } else if (advocate == Advocate.msgf) {
-            return validateSearchEngineInstallation(Advocate.msgf, MsgfProcessBuilder.EXECUTABLE_FILE_NAME, null, null, searchEngineLocation, null, true, feedBackInDialog);
-        } else if (advocate == Advocate.msAmanda) {
-            String operatingSystem = System.getProperty("os.name").toLowerCase();
-            String mono = null;
-            if (!operatingSystem.contains("windows")) {
-                mono = "mono";
-            }
-            return validateSearchEngineInstallation(Advocate.msAmanda, MsAmandaProcessBuilder.EXECUTABLE_FILE_NAME, null, mono, searchEngineLocation, null, false, feedBackInDialog, msAmandaErrorMessage);
-        } else if (advocate == Advocate.myriMatch) {
-            return validateSearchEngineInstallation(Advocate.myriMatch, MyriMatchProcessBuilder.EXECUTABLE_FILE_NAME, null, null, searchEngineLocation, "Usage: \"myrimatch\"", false, feedBackInDialog); // @TODO: the usage part seems to not be picked up?
-        } else if (advocate == Advocate.comet) {
-            return validateSearchEngineInstallation(Advocate.comet, CometProcessBuilder.EXECUTABLE_FILE_NAME, null, null, searchEngineLocation, null, false, feedBackInDialog);
-        } else if (advocate == Advocate.tide) {
-            return validateSearchEngineInstallation(Advocate.tide, TideSearchProcessBuilder.EXECUTABLE_FILE_NAME, null, null, searchEngineLocation, null, false, feedBackInDialog);
-        } else if (advocate == Advocate.andromeda) {
-            return validateSearchEngineInstallation(Advocate.andromeda, AndromedaProcessBuilder.EXECUTABLE_FILE_NAME, null, null, searchEngineLocation, null, false, feedBackInDialog);
-        } else if (advocate == Advocate.novor) {
-            return validateSearchEngineInstallation(Advocate.novor, NovorProcessBuilder.EXECUTABLE_FILE_NAME, null, null, searchEngineLocation, null, true, feedBackInDialog);
-        } else if (advocate == Advocate.direcTag) {
-            return validateSearchEngineInstallation(Advocate.direcTag, DirecTagProcessBuilder.EXECUTABLE_FILE_NAME, null, null, searchEngineLocation, "Usage: \"directag\"", false, feedBackInDialog);  // @TODO: the usage part seems to not be picked up? // @TODO: why the \" ???
-        }
-
-        return false;
-    }
-
-    /**
-     * Tries to validate the search engine installation by running the
-     * executable.
-     *
-     * @param advocate the search engine advocate
-     * @param executable the file name of the executable
-     * @param executableOption option given to the executable, null if no
-     * options are to be added
-     * @param executableWrapper wrapper needed to run the command, like mono for
-     * MS Amanda on Windows and OSX
-     * @param searchEngineLocation the folder where the search engine is
-     * installed
-     * @param ignorableOutput output from the tool that can be ignored, i.e.,
-     * represents normal usage of the executable, can be null
-     * @param isJava set to true for Java jar files, adds Java home and Java
-     * options as for SearchGUI
-     * @param feedBackInDialog shows feedback in dialog, otherwise the
-     * feedbackDialog will be used
-     * @return true if the search engine seems to be correctly installed, false
-     * otherwise
-     */
-    private static boolean validateSearchEngineInstallation(Advocate advocate, String executable, String executableOption,
-            String executableWrapper, File searchEngineLocation, String ignorableOutput, boolean isJava, boolean feedBackInDialog) {
-        return validateSearchEngineInstallation(advocate, executable, executableOption, executableWrapper, searchEngineLocation, ignorableOutput, isJava, feedBackInDialog, null);
-    }
-
-    /**
-     * Tries to validate the search engine installation by running the
-     * executable.
-     *
-     * @param advocate the search engine advocate
-     * @param executable the file name of the executable
-     * @param executableOption option given to the executable, null if no
-     * options are to be added
-     * @param executableWrapper wrapper needed to run the command, like mono for
-     * MS Amanda on Windows and OSX
-     * @param searchEngineLocation the folder where the search engine is
-     * installed
-     * @param ignorableOutput output from the tool that can be ignored, i.e.,
-     * represents normal usage of the executable, can be null
-     * @param isJava set to true for Java jar files, adds Java home and Java
-     * options as for SearchGUI
-     * @param feedBackInDialog shows feedback in dialog, otherwise the
-     * feedbackDialog will be used
-     * @param customErrorMessage a custom error message, like tip on installing
-     * Mono for MS Amanda, null uses the default message
-     * @return true if the search engine seems to be correctly installed, false
-     * otherwise
-     */
-    private static boolean validateSearchEngineInstallation(Advocate advocate, String executable, String executableOption,
-            String executableWrapper, File searchEngineLocation, String ignorableOutput, boolean isJava, boolean feedBackInDialog, String customErrorMessage) {
-
-        boolean error = false;
-
-        if (searchEngineLocation != null) {
-
-            try {
-                ArrayList process_name_array = new ArrayList();
-
-                // add java home
-                if (isJava) {
-                    UtilitiesUserPreferences utilitiesUserPreferences = UtilitiesUserPreferences.loadUserPreferences();
-                    CompomicsWrapper wrapper = new CompomicsWrapper();
-                    if (utilitiesUserPreferences.getSearchGuiPath() != null) {
-                        ArrayList<String> javaHomeAndOptions = wrapper.getJavaHomeAndOptions(utilitiesUserPreferences.getSearchGuiPath());
-                        process_name_array.add(javaHomeAndOptions.get(0)); // set java home
-                    } else {
-                        process_name_array.add("java");
-                    }
-                    process_name_array.add("-jar");
-                }
-
-                // add executable wrapper, like mono
-                if (executableWrapper != null) {
-                    process_name_array.add(executableWrapper);
-                }
-
-                // add the path to the executable
-                process_name_array.add(searchEngineLocation + File.separator + executable);
-                if (executableOption != null) {
-                    process_name_array.add(executableOption);
-                }
-
-                // set up and run the process
-                ProcessBuilder pb = new ProcessBuilder(process_name_array);
-                pb.directory(searchEngineLocation);
-
-                Process p = pb.start();
-
-                InputStream stderr = p.getErrorStream();
-                InputStreamReader isr = new InputStreamReader(stderr);
-                BufferedReader br = new BufferedReader(isr);
-                String errorMessage = "";
-
-                if (br.ready()) {
-
-                    String line = br.readLine();
-
-                    while (line != null) {
-                        System.out.println(line);
-                        errorMessage += line + "\n";
-                        line = br.readLine();
-                        error = true;
-                    }
-                }
-
-                br.close();
-                isr.close();
-                stderr.close();
-
-                if (ignorableOutput != null && errorMessage.contains(ignorableOutput)) {
-                    error = false;
-                }
-
-                if (error) {
-                    System.out.println(advocate + " startup error: " + errorMessage);
-
-                    if (feedBackInDialog) {
-                        if (customErrorMessage != null) {
-                            JOptionPane.showMessageDialog(null, JOptionEditorPane.getJOptionEditorPane(customErrorMessage),
-                                    advocate + " - Startup Failed", JOptionPane.INFORMATION_MESSAGE);
-                        } else {
-                            JOptionPane.showMessageDialog(null, JOptionEditorPane.getJOptionEditorPane(
-                                    getDefaultSearchEngineStartupErrorMessage(advocate.getName())),
-                                    advocate + " - Startup Failed", JOptionPane.INFORMATION_MESSAGE);
-                        }
-                    }
-                } else {
-                    p.destroy();
-                }
-
-            } catch (IOException e) {
-
-                e.printStackTrace();
-                error = true;
-
-                if (feedBackInDialog) {
-                    if (customErrorMessage != null) {
-                        JOptionPane.showMessageDialog(null, JOptionEditorPane.getJOptionEditorPane(customErrorMessage),
-                                advocate + " - Startup Failed", JOptionPane.INFORMATION_MESSAGE);
-                    } else {
-                        JOptionPane.showMessageDialog(null, JOptionEditorPane.getJOptionEditorPane(
-                                getDefaultSearchEngineStartupErrorMessage(advocate.getName())),
-                                advocate + " - Startup Failed", JOptionPane.INFORMATION_MESSAGE);
-                    }
-                }
-            } catch (Throwable t) {
-                t.printStackTrace();
-                System.exit(0);
-            }
-        }
-
-        return !error;
-    }
-
-    /**
-     * Returns the default search engine startup error message.
-     *
-     * @param searchEngineName the name of the search engine
-     * @return the default search engine startup error message
-     */
-    private static String getDefaultSearchEngineStartupErrorMessage(String searchEngineName) {
-        return "Make sure that " + searchEngineName + " is installed correctly and that you have selected<br>"
-                + "the correct version of " + searchEngineName + " for your system. See the <a href=\"http://compomics.github.io/projects/searchgui.html#troubleshooting\">TroubleShooting</a><br>"
-                + "section at the SearchGUI web page for help, and the SearchGUI<br>"
-                + "log for details about the error.";
-    }
-
-    /**
-     * Returns the tips of the day.
-     *
-     * @return the tips of the day in an ArrayList
-     */
-    public ArrayList<String> getTips() {
-
-        ArrayList<String> tips;
-
-        try {
-            InputStream stream = getClass().getResource("/tips.txt").openStream();
-            InputStreamReader streamReader = new InputStreamReader(stream);
-            BufferedReader b = new BufferedReader(streamReader);
-            tips = new ArrayList<String>();
-            String line;
-
-            while ((line = b.readLine()) != null) {
-                tips.add(line);
-            }
-
-            b.close();
-        } catch (Exception e) {
-            JOptionPane.showMessageDialog(null, "An error occurred when reading the tip of the day.", "File Error", JOptionPane.ERROR_MESSAGE);
-            e.printStackTrace();
-            tips = new ArrayList<String>();
-        }
-
-        return tips;
-    }
-
-    /**
-     * Check for new version.
-     *
-     * @return true if a new version is to be downloaded
-     */
-    public boolean checkForNewVersion() {
-        try {
-            File jarFile = new File(SearchGUI.class.getProtectionDomain().getCodeSource().getLocation().toURI().getPath());
-            MavenJarFile oldMavenJarFile = new MavenJarFile(jarFile.toURI());
-            URL jarRepository = new URL("http", "genesis.ugent.be", new StringBuilder().append("/maven2/").toString());
-            return CompomicsWrapper.checkForNewDeployedVersion("SearchGUI", oldMavenJarFile, jarRepository, "searchgui.ico",
-                    false, true, true, Toolkit.getDefaultToolkit().getImage(getClass().getResource("/icons/searchgui.gif")),
-                    Toolkit.getDefaultToolkit().getImage(getClass().getResource("/icons/searchgui-orange.gif")), true);
-        } catch (UnknownHostException ex) {
-            // no internet connection
-            System.out.println("Checking for new version failed. No internet connection.");
-            return false;
-        } catch (IOException e) {
-            e.printStackTrace();
-            return false;
-        } catch (URISyntaxException e) {
-            e.printStackTrace();
-            return false;
-        }
-    }
-
-    /**
-     * Open the PeptideShaker settings dialog.
-     *
-     * @param openAlways if true the dialog will be opened even if PeptideShaker
-     * is not enabled
-     */
-    private void openPeptideShakerSettings(boolean openAlways) {
-
-        boolean checkPeptideShaker = true;
-
-        if (peptideShakerCheckBox.isSelected()) {
-            OmssaParameters omssaParameters = (OmssaParameters) identificationParameters.getSearchParameters().getIdentificationAlgorithmParameter(Advocate.omssa.getIndex());
-            if (enableOmssaJCheckBox.isSelected() && !omssaParameters.getSelectedOutput().equals("OMX")) {
-                JOptionPane.showMessageDialog(this, JOptionEditorPane.getJOptionEditorPane(
-                        "The selected OMSSA output format is not compatible with <a href=\"http://compomics.github.io/projects/peptide-shaker.html\">PeptideShaker</a>. Please change to the<br>"
-                        + "OMSSA OMX format in the Advanced Settings, or disable OMSSA or <a href=\"http://compomics.github.io/projects/peptide-shaker.html\">PeptideShaker</a>."),
-                        "Format Warning", JOptionPane.ERROR_MESSAGE);
-                peptideShakerCheckBox.setSelected(false);
-                checkPeptideShaker = false;
-            }
-        }
-
-        if (peptideShakerCheckBox.isSelected() && checkPeptideShaker || openAlways) {
-            new Thread(new Runnable() {
-                public void run() {
-                    // check if peptideshaker is installed
-                    if (utilitiesUserPreferences.getPeptideShakerPath() == null
-                            || !(new File(utilitiesUserPreferences.getPeptideShakerPath()).exists())) {
-                        try {
-                            PeptideShakerSetupDialog peptideShakerSetupDialog = new PeptideShakerSetupDialog(SearchGUI.this, true);
-                            boolean canceled = peptideShakerSetupDialog.isDialogCanceled();
-
-                            if (!canceled) {
-
-                                // reload the user preferences as these may have been changed by other tools
-                                try {
-                                    utilitiesUserPreferences = UtilitiesUserPreferences.loadUserPreferences();
-                                } catch (Exception e) {
-                                    JOptionPane.showMessageDialog(null, "An error occurred when reading the user preferences.", "File Error", JOptionPane.ERROR_MESSAGE);
-                                    e.printStackTrace();
-                                }
-
-                                editPeptideShakerSettings();
-                            } else {
-                                peptideShakerCheckBox.setSelected(false);
-                            }
-                        } catch (Exception e) {
-                            e.printStackTrace();
-                        }
-                    } else {
-                        editPeptideShakerSettings();
-                    }
-                }
-            }, "PeptideShakerDownload").start();
-        }
-    }
-
-    /**
-     * Opens a dialog allowing the edition of the ProteoWizard installation
-     * folder.
-     *
-     * @return true of the installation is now set
-     */
-    public boolean editProteoWizardInstallation() {
-
-        boolean canceled = false;
-
-        try {
-            ProteoWizardSetupDialog proteoWizardSetupDialog = new ProteoWizardSetupDialog(this, true);
-            canceled = proteoWizardSetupDialog.isDialogCanceled();
-
-            if (!canceled) {
-
-                // reload the user preferences as these may have been changed by other tools
-                try {
-                    utilitiesUserPreferences = UtilitiesUserPreferences.loadUserPreferences();
-                } catch (Exception e) {
-                    JOptionPane.showMessageDialog(null, "An error occurred when reading the user preferences.", "File Error", JOptionPane.ERROR_MESSAGE);
-                    e.printStackTrace();
-                }
-            } else {
-                msconvertCheckBox.setSelected(false);
-            }
-        } catch (Exception e) {
-            e.printStackTrace();
-        }
-
-        return !canceled;
-    }
-
-    /**
-     * Check that the ProteoWizard folder is set.
-     */
-    private void checkProteoWizard() {
-        if (!rawFiles.isEmpty() && utilitiesUserPreferences.getProteoWizardPath() == null) {
-            boolean folderSet = editProteoWizardInstallation();
-            if (!folderSet) {
-                JOptionPane.showMessageDialog(this, "ProteoWizard folder not set. Raw file(s) not selected.", "Raw File Error", JOptionPane.WARNING_MESSAGE);
-                rawFiles.clear();
-            }
-        }
-    }
-
-    /**
-     * Enable/disable the msconvert options.
-     */
-    private void enableMsConvertPanel() {
-        msconvertSettingsButton.setEnabled(!rawFiles.isEmpty());
-        msconvertCheckBox.setEnabled(!rawFiles.isEmpty());
-        msconvertButton.setEnabled(!rawFiles.isEmpty());
-        msconvertLabel.setEnabled(!rawFiles.isEmpty());
-        msconvertCheckBox.setSelected(!rawFiles.isEmpty());
-    }
-
-    /**
-     * Enable/disable the search engine and de novo panel.
-     *
-     * @param enable if true, the panel is enabled
-     */
-    private void enableSearchEngineAndDeNovoPanels(boolean enable) {
-
-        // search engines
-        xtandemSettingsButton.setEnabled(enable);
-        msAmandaSettingsButton.setEnabled(enable);
-        msgfSettingsButton.setEnabled(enable);
-        omssaSettingsButton.setEnabled(enable);
-        tideSettingsButton.setEnabled(enable);
-
-        enableXTandemJCheckBox.setEnabled(enable);
-        enableMsAmandaJCheckBox.setEnabled(enable);
-        enableMsgfJCheckBox.setEnabled(enable);
-        enableOmssaJCheckBox.setEnabled(enable);
-        enableTideJCheckBox.setEnabled(enable);
-
-        xtandemButton.setEnabled(enable);
-        msAmandaButton.setEnabled(enable);
-        msgfButton.setEnabled(enable);
-        omssaButton.setEnabled(enable);
-        tideButton.setEnabled(enable);
-
-        xtandemLinkLabel.setEnabled(enable);
-        msAmandaLinkLabel.setEnabled(enable);
-        msgfLinkLabel.setEnabled(enable);
-        omssaLinkLabel.setEnabled(enable);
-        tideLinkLabel.setEnabled(enable);
-
-        // de novo
-        novorSettingsButton.setEnabled(enable);
-        enableNovorJCheckBox.setEnabled(enable);
-        novorButton.setEnabled(enable);
-        novorLinkLabel.setEnabled(enable);
-
-        // peptideshaker
-        peptideShakerSettingsButton.setEnabled(enable);
-        peptideShakerCheckBox.setEnabled(enable);
-        peptideShakerButton.setEnabled(enable);
-        peptideShakerLabel.setEnabled(enable);
-
-        String operatingSystem = System.getProperty("os.name").toLowerCase();
-
-        // disable myrimatch, comet and directag if mac
-        if (!operatingSystem.contains("mac os")) {
-            myriMatchSettingsButton.setEnabled(enable);
-            myriMatchButton.setEnabled(enable);
-            myriMatchLinkLabel.setEnabled(enable);
-            enableMyriMatchJCheckBox.setEnabled(enable);
-
-            cometSettingsButton.setEnabled(enable);
-            enableCometJCheckBox.setEnabled(enable);
-            cometButton.setEnabled(enable);
-            cometLinkLabel.setEnabled(enable);
-
-            direcTagSettingsButton.setEnabled(enable);
-            direcTagButton.setEnabled(enable);
-            direcTagLinkLabel.setEnabled(enable);
-            enableDirecTagJCheckBox.setEnabled(enable);
-        }
-
-        // disable andromeda on non-windows platforms
-        if (operatingSystem.contains("windows")) {
-            andromedaSettingsButton.setEnabled(enable);
-            enableAndromedaJCheckBox.setEnabled(enable);
-            andromedaButton.setEnabled(enable);
-            andromedaLinkLabel.setEnabled(enable);
-        }
-    }
-}
->>>>>>> bb16a44f
+}