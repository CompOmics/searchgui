package eu.isas.searchgui.cmd;

<<<<<<< HEAD
import com.compomics.software.settings.UtilitiesPathParameters;
import eu.isas.searchgui.parameters.SearchGUIPathParameters;
=======
import com.compomics.software.settings.UtilitiesPathPreferences;
import eu.isas.searchgui.preferences.SearchGUIPathPreferences;
import java.util.ArrayList;
>>>>>>> bb16a44f
import org.apache.commons.cli.Options;

/**
 * Parameters for the path settings command line.
 *
 * @author Marc Vaudel
 */
public enum PathSettingsCLIParams {

    ALL("temp_folder", "A folder for temporary file storage. Use only if you encounter problems with the default configuration."),
    LOG("log", "Folder where to write log files.");
    /**
     * The id of the command line option.
     */
    public String id;
    /**
     * The description of the command line option.
     */
    public String description;

    /**
     * Constructor.
     *
     * @param id the id of the command line option
     * @param description the description of the command line option
     */
    private PathSettingsCLIParams(String id, String description) {
        this.id = id;
        this.description = description;
    }

    /**
     * Creates the options for the command line interface based on the possible
     * values.
     *
     * @param aOptions the options object where the options will be added
     */
    public static void createOptionsCLI(Options aOptions) {
        for (PathSettingsCLIParams pathSettingsCLIParam : values()) {
            aOptions.addOption(pathSettingsCLIParam.id, true, pathSettingsCLIParam.description);
        }
        for (SearchGUIPathParameters.SearchGUIPathKey searchGUIPathKey : SearchGUIPathParameters.SearchGUIPathKey.values()) {
            aOptions.addOption(searchGUIPathKey.getId(), true, searchGUIPathKey.getDescription());
        }
        for (UtilitiesPathParameters.UtilitiesPathKey utilitiesPathKey : UtilitiesPathParameters.UtilitiesPathKey.values()) {
            aOptions.addOption(utilitiesPathKey.getId(), true, utilitiesPathKey.getDescription());
        }
    }
    
    /**
     * Returns the list of supported command line options.
     * 
     * @return the list of supported command line options
     */
    public static ArrayList<String> getOptionIDs() {
        
        ArrayList<String> options = new ArrayList<String>();
        
        for (PathSettingsCLIParams pathSettingsCLIParam : values()) {
            options.add("-" + pathSettingsCLIParam.id);
        }
        for (SearchGUIPathPreferences.SearchGUIPathKey searchGUIPathKey : SearchGUIPathPreferences.SearchGUIPathKey.values()) {
            options.add("-" + searchGUIPathKey.getId());
        }
        for (UtilitiesPathPreferences.UtilitiesPathKey utilitiesPathKey : UtilitiesPathPreferences.UtilitiesPathKey.values()) {
            options.add("-" + utilitiesPathKey.getId());
        }
        
        return options;
    }

    /**
     * Returns the options as a string.
     *
     * @return the options as a string
     */
    public static String getOptionsAsString() {

        String output = "";
        String formatter = "%-35s";

        output += "Log Folder:\n\n";
        output += "-" + String.format(formatter, LOG.id) + " " + LOG.description + "\n";

        output += "Generic Temporary Folder:\n\n";
        output += "-" + String.format(formatter, ALL.id) + " " + ALL.description + "\n";

        output += "\n\nSpecific Path Setting:\n\n";
        for (SearchGUIPathParameters.SearchGUIPathKey searchGUIPathKey : SearchGUIPathParameters.SearchGUIPathKey.values()) {
            output += "-" + String.format(formatter, searchGUIPathKey.getId()) + " " + searchGUIPathKey.getDescription() + System.getProperty("line.separator");
        }
        for (UtilitiesPathParameters.UtilitiesPathKey utilitiesPathKey : UtilitiesPathParameters.UtilitiesPathKey.values()) {
            output += "-" + String.format(formatter, utilitiesPathKey.getId()) + " " + utilitiesPathKey.getDescription() + System.getProperty("line.separator");
        }

        return output;
    }
}
<|MERGE_RESOLUTION|>--- conflicted
+++ resolved
@@ -1,108 +1,103 @@
-package eu.isas.searchgui.cmd;
-
-<<<<<<< HEAD
-import com.compomics.software.settings.UtilitiesPathParameters;
-import eu.isas.searchgui.parameters.SearchGUIPathParameters;
-=======
-import com.compomics.software.settings.UtilitiesPathPreferences;
-import eu.isas.searchgui.preferences.SearchGUIPathPreferences;
-import java.util.ArrayList;
->>>>>>> bb16a44f
-import org.apache.commons.cli.Options;
-
-/**
- * Parameters for the path settings command line.
- *
- * @author Marc Vaudel
- */
-public enum PathSettingsCLIParams {
-
-    ALL("temp_folder", "A folder for temporary file storage. Use only if you encounter problems with the default configuration."),
-    LOG("log", "Folder where to write log files.");
-    /**
-     * The id of the command line option.
-     */
-    public String id;
-    /**
-     * The description of the command line option.
-     */
-    public String description;
-
-    /**
-     * Constructor.
-     *
-     * @param id the id of the command line option
-     * @param description the description of the command line option
-     */
-    private PathSettingsCLIParams(String id, String description) {
-        this.id = id;
-        this.description = description;
-    }
-
-    /**
-     * Creates the options for the command line interface based on the possible
-     * values.
-     *
-     * @param aOptions the options object where the options will be added
-     */
-    public static void createOptionsCLI(Options aOptions) {
-        for (PathSettingsCLIParams pathSettingsCLIParam : values()) {
-            aOptions.addOption(pathSettingsCLIParam.id, true, pathSettingsCLIParam.description);
-        }
-        for (SearchGUIPathParameters.SearchGUIPathKey searchGUIPathKey : SearchGUIPathParameters.SearchGUIPathKey.values()) {
-            aOptions.addOption(searchGUIPathKey.getId(), true, searchGUIPathKey.getDescription());
-        }
-        for (UtilitiesPathParameters.UtilitiesPathKey utilitiesPathKey : UtilitiesPathParameters.UtilitiesPathKey.values()) {
-            aOptions.addOption(utilitiesPathKey.getId(), true, utilitiesPathKey.getDescription());
-        }
-    }
-    
-    /**
-     * Returns the list of supported command line options.
-     * 
-     * @return the list of supported command line options
-     */
-    public static ArrayList<String> getOptionIDs() {
-        
-        ArrayList<String> options = new ArrayList<String>();
-        
-        for (PathSettingsCLIParams pathSettingsCLIParam : values()) {
-            options.add("-" + pathSettingsCLIParam.id);
-        }
-        for (SearchGUIPathPreferences.SearchGUIPathKey searchGUIPathKey : SearchGUIPathPreferences.SearchGUIPathKey.values()) {
-            options.add("-" + searchGUIPathKey.getId());
-        }
-        for (UtilitiesPathPreferences.UtilitiesPathKey utilitiesPathKey : UtilitiesPathPreferences.UtilitiesPathKey.values()) {
-            options.add("-" + utilitiesPathKey.getId());
-        }
-        
-        return options;
-    }
-
-    /**
-     * Returns the options as a string.
-     *
-     * @return the options as a string
-     */
-    public static String getOptionsAsString() {
-
-        String output = "";
-        String formatter = "%-35s";
-
-        output += "Log Folder:\n\n";
-        output += "-" + String.format(formatter, LOG.id) + " " + LOG.description + "\n";
-
-        output += "Generic Temporary Folder:\n\n";
-        output += "-" + String.format(formatter, ALL.id) + " " + ALL.description + "\n";
-
-        output += "\n\nSpecific Path Setting:\n\n";
-        for (SearchGUIPathParameters.SearchGUIPathKey searchGUIPathKey : SearchGUIPathParameters.SearchGUIPathKey.values()) {
-            output += "-" + String.format(formatter, searchGUIPathKey.getId()) + " " + searchGUIPathKey.getDescription() + System.getProperty("line.separator");
-        }
-        for (UtilitiesPathParameters.UtilitiesPathKey utilitiesPathKey : UtilitiesPathParameters.UtilitiesPathKey.values()) {
-            output += "-" + String.format(formatter, utilitiesPathKey.getId()) + " " + utilitiesPathKey.getDescription() + System.getProperty("line.separator");
-        }
-
-        return output;
-    }
-}
+package eu.isas.searchgui.cmd;
+
+import com.compomics.software.settings.UtilitiesPathParameters;
+import eu.isas.searchgui.parameters.SearchGUIPathParameters;
+import java.util.ArrayList;
+import org.apache.commons.cli.Options;
+
+/**
+ * Parameters for the path settings command line.
+ *
+ * @author Marc Vaudel
+ */
+public enum PathSettingsCLIParams {
+
+    ALL("temp_folder", "A folder for temporary file storage. Use only if you encounter problems with the default configuration."),
+    LOG("log", "Folder where to write log files.");
+    /**
+     * The id of the command line option.
+     */
+    public String id;
+    /**
+     * The description of the command line option.
+     */
+    public String description;
+
+    /**
+     * Constructor.
+     *
+     * @param id the id of the command line option
+     * @param description the description of the command line option
+     */
+    private PathSettingsCLIParams(String id, String description) {
+        this.id = id;
+        this.description = description;
+    }
+
+    /**
+     * Creates the options for the command line interface based on the possible
+     * values.
+     *
+     * @param aOptions the options object where the options will be added
+     */
+    public static void createOptionsCLI(Options aOptions) {
+        for (PathSettingsCLIParams pathSettingsCLIParam : values()) {
+            aOptions.addOption(pathSettingsCLIParam.id, true, pathSettingsCLIParam.description);
+        }
+        for (SearchGUIPathParameters.SearchGUIPathKey searchGUIPathKey : SearchGUIPathParameters.SearchGUIPathKey.values()) {
+            aOptions.addOption(searchGUIPathKey.getId(), true, searchGUIPathKey.getDescription());
+        }
+        for (UtilitiesPathParameters.UtilitiesPathKey utilitiesPathKey : UtilitiesPathParameters.UtilitiesPathKey.values()) {
+            aOptions.addOption(utilitiesPathKey.getId(), true, utilitiesPathKey.getDescription());
+        }
+    }
+    
+    /**
+     * Returns the list of supported command line options.
+     * 
+     * @return the list of supported command line options
+     */
+    public static ArrayList<String> getOptionIDs() {
+        
+        ArrayList<String> options = new ArrayList<String>();
+        
+        for (PathSettingsCLIParams pathSettingsCLIParam : values()) {
+            options.add("-" + pathSettingsCLIParam.id);
+        }
+        for (SearchGUIPathParameters.SearchGUIPathKey searchGUIPathKey : SearchGUIPathParameters.SearchGUIPathKey.values()) {
+            options.add("-" + searchGUIPathKey.getId());
+        }
+        for (UtilitiesPathParameters.UtilitiesPathKey utilitiesPathKey : UtilitiesPathParameters.UtilitiesPathKey.values()) {
+            options.add("-" + utilitiesPathKey.getId());
+        }
+        
+        return options;
+    }
+
+    /**
+     * Returns the options as a string.
+     *
+     * @return the options as a string
+     */
+    public static String getOptionsAsString() {
+
+        String output = "";
+        String formatter = "%-35s";
+
+        output += "Log Folder:\n\n";
+        output += "-" + String.format(formatter, LOG.id) + " " + LOG.description + "\n";
+
+        output += "Generic Temporary Folder:\n\n";
+        output += "-" + String.format(formatter, ALL.id) + " " + ALL.description + "\n";
+
+        output += "\n\nSpecific Path Setting:\n\n";
+        for (SearchGUIPathParameters.SearchGUIPathKey searchGUIPathKey : SearchGUIPathParameters.SearchGUIPathKey.values()) {
+            output += "-" + String.format(formatter, searchGUIPathKey.getId()) + " " + searchGUIPathKey.getDescription() + System.getProperty("line.separator");
+        }
+        for (UtilitiesPathParameters.UtilitiesPathKey utilitiesPathKey : UtilitiesPathParameters.UtilitiesPathKey.values()) {
+            output += "-" + String.format(formatter, utilitiesPathKey.getId()) + " " + utilitiesPathKey.getDescription() + System.getProperty("line.separator");
+        }
+
+        return output;
+    }
+}