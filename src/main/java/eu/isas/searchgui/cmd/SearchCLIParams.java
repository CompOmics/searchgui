--- conflicted
+++ resolved
@@ -1,181 +1,177 @@
-package eu.isas.searchgui.cmd;
-
-import com.compomics.cli.identification_parameters.IdentificationParametersCLIParams;
-import com.compomics.util.parameters.searchgui.OutputParameters;
-import org.apache.commons.cli.Options;
-
-/**
- * Command line option parameters for SearchCLI.
- *
- * @author Marc Vaudel
- * @author Harald Barsnes
- */
-public enum SearchCLIParams {
-
-    ///////////////////////////////////////////////////////////////////////////////////////////////////////////////
-    // IMPORTANT: Any change here must be reported in the wiki: 
-    // https://github.com/compomics/searchgui/wiki/SearchCLI.
-    ///////////////////////////////////////////////////////////////////////////////////////////////////////////////
-    SPECTRUM_FILES("spectrum_files", "Spectrum files (mgf format), comma separated list or an entire folder.", true),
-    OUTPUT_FOLDER("output_folder", "The output folder.", true),
-
-    THREADS("threads", "Number of threads to use for the processing, default: the number of cores.", false),
-    
-    OMSSA("omssa", "Turn the OMSSA search on or off (0: off, 1: on,  default is '0').", false),
-    XTANDEM("xtandem", "Turn the X!Tandem search on or off (0: off, 1: on, default is '0').", false),
-    MSGF("msgf", "Turn the MS-GF+ search on or off (0: off, 1: on, default is '0').", false),
-    MS_AMANDA("ms_amanda", "Turn the MS Amanda search on or off (0: off, 1: on, default is '0').", false),
-    MYRIMATCH("myrimatch", "Turn the MyriMatch search on or off (0: off,1: on,  default is '0').", false),
-    COMET("comet", "Turn the Comet search on or off (0: off, 1: on, default is '0').", false),
-    TIDE("tide", "Turn the Tide search on or off (0: off, 1: on, default is '0').", false),
-    ANDROMEDA("andromeda", "Turn the Andromeda search on or off (0: off, 1: on, default is '0').", false),
-    NOVOR("novor", "Turn the Novor sequencing on or off (0: off, 1: on, default is '0').", false),
-    DIRECTAG("directag", "Turn the DirecTag sequencing on or off (0: off, 1: on, default is '0').", false),
-    
-    OMSSA_LOCATION("omssa_folder", "The folder where OMSSA is installed, defaults to the provided version for the given OS.", false),
-    MAKEBLASTDB_LOCATION("makeblastdb_folder", "The folder where makeblastdb is installed, defaults to the provided version for the given OS.", false),
-    XTANDEM_LOCATION("xtandem_folder", "The folder where X!Tandem is installed, defaults to the provided version for the given OS.", false),
-    MSGF_LOCATION("msgf_folder", "The folder where MS-GF+ is installed, defaults to the included version.", false),
-    MS_AMANDA_LOCATION("ms_amanda_folder", "The folder where MS Amanda is installed, defaults to the included version.", false),
-    MYRIMATCH_LOCATION("myrimatch_folder", "The folder where MyriMatch is installed, defaults to the included version.", false),
-    COMET_LOCATION("comet_folder", "The folder where Comet is installed, defaults to the included version.", false),
-    TIDE_LOCATION("tide_folder", "The folder where Tide is installed, defaults to the included version.", false),
-    ANDROMEDA_LOCATION("andromeda_folder", "The folder where Andromeda is installed, defaults to the included version.", false),
-    NOVOR_LOCATION("novor_folder", "The folder where Novor is installed, defaults to the included version.", false),
-    DIRECTAG_LOCATION("directag_folder", "The folder where DirecTag is installed, defaults to the included version.", false),
-    
-    MGF_CHECK_SIZE("mgf_check_size", "Turn the mgf size check on or off (0: off, 1: on, default is '0').", false),
-    MGF_SPLITTING_LIMIT("mgf_splitting", "The maximum mgf file size in MB before splitting the mgf. Default is '1000'.", false),
-    MGF_MAX_SPECTRA("mgf_spectrum_count", "The maximum number of spectra per mgf file when splitting. Default is '25000'.", false),
-    DUPLICATE_TITLE_HANDLING("correct_titles", "Correct for duplicate spectrum titles. (0: no correction, 1: rename spectra, 2: delete spectra, default is '1').", false),
-    MISSING_TITLE_HANDLING("missing_titles", "Add missing spectrum titles. (0: no correction, 1: add missing spectrum titles, default is '0').", false),
-    
-    REFERENCE_MASS("ref_mass", "Reference mass for the conversion of the fragment ion tolerance from ppm to Dalton. Default is '2000'.", false),
-    
-<<<<<<< HEAD
-    OUTPUT_OPTION("output_option", "Optional result file compression (" + OutputParameters.getCommandLineOptions() + "), default is '0'.", false),
-=======
-    OUTPUT_DEFAULT_NAME("output_default_name", "Optional output default name, default is 'searchgui_out'.", false),
-    OUTPUT_OPTION("output_option", "Optional result file compression (" + SearchGuiOutputOption.getCommandLineOptions() + "), default is '0'.", false),
->>>>>>> bb16a44f
-    OUTPUT_DATA("output_data", "Include mgf and FASTA file in zipped output (0: no, 1: yes, default is '0').", false),
-    OUTPUT_DATE("output_date", "Include date in output name (0: no, 1: yes, default is '0').", false),
-    RENAME_XTANDEM_OUTPUT("rename_xtandem", "Turn the renaming of the X! Tandem files on/off. (0: off, 1: on, default is '1').", false),
-    
-    TARGET_DECOY_TAG("target_decoy_tag", "The tag added after adding decoy sequences to a FASTA file. Default is '_concatenated_target_decoy'", false);
-
-    /**
-     * Short Id for the CLI parameter.
-     */
-    public String id;
-    /**
-     * Explanation for the CLI parameter.
-     */
-    public String description;
-    /**
-     * Boolean indicating whether the parameter is mandatory.
-     */
-    public boolean mandatory;
-
-    /**
-     * Private constructor managing the various variables for the enum
-     * instances.
-     *
-     * @param id the id
-     * @param description the description
-     * @param mandatory is the parameter mandatory
-     */
-    private SearchCLIParams(String id, String description, boolean mandatory) {
-        this.id = id;
-        this.description = description;
-        this.mandatory = mandatory;
-    }
-
-    /**
-     * Creates the options for the command line interface based on the possible
-     * values.
-     *
-     * @param aOptions the options object where the options will be added
-     */
-    public static void createOptionsCLI(Options aOptions) {
-        
-        for (SearchCLIParams identificationParametersCLIParams : values()) {
-            aOptions.addOption(identificationParametersCLIParams.id, true, identificationParametersCLIParams.description);
-        }
-        
-        SearchCLIdentificationParametersCLIParams.createOptionsCLI(aOptions);
-        
-        // Path setup
-        PathSettingsCLIParams.createOptionsCLI(aOptions);
-    }
-
-    /**
-     * Returns the options as a string.
-     *
-     * @return the options as a string
-     */
-    public static String getOptionsAsString() {
-
-        String output = "";
-        String formatter = "%-25s";
-
-        output += "Mandatory Parameters:\n\n";
-        output += "-" + String.format(formatter, SPECTRUM_FILES.id) + " " + SPECTRUM_FILES.description + "\n";
-        output += "-" + String.format(formatter, OUTPUT_FOLDER.id) + " " + OUTPUT_FOLDER.description + "\n";
-
-        output += "\n\nOptional Input Parameters:\n\n";
-        output += "-" + String.format(formatter, IdentificationParametersCLIParams.IDENTIFICATION_PARAMETERS.id) + " " + IdentificationParametersCLIParams.IDENTIFICATION_PARAMETERS.description + "\n";
-        
-        output += "\n\nSearch Engine Selection:\n\n";
-        output += "-" + String.format(formatter, OMSSA.id) + " " + OMSSA.description + "\n";
-        output += "-" + String.format(formatter, XTANDEM.id) + " " + XTANDEM.description + "\n";
-        output += "-" + String.format(formatter, MSGF.id) + " " + MSGF.description + "\n";
-        output += "-" + String.format(formatter, MS_AMANDA.id) + " " + MS_AMANDA.description + "\n";
-        output += "-" + String.format(formatter, MYRIMATCH.id) + " " + MYRIMATCH.description + "\n";
-        output += "-" + String.format(formatter, COMET.id) + " " + COMET.description + "\n";
-        output += "-" + String.format(formatter, TIDE.id) + " " + TIDE.description + "\n";
-        output += "-" + String.format(formatter, ANDROMEDA.id) + " " + ANDROMEDA.description + "\n";
-        output += "-" + String.format(formatter, NOVOR.id) + " " + NOVOR.description + "\n";
-        output += "-" + String.format(formatter, DIRECTAG.id) + " " + DIRECTAG.description + "\n";
-
-        output += "\n\nTools Location:\n\n";
-        output += "-" + String.format(formatter, OMSSA_LOCATION.id) + " " + OMSSA_LOCATION.description + "\n";
-        output += "-" + String.format(formatter, XTANDEM_LOCATION.id) + " " + XTANDEM_LOCATION.description + "\n";
-        output += "-" + String.format(formatter, MSGF_LOCATION.id) + " " + MSGF_LOCATION.description + "\n";
-        output += "-" + String.format(formatter, MS_AMANDA_LOCATION.id) + " " + MS_AMANDA_LOCATION.description + "\n";
-        output += "-" + String.format(formatter, MYRIMATCH_LOCATION.id) + " " + MYRIMATCH_LOCATION.description + "\n";
-        output += "-" + String.format(formatter, COMET_LOCATION.id) + " " + COMET_LOCATION.description + "\n";
-        output += "-" + String.format(formatter, TIDE_LOCATION.id) + " " + TIDE_LOCATION.description + "\n";
-        output += "-" + String.format(formatter, ANDROMEDA_LOCATION.id) + " " + ANDROMEDA_LOCATION.description + "\n";
-        output += "-" + String.format(formatter, NOVOR_LOCATION.id) + " " + NOVOR_LOCATION.description + "\n";
-        output += "-" + String.format(formatter, DIRECTAG_LOCATION.id) + " " + DIRECTAG_LOCATION.description + "\n";
-        output += "-" + String.format(formatter, MAKEBLASTDB_LOCATION.id) + " " + MAKEBLASTDB_LOCATION.description + "\n";
-        
-        output += "\n\nInput Files Handling:\n\n";
-        output += "-" + String.format(formatter, MGF_CHECK_SIZE.id) + " " + MGF_CHECK_SIZE.description + "\n";
-        output += "-" + String.format(formatter, MGF_SPLITTING_LIMIT.id) + " " + MGF_SPLITTING_LIMIT.description + "\n";
-        output += "-" + String.format(formatter, MGF_MAX_SPECTRA.id) + " " + MGF_MAX_SPECTRA.description + "\n";
-        output += "-" + String.format(formatter, DUPLICATE_TITLE_HANDLING.id) + " " + DUPLICATE_TITLE_HANDLING.description + "\n";
-        output += "-" + String.format(formatter, MISSING_TITLE_HANDLING.id) + " " + MISSING_TITLE_HANDLING.description + "\n";
-        
-        output += "\n\nOutput Files Handling:\n\n";
-        output += "-" + String.format(formatter, OUTPUT_DEFAULT_NAME.id) + " " + OUTPUT_DEFAULT_NAME.description + "\n";
-        output += "-" + String.format(formatter, OUTPUT_OPTION.id) + " " + OUTPUT_OPTION.description + "\n";
-        output += "-" + String.format(formatter, OUTPUT_DATA.id) + " " + OUTPUT_DATA.description + "\n";
-        output += "-" + String.format(formatter, OUTPUT_DATE.id) + " " + OUTPUT_DATE.description + "\n";
-        output += "-" + String.format(formatter, RENAME_XTANDEM_OUTPUT.id) + " " + RENAME_XTANDEM_OUTPUT.description + "\n";
-        
-        output += "\n\nProcessing Options:\n\n";
-        output += "-" + String.format(formatter, THREADS.id) + " " + THREADS.description + "\n";
-        
-        output += "\n\nAdvanced Options:\n\n";
-        output += "-" + String.format(formatter, REFERENCE_MASS.id) + " " + REFERENCE_MASS.description + "\n";
-        
-        output += "\n\nOptional Temporary Folder:\n\n";
-        output += "-" + String.format(formatter, PathSettingsCLIParams.ALL.id) + " " + PathSettingsCLIParams.ALL.description + "\n";
-        
-        output += "\n\n\nFor identification parameters options:\nReplace eu.isas.searchgui.cmd.SearchCLI with eu.isas.searchgui.cmd.IdentificationParametersCLI\n\n";
-
-        return output;
-    }
-}
+package eu.isas.searchgui.cmd;
+
+import com.compomics.cli.identification_parameters.IdentificationParametersCLIParams;
+import com.compomics.util.parameters.searchgui.OutputParameters;
+import org.apache.commons.cli.Options;
+
+/**
+ * Command line option parameters for SearchCLI.
+ *
+ * @author Marc Vaudel
+ * @author Harald Barsnes
+ */
+public enum SearchCLIParams {
+
+    ///////////////////////////////////////////////////////////////////////////////////////////////////////////////
+    // IMPORTANT: Any change here must be reported in the wiki: 
+    // https://github.com/compomics/searchgui/wiki/SearchCLI.
+    ///////////////////////////////////////////////////////////////////////////////////////////////////////////////
+    SPECTRUM_FILES("spectrum_files", "Spectrum files (mgf format), comma separated list or an entire folder.", true),
+    OUTPUT_FOLDER("output_folder", "The output folder.", true),
+
+    THREADS("threads", "Number of threads to use for the processing, default: the number of cores.", false),
+    
+    OMSSA("omssa", "Turn the OMSSA search on or off (0: off, 1: on,  default is '0').", false),
+    XTANDEM("xtandem", "Turn the X!Tandem search on or off (0: off, 1: on, default is '0').", false),
+    MSGF("msgf", "Turn the MS-GF+ search on or off (0: off, 1: on, default is '0').", false),
+    MS_AMANDA("ms_amanda", "Turn the MS Amanda search on or off (0: off, 1: on, default is '0').", false),
+    MYRIMATCH("myrimatch", "Turn the MyriMatch search on or off (0: off,1: on,  default is '0').", false),
+    COMET("comet", "Turn the Comet search on or off (0: off, 1: on, default is '0').", false),
+    TIDE("tide", "Turn the Tide search on or off (0: off, 1: on, default is '0').", false),
+    ANDROMEDA("andromeda", "Turn the Andromeda search on or off (0: off, 1: on, default is '0').", false),
+    NOVOR("novor", "Turn the Novor sequencing on or off (0: off, 1: on, default is '0').", false),
+    DIRECTAG("directag", "Turn the DirecTag sequencing on or off (0: off, 1: on, default is '0').", false),
+    
+    OMSSA_LOCATION("omssa_folder", "The folder where OMSSA is installed, defaults to the provided version for the given OS.", false),
+    MAKEBLASTDB_LOCATION("makeblastdb_folder", "The folder where makeblastdb is installed, defaults to the provided version for the given OS.", false),
+    XTANDEM_LOCATION("xtandem_folder", "The folder where X!Tandem is installed, defaults to the provided version for the given OS.", false),
+    MSGF_LOCATION("msgf_folder", "The folder where MS-GF+ is installed, defaults to the included version.", false),
+    MS_AMANDA_LOCATION("ms_amanda_folder", "The folder where MS Amanda is installed, defaults to the included version.", false),
+    MYRIMATCH_LOCATION("myrimatch_folder", "The folder where MyriMatch is installed, defaults to the included version.", false),
+    COMET_LOCATION("comet_folder", "The folder where Comet is installed, defaults to the included version.", false),
+    TIDE_LOCATION("tide_folder", "The folder where Tide is installed, defaults to the included version.", false),
+    ANDROMEDA_LOCATION("andromeda_folder", "The folder where Andromeda is installed, defaults to the included version.", false),
+    NOVOR_LOCATION("novor_folder", "The folder where Novor is installed, defaults to the included version.", false),
+    DIRECTAG_LOCATION("directag_folder", "The folder where DirecTag is installed, defaults to the included version.", false),
+    
+    MGF_CHECK_SIZE("mgf_check_size", "Turn the mgf size check on or off (0: off, 1: on, default is '0').", false),
+    MGF_SPLITTING_LIMIT("mgf_splitting", "The maximum mgf file size in MB before splitting the mgf. Default is '1000'.", false),
+    MGF_MAX_SPECTRA("mgf_spectrum_count", "The maximum number of spectra per mgf file when splitting. Default is '25000'.", false),
+    DUPLICATE_TITLE_HANDLING("correct_titles", "Correct for duplicate spectrum titles. (0: no correction, 1: rename spectra, 2: delete spectra, default is '1').", false),
+    MISSING_TITLE_HANDLING("missing_titles", "Add missing spectrum titles. (0: no correction, 1: add missing spectrum titles, default is '0').", false),
+    
+    REFERENCE_MASS("ref_mass", "Reference mass for the conversion of the fragment ion tolerance from ppm to Dalton. Default is '2000'.", false),
+    
+    OUTPUT_DEFAULT_NAME("output_default_name", "Optional output default name, default is 'searchgui_out'.", false),
+    OUTPUT_OPTION("output_option", "Optional result file compression (" + OutputParameters.getCommandLineOptions() + "), default is '0'.", false),
+    OUTPUT_DATA("output_data", "Include mgf and FASTA file in zipped output (0: no, 1: yes, default is '0').", false),
+    OUTPUT_DATE("output_date", "Include date in output name (0: no, 1: yes, default is '0').", false),
+    RENAME_XTANDEM_OUTPUT("rename_xtandem", "Turn the renaming of the X! Tandem files on/off. (0: off, 1: on, default is '1').", false),
+    
+    TARGET_DECOY_TAG("target_decoy_tag", "The tag added after adding decoy sequences to a FASTA file. Default is '_concatenated_target_decoy'", false);
+
+    /**
+     * Short Id for the CLI parameter.
+     */
+    public String id;
+    /**
+     * Explanation for the CLI parameter.
+     */
+    public String description;
+    /**
+     * Boolean indicating whether the parameter is mandatory.
+     */
+    public boolean mandatory;
+
+    /**
+     * Private constructor managing the various variables for the enum
+     * instances.
+     *
+     * @param id the id
+     * @param description the description
+     * @param mandatory is the parameter mandatory
+     */
+    private SearchCLIParams(String id, String description, boolean mandatory) {
+        this.id = id;
+        this.description = description;
+        this.mandatory = mandatory;
+    }
+
+    /**
+     * Creates the options for the command line interface based on the possible
+     * values.
+     *
+     * @param aOptions the options object where the options will be added
+     */
+    public static void createOptionsCLI(Options aOptions) {
+        
+        for (SearchCLIParams identificationParametersCLIParams : values()) {
+            aOptions.addOption(identificationParametersCLIParams.id, true, identificationParametersCLIParams.description);
+        }
+        
+        SearchCLIdentificationParametersCLIParams.createOptionsCLI(aOptions);
+        
+        // Path setup
+        PathSettingsCLIParams.createOptionsCLI(aOptions);
+    }
+
+    /**
+     * Returns the options as a string.
+     *
+     * @return the options as a string
+     */
+    public static String getOptionsAsString() {
+
+        String output = "";
+        String formatter = "%-25s";
+
+        output += "Mandatory Parameters:\n\n";
+        output += "-" + String.format(formatter, SPECTRUM_FILES.id) + " " + SPECTRUM_FILES.description + "\n";
+        output += "-" + String.format(formatter, OUTPUT_FOLDER.id) + " " + OUTPUT_FOLDER.description + "\n";
+
+        output += "\n\nOptional Input Parameters:\n\n";
+        output += "-" + String.format(formatter, IdentificationParametersCLIParams.IDENTIFICATION_PARAMETERS.id) + " " + IdentificationParametersCLIParams.IDENTIFICATION_PARAMETERS.description + "\n";
+        
+        output += "\n\nSearch Engine Selection:\n\n";
+        output += "-" + String.format(formatter, OMSSA.id) + " " + OMSSA.description + "\n";
+        output += "-" + String.format(formatter, XTANDEM.id) + " " + XTANDEM.description + "\n";
+        output += "-" + String.format(formatter, MSGF.id) + " " + MSGF.description + "\n";
+        output += "-" + String.format(formatter, MS_AMANDA.id) + " " + MS_AMANDA.description + "\n";
+        output += "-" + String.format(formatter, MYRIMATCH.id) + " " + MYRIMATCH.description + "\n";
+        output += "-" + String.format(formatter, COMET.id) + " " + COMET.description + "\n";
+        output += "-" + String.format(formatter, TIDE.id) + " " + TIDE.description + "\n";
+        output += "-" + String.format(formatter, ANDROMEDA.id) + " " + ANDROMEDA.description + "\n";
+        output += "-" + String.format(formatter, NOVOR.id) + " " + NOVOR.description + "\n";
+        output += "-" + String.format(formatter, DIRECTAG.id) + " " + DIRECTAG.description + "\n";
+
+        output += "\n\nTools Location:\n\n";
+        output += "-" + String.format(formatter, OMSSA_LOCATION.id) + " " + OMSSA_LOCATION.description + "\n";
+        output += "-" + String.format(formatter, XTANDEM_LOCATION.id) + " " + XTANDEM_LOCATION.description + "\n";
+        output += "-" + String.format(formatter, MSGF_LOCATION.id) + " " + MSGF_LOCATION.description + "\n";
+        output += "-" + String.format(formatter, MS_AMANDA_LOCATION.id) + " " + MS_AMANDA_LOCATION.description + "\n";
+        output += "-" + String.format(formatter, MYRIMATCH_LOCATION.id) + " " + MYRIMATCH_LOCATION.description + "\n";
+        output += "-" + String.format(formatter, COMET_LOCATION.id) + " " + COMET_LOCATION.description + "\n";
+        output += "-" + String.format(formatter, TIDE_LOCATION.id) + " " + TIDE_LOCATION.description + "\n";
+        output += "-" + String.format(formatter, ANDROMEDA_LOCATION.id) + " " + ANDROMEDA_LOCATION.description + "\n";
+        output += "-" + String.format(formatter, NOVOR_LOCATION.id) + " " + NOVOR_LOCATION.description + "\n";
+        output += "-" + String.format(formatter, DIRECTAG_LOCATION.id) + " " + DIRECTAG_LOCATION.description + "\n";
+        output += "-" + String.format(formatter, MAKEBLASTDB_LOCATION.id) + " " + MAKEBLASTDB_LOCATION.description + "\n";
+        
+        output += "\n\nInput Files Handling:\n\n";
+        output += "-" + String.format(formatter, MGF_CHECK_SIZE.id) + " " + MGF_CHECK_SIZE.description + "\n";
+        output += "-" + String.format(formatter, MGF_SPLITTING_LIMIT.id) + " " + MGF_SPLITTING_LIMIT.description + "\n";
+        output += "-" + String.format(formatter, MGF_MAX_SPECTRA.id) + " " + MGF_MAX_SPECTRA.description + "\n";
+        output += "-" + String.format(formatter, DUPLICATE_TITLE_HANDLING.id) + " " + DUPLICATE_TITLE_HANDLING.description + "\n";
+        output += "-" + String.format(formatter, MISSING_TITLE_HANDLING.id) + " " + MISSING_TITLE_HANDLING.description + "\n";
+        
+        output += "\n\nOutput Files Handling:\n\n";
+        output += "-" + String.format(formatter, OUTPUT_DEFAULT_NAME.id) + " " + OUTPUT_DEFAULT_NAME.description + "\n";
+        output += "-" + String.format(formatter, OUTPUT_OPTION.id) + " " + OUTPUT_OPTION.description + "\n";
+        output += "-" + String.format(formatter, OUTPUT_DATA.id) + " " + OUTPUT_DATA.description + "\n";
+        output += "-" + String.format(formatter, OUTPUT_DATE.id) + " " + OUTPUT_DATE.description + "\n";
+        output += "-" + String.format(formatter, RENAME_XTANDEM_OUTPUT.id) + " " + RENAME_XTANDEM_OUTPUT.description + "\n";
+        
+        output += "\n\nProcessing Options:\n\n";
+        output += "-" + String.format(formatter, THREADS.id) + " " + THREADS.description + "\n";
+        
+        output += "\n\nAdvanced Options:\n\n";
+        output += "-" + String.format(formatter, REFERENCE_MASS.id) + " " + REFERENCE_MASS.description + "\n";
+        
+        output += "\n\nOptional Temporary Folder:\n\n";
+        output += "-" + String.format(formatter, PathSettingsCLIParams.ALL.id) + " " + PathSettingsCLIParams.ALL.description + "\n";
+        
+        output += "\n\n\nFor identification parameters options:\nReplace eu.isas.searchgui.cmd.SearchCLI with eu.isas.searchgui.cmd.IdentificationParametersCLI\n\n";
+
+        return output;
+    }
+}