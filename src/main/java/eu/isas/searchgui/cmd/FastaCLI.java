<<<<<<< HEAD
package eu.isas.searchgui.cmd;

import com.compomics.cli.fasta.FastaParametersCLIParams;
import com.compomics.cli.fasta.FastaParametersInputBean;
import com.compomics.software.CompomicsWrapper;
import com.compomics.software.settings.PathKey;
import com.compomics.software.settings.UtilitiesPathParameters;
import com.compomics.util.Util;
import com.compomics.util.experiment.io.biology.protein.FastaParameters;
import com.compomics.util.experiment.io.biology.protein.FastaSummary;
import com.compomics.util.experiment.io.biology.protein.converters.DecoyConverter;
import com.compomics.util.gui.waiting.waitinghandlers.WaitingHandlerCLIImpl;
import com.compomics.util.parameters.UtilitiesUserParameters;
import static eu.isas.searchgui.cmd.SearchCLI.redirectErrorStream;
import eu.isas.searchgui.parameters.SearchGUIPathParameters;
import java.io.File;
import java.io.IOException;
import java.io.PrintWriter;
import java.util.ArrayList;
import java.util.Date;
import org.apache.commons.cli.BasicParser;
import org.apache.commons.cli.CommandLine;
import org.apache.commons.cli.Options;

/**
 * This class allows the user to work on the database in command line.
 *
 * @author Marc Vaudel
 * @author Harald Barsnes
 */
public class FastaCLI {

    /**
     * The input from the command line.
     */
    private FastaCLIInputBean fastaCLIInputBean;
    /**
     * The FASTA parameters input bean.
     */
    private FastaParametersInputBean fastaParametersInputBean;

    /**
     * Construct a new FastaCLI runnable from a list of arguments.
     *
     * @param args the command line arguments
     */
    public FastaCLI(String[] args) {

        try {

            Options lOptions = new Options();
            FastaCLIParams.createOptionsCLI(lOptions);
            BasicParser parser = new BasicParser();
            CommandLine line = parser.parse(lOptions, args);

            if (!FastaCLIInputBean.isValidStartup(line)) {

                PrintWriter lPrintWriter = new PrintWriter(System.out);
                lPrintWriter.print(System.getProperty("line.separator") + "======================" + System.getProperty("line.separator"));
                lPrintWriter.print("FastaCLI" + System.getProperty("line.separator"));
                lPrintWriter.print("======================" + System.getProperty("line.separator"));
                lPrintWriter.print(getHeader());
                lPrintWriter.print(FastaCLIParams.getOptionsAsString());
                lPrintWriter.flush();
                lPrintWriter.close();

                System.exit(0);

            } else if (!FastaParametersInputBean.isValidStartup(line)) {

                PrintWriter lPrintWriter = new PrintWriter(System.out);
                lPrintWriter.print(System.getProperty("line.separator") + "======================" + System.getProperty("line.separator"));
                lPrintWriter.print("FastaCLI" + System.getProperty("line.separator"));
                lPrintWriter.print("======================" + System.getProperty("line.separator"));
                lPrintWriter.print(getHeader());
                lPrintWriter.print(FastaParametersCLIParams.getOptionsAsString());
                lPrintWriter.flush();
                lPrintWriter.close();

                System.exit(0);

            } else {

                fastaCLIInputBean = new FastaCLIInputBean(line);

                fastaParametersInputBean = new FastaParametersInputBean(line, fastaCLIInputBean.getInputFile());

                call();

            }
        } catch (Exception e) {
            e.printStackTrace();
        }
    }

    /**
     * Calling this method will run the configured FastaCLI process.
     */
    public void call() {

        PathSettingsCLIInputBean pathSettingsCLIInputBean = fastaCLIInputBean.getPathSettingsCLIInputBean();
        FastaParameters fastaParameters = fastaParametersInputBean.getFastaParameters();

        if (pathSettingsCLIInputBean.getLogFolder() != null) {

            redirectErrorStream(pathSettingsCLIInputBean.getLogFolder());

        }

        if (pathSettingsCLIInputBean.hasInput()) {

            PathSettingsCLI pathSettingsCLI = new PathSettingsCLI(pathSettingsCLIInputBean);
            pathSettingsCLI.setPathSettings();

        } else {

            try {

                File pathConfigurationFile = new File(getJarFilePath(), UtilitiesPathParameters.configurationFileName);

                if (pathConfigurationFile.exists()) {

                    SearchGUIPathParameters.loadPathParametersFromFile(pathConfigurationFile);

                }

            } catch (Exception e) {

                System.out.println("An error occurred when setting path configuration. Default paths will be used.");
                e.printStackTrace();

            }

            try {

                ArrayList<PathKey> errorKeys = SearchGUIPathParameters.getErrorKeys(getJarFilePath());

                if (!errorKeys.isEmpty()) {

                    System.out.println("Unable to write in the following configuration folders. Please use a temporary folder, "
                            + "the path configuration command line, or edit the configuration paths from the graphical interface.");

                    for (PathKey pathKey : errorKeys) {

                        System.out.println(pathKey.getId() + ": " + pathKey.getDescription());

                    }
                }

            } catch (Exception e) {

                System.out.println("Unable to load the path configurations. Default pathswill be used.");

            }
        }

        try {

            WaitingHandlerCLIImpl waitingHandlerCLIImpl = new WaitingHandlerCLIImpl();

            String fastaFilePath = fastaCLIInputBean.getInputFile().getAbsolutePath();
            System.out.println("Input: " + fastaFilePath + System.getProperty("line.separator"));

            FastaSummary fastaSummary = FastaSummary.getSummary(fastaFilePath, fastaParameters, waitingHandlerCLIImpl);
            writeDbProperties(fastaSummary, fastaParameters);

            if (fastaCLIInputBean.isDecoy()) {

                String decoySuffix = fastaCLIInputBean.getDecoySuffix();

                if (decoySuffix != null) {

                    UtilitiesUserParameters userPreferences = UtilitiesUserParameters.loadUserParameters();
                    userPreferences.setTargetDecoyFileNameSuffix(decoySuffix + ".fasta");

                }

                File newFile = generateTargetDecoyDatabase(waitingHandlerCLIImpl);

                System.out.println("Decoy file successfully created: " + System.getProperty("line.separator"));
                System.out.println("Output: " + newFile.getAbsolutePath() + System.getProperty("line.separator"));

                FastaSummary decoySummary = DecoyConverter.getDecoySummary(newFile, fastaSummary);
                writeDbProperties(decoySummary, fastaParameters);

            }
        } catch (Exception e) {
            e.printStackTrace();
        }
    }

    /**
     * Writes the database properties to System.out.
     *
     * @param fastaSummary the summary information on the FASTA file
     * @param fastaParameters the FASTA parsing parameters
     */
    public void writeDbProperties(FastaSummary fastaSummary, FastaParameters fastaParameters) {

        System.out.println("Name: " + fastaParameters.getName());
        System.out.println("Description: " + fastaParameters.getDescription());
        System.out.println("Version: " + fastaParameters.getVersion());

        if (fastaParameters.isTargetDecoy()) {

            if (fastaParameters.isDecoySuffix()) {

                System.out.println("Decoy Flag: " + fastaParameters.getDecoyFlag() + " (Suffix)");

            } else {

                System.out.println("Decoy Flag: " + fastaParameters.getDecoyFlag() + " (Prefix)");

            }

        } else {

            System.out.println("No decoy");

        }

        System.out.println("Type: " + fastaSummary.getTypeAsString());
        System.out.println("Last modified: " + new Date(fastaSummary.lastModified).toString());

        String nSequences = fastaSummary.nSequences + " sequences";

        if (fastaParameters.isTargetDecoy()) {

            nSequences += " (" + fastaSummary.nTarget + " target)";

        }

        System.out.println("Size: " + nSequences + System.getProperty("line.separator"));

    }

    /**
     * Appends decoy sequences to the given target database file.
     *
     * @param waitingHandlerCLIImpl the waiting handler
     * 
     * @return the file created
     * @throws IOException exception thrown whenever an error happened while 
     * reading or writing a FASTA file
     */
    public File generateTargetDecoyDatabase(WaitingHandlerCLIImpl waitingHandlerCLIImpl) throws IOException {

        // Get file in
        File fileIn = fastaCLIInputBean.getInputFile();

        // Get file out
        UtilitiesUserParameters userParameters = UtilitiesUserParameters.loadUserParameters();
        File fileOut = new File(fileIn.getParent(), Util.removeExtension(fileIn.getName()) + userParameters.getTargetDecoyFileNameSuffix() + ".fasta");

        // Write file
        waitingHandlerCLIImpl.setWaitingText("Appending Decoy Sequences. Please Wait...");
        DecoyConverter.appendDecoySequences(fileIn, fileOut, waitingHandlerCLIImpl);

        return fileOut;
    }

    /**
     * FastaCLI header message when printing the usage.
     */
    private static String getHeader() {
        return System.getProperty("line.separator")
                + "FastaCLI takes a fasta file as input, generates general information about the database and allows operations on the fasta file." + System.getProperty("line.separator")
                + System.getProperty("line.separator")
                + "For further help see https://compomics.github.io/projects/searchgui.html and https://compomics.github.io/projects/searchgui/wiki/searchcli.html." + System.getProperty("line.separator")
                + System.getProperty("line.separator")
                + "Or contact the developers at https://groups.google.com/group/peptide-shaker." + System.getProperty("line.separator")
                + System.getProperty("line.separator")
                + "----------------------"
                + System.getProperty("line.separator")
                + "OPTIONS"
                + System.getProperty("line.separator")
                + "----------------------" + System.getProperty("line.separator")
                + "\n";
    }

    /**
     * Starts the launcher by calling the launch method. Use this as the main
     * class in the jar file.
     *
     * @param args the command line arguments
     */
    public static void main(String[] args) {
        try {
            new FastaCLI(args);
        } catch (Exception e) {
            e.printStackTrace();
        }
    }

    /**
     * Returns the path to the jar file.
     *
     * @return the path to the jar file
     */
    public String getJarFilePath() {
        return CompomicsWrapper.getJarFilePath(this.getClass().getResource("FastaCLI.class").getPath(), "SearchGUI");
    }
}
=======
package eu.isas.searchgui.cmd;

import com.compomics.software.CompomicsWrapper;
import com.compomics.util.experiment.identification.protein_sequences.FastaIndex;
import com.compomics.util.experiment.identification.protein_sequences.SequenceFactory;
import com.compomics.util.gui.waiting.waitinghandlers.WaitingHandlerCLIImpl;
import com.compomics.util.preferences.UtilitiesUserPreferences;
import com.compomics.util.waiting.WaitingHandler;
import java.io.File;
import java.io.PrintWriter;
import java.util.Date;
import org.apache.commons.cli.BasicParser;
import org.apache.commons.cli.CommandLine;
import org.apache.commons.cli.Options;

/**
 * This class allows the user to work on the database in command line.
 *
 * @author Marc Vaudel
 * @author Harald Barsnes
 */
public class FastaCLI {

    /**
     * The input from the command line.
     */
    private FastaCLIInputBean fastaCLIInputBean;
    /**
     * The waiting handler.
     */
    private WaitingHandler waitingHandler;

    /**
     * Construct a new FastaCLI runnable from a list of arguments.
     *
     * @param args the command line arguments
     */
    public FastaCLI(String[] args) {

        try {
            waitingHandler = new WaitingHandlerCLIImpl();
            
            // check if there are updates to the paths
            String[] nonPathSettingArgsAsList = PathSettingsCLI.extractAndUpdatePathOptions(args);
            
            // parse the rest of the cptions   
            Options nonPathOptions = new Options();
            FastaCLIParams.createOptionsCLI(nonPathOptions);
            BasicParser parser = new BasicParser();
            CommandLine line = parser.parse(nonPathOptions, nonPathSettingArgsAsList);

            if (!FastaCLIInputBean.isValidStartup(line)) {
                PrintWriter lPrintWriter = new PrintWriter(System.out);
                lPrintWriter.print(System.getProperty("line.separator") + "======================" + System.getProperty("line.separator"));
                lPrintWriter.print("FastaCLI" + System.getProperty("line.separator"));
                lPrintWriter.print("======================" + System.getProperty("line.separator"));
                lPrintWriter.print(getHeader());
                lPrintWriter.print(FastaCLIParams.getOptionsAsString());
                lPrintWriter.flush();
                lPrintWriter.close();

                System.exit(0);
            } else {
                fastaCLIInputBean = new FastaCLIInputBean(line);
                call();
            }
        } catch (Exception e) {
            waitingHandler.appendReport("An error occurred while running the command line. " + getLogFileMessage(), true, true);
            e.printStackTrace();
        }
    }

    /**
     * Calling this method will run the configured FastaCLI process.
     */
    public void call() {

        try {
            SequenceFactory sequenceFactory = SequenceFactory.getInstance();
            File fastaFile = fastaCLIInputBean.getInputFile();
            sequenceFactory.loadFastaFile(fastaFile, waitingHandler);
            System.out.println("Input: " + fastaFile.getAbsolutePath() + System.getProperty("line.separator"));
            writeDbProperties();

            if (fastaCLIInputBean.isDecoy()) {

                String decoySuffix = fastaCLIInputBean.getDecoySuffix();
                if (decoySuffix != null) {
                    UtilitiesUserPreferences userPreferences = UtilitiesUserPreferences.loadUserPreferences();
                    userPreferences.setTargetDecoyFileNameSuffix(decoySuffix + ".fasta");
                }
                boolean success = generateTargetDecoyDatabase(waitingHandler);
                if (success) {
                    System.out.println("Decoy file successfully created: " + System.getProperty("line.separator"));
                    System.out.println("Output: " + sequenceFactory.getCurrentFastaFile().getAbsolutePath() + System.getProperty("line.separator"));
                    writeDbProperties();
                }
            }
        } catch (Exception e) {
            waitingHandler.appendReport("An error occurred while running the command line. " + getLogFileMessage(), true, true);
            e.printStackTrace();
        }
    }

    /**
     * Outputs the properties of the file currently loaded in the sequence
     * factory.
     */
    public void writeDbProperties() {
        SequenceFactory sequenceFactory = SequenceFactory.getInstance();
        FastaIndex fastaIndex = sequenceFactory.getCurrentFastaIndex();
        System.out.println("Name: " + fastaIndex.getName());
        System.out.println("Version: " + fastaIndex.getVersion());
        System.out.println("Decoy Tag: " + fastaIndex.getDecoyTag());
        System.out.println("Type: " + fastaIndex.getMainDatabaseType().toString());
        System.out.println("Last modified: " + new Date(fastaIndex.getLastModified()).toString());
        String nSequences = fastaIndex.getNSequences() + " sequences";
        if (fastaIndex.isConcatenatedTargetDecoy()) {
            nSequences += " (" + fastaIndex.getNTarget() + " target)";
        }
        System.out.println("Size: " + nSequences + System.getProperty("line.separator"));
    }

    /**
     * Appends decoy sequences to the given target database file.
     *
     * @param waitingHandler the waiting handler
     * @return true if the process was successfully completed
     */
    public boolean generateTargetDecoyDatabase(WaitingHandler waitingHandler) {

        SequenceFactory sequenceFactory = SequenceFactory.getInstance();

        // set up the new fasta file name
        String newFasta = fastaCLIInputBean.getInputFile().getAbsolutePath();

        // remove the ending .fasta (if there)
        if (newFasta.lastIndexOf(".") != -1) {
            newFasta = newFasta.substring(0, newFasta.lastIndexOf("."));
        }

        // add the target decoy tag
        UtilitiesUserPreferences userPreferences = UtilitiesUserPreferences.loadUserPreferences();
        newFasta += userPreferences.getTargetDecoyFileNameSuffix() + ".fasta";
        File newFile = new File(newFasta);

        try {
            waitingHandler.setWaitingText("Appending Decoy Sequences. Please Wait...");
            sequenceFactory.appendDecoySequences(newFile, waitingHandler);
            sequenceFactory.clearFactory();
            sequenceFactory.loadFastaFile(newFile, waitingHandler);
        } catch (OutOfMemoryError error) {
            System.out.println("Ran out of memory!");
            error.printStackTrace();
            return false;
        } catch (Exception e) {
            System.out.println("An error occurred while appending decoy sequences");
            e.printStackTrace();
            return false;
        }

        return true;
    }

    /**
     * FastaCLI header message when printing the usage.
     */
    private static String getHeader() {
        return System.getProperty("line.separator")
                + "FastaCLI takes a fasta file as input, generates general information about the database and allows operations on the fasta file." + System.getProperty("line.separator")
                + System.getProperty("line.separator")
                + "For further help see http://compomics.github.io/projects/searchgui.html and http://compomics.github.io/projects/searchgui/wiki/searchcli.html." + System.getProperty("line.separator")
                + System.getProperty("line.separator")
                + "Or contact the developers at https://groups.google.com/group/peptide-shaker." + System.getProperty("line.separator")
                + System.getProperty("line.separator")
                + "----------------------"
                + System.getProperty("line.separator")
                + "OPTIONS"
                + System.getProperty("line.separator")
                + "----------------------" + System.getProperty("line.separator")
                + "\n";
    }

    /**
     * Starts the launcher by calling the launch method. Use this as the main
     * class in the jar file.
     *
     * @param args the command line arguments
     */
    public static void main(String[] args) {
        try {
            new FastaCLI(args);
        } catch (Exception e) {
            e.printStackTrace();
        }
    }

    /**
     * Returns the "see the log file" message. With the path if available. 
     * 
     * @return the "see the log file" message
     */
    public static String getLogFileMessage() {
//        if (logFolder == null) {
            return "Please see the SearchGUI log file.";
//        } else {
//            return "Please see the SearchGUI log file: " + logFolder.getAbsolutePath() + File.separator + "SearchGUI.log";  // @TODO: figure out how to get the location of the log file
//        }
    }
    
    /**
     * Returns the path to the jar file.
     *
     * @return the path to the jar file
     */
    public String getJarFilePath() {
        return CompomicsWrapper.getJarFilePath(this.getClass().getResource("FastaCLI.class").getPath(), "SearchGUI");
    }
}
>>>>>>> bb16a44f
<|MERGE_RESOLUTION|>--- conflicted
+++ resolved
@@ -1,4 +1,3 @@
-<<<<<<< HEAD
 package eu.isas.searchgui.cmd;
 
 import com.compomics.cli.fasta.FastaParametersCLIParams;
@@ -12,6 +11,7 @@
 import com.compomics.util.experiment.io.biology.protein.converters.DecoyConverter;
 import com.compomics.util.gui.waiting.waitinghandlers.WaitingHandlerCLIImpl;
 import com.compomics.util.parameters.UtilitiesUserParameters;
+import com.compomics.util.waiting.WaitingHandler;
 import static eu.isas.searchgui.cmd.SearchCLI.redirectErrorStream;
 import eu.isas.searchgui.parameters.SearchGUIPathParameters;
 import java.io.File;
@@ -39,6 +39,10 @@
      * The FASTA parameters input bean.
      */
     private FastaParametersInputBean fastaParametersInputBean;
+    /**
+     * The waiting handler.
+     */
+    private WaitingHandler waitingHandler;
 
     /**
      * Construct a new FastaCLI runnable from a list of arguments.
@@ -48,11 +52,16 @@
     public FastaCLI(String[] args) {
 
         try {
-
-            Options lOptions = new Options();
-            FastaCLIParams.createOptionsCLI(lOptions);
+            waitingHandler = new WaitingHandlerCLIImpl();
+
+             // check if there are updates to the paths
+            String[] nonPathSettingArgsAsList = PathSettingsCLI.extractAndUpdatePathOptions(args);
+
+            // parse the rest of the cptions   
+            Options nonPathOptions = new Options();
+            FastaCLIParams.createOptionsCLI(nonPathOptions);
             BasicParser parser = new BasicParser();
-            CommandLine line = parser.parse(lOptions, args);
+            CommandLine line = parser.parse(nonPathOptions, nonPathSettingArgsAsList);
 
             if (!FastaCLIInputBean.isValidStartup(line)) {
 
@@ -90,6 +99,7 @@
 
             }
         } catch (Exception e) {
+            waitingHandler.appendReport("An error occurred while running the command line. " + getLogFileMessage(), true, true);
             e.printStackTrace();
         }
     }
@@ -99,70 +109,13 @@
      */
     public void call() {
 
-        PathSettingsCLIInputBean pathSettingsCLIInputBean = fastaCLIInputBean.getPathSettingsCLIInputBean();
-        FastaParameters fastaParameters = fastaParametersInputBean.getFastaParameters();
-
-        if (pathSettingsCLIInputBean.getLogFolder() != null) {
-
-            redirectErrorStream(pathSettingsCLIInputBean.getLogFolder());
-
-        }
-
-        if (pathSettingsCLIInputBean.hasInput()) {
-
-            PathSettingsCLI pathSettingsCLI = new PathSettingsCLI(pathSettingsCLIInputBean);
-            pathSettingsCLI.setPathSettings();
-
-        } else {
-
-            try {
-
-                File pathConfigurationFile = new File(getJarFilePath(), UtilitiesPathParameters.configurationFileName);
-
-                if (pathConfigurationFile.exists()) {
-
-                    SearchGUIPathParameters.loadPathParametersFromFile(pathConfigurationFile);
-
-                }
-
-            } catch (Exception e) {
-
-                System.out.println("An error occurred when setting path configuration. Default paths will be used.");
-                e.printStackTrace();
-
-            }
-
-            try {
-
-                ArrayList<PathKey> errorKeys = SearchGUIPathParameters.getErrorKeys(getJarFilePath());
-
-                if (!errorKeys.isEmpty()) {
-
-                    System.out.println("Unable to write in the following configuration folders. Please use a temporary folder, "
-                            + "the path configuration command line, or edit the configuration paths from the graphical interface.");
-
-                    for (PathKey pathKey : errorKeys) {
-
-                        System.out.println(pathKey.getId() + ": " + pathKey.getDescription());
-
-                    }
-                }
-
-            } catch (Exception e) {
-
-                System.out.println("Unable to load the path configurations. Default pathswill be used.");
-
-            }
-        }
-
         try {
 
-            WaitingHandlerCLIImpl waitingHandlerCLIImpl = new WaitingHandlerCLIImpl();
-
+            FastaParameters fastaParameters = fastaParametersInputBean.getFastaParameters();
             String fastaFilePath = fastaCLIInputBean.getInputFile().getAbsolutePath();
             System.out.println("Input: " + fastaFilePath + System.getProperty("line.separator"));
 
-            FastaSummary fastaSummary = FastaSummary.getSummary(fastaFilePath, fastaParameters, waitingHandlerCLIImpl);
+            FastaSummary fastaSummary = FastaSummary.getSummary(fastaFilePath, fastaParameters, waitingHandler);
             writeDbProperties(fastaSummary, fastaParameters);
 
             if (fastaCLIInputBean.isDecoy()) {
@@ -176,7 +129,7 @@
 
                 }
 
-                File newFile = generateTargetDecoyDatabase(waitingHandlerCLIImpl);
+                File newFile = generateTargetDecoyDatabase(waitingHandler);
 
                 System.out.println("Decoy file successfully created: " + System.getProperty("line.separator"));
                 System.out.println("Output: " + newFile.getAbsolutePath() + System.getProperty("line.separator"));
@@ -186,6 +139,7 @@
 
             }
         } catch (Exception e) {
+            waitingHandler.appendReport("An error occurred while running the command line. " + getLogFileMessage(), true, true);
             e.printStackTrace();
         }
     }
@@ -238,13 +192,13 @@
     /**
      * Appends decoy sequences to the given target database file.
      *
-     * @param waitingHandlerCLIImpl the waiting handler
+     * @param waitingHandler the waiting handler
      * 
      * @return the file created
      * @throws IOException exception thrown whenever an error happened while 
      * reading or writing a FASTA file
      */
-    public File generateTargetDecoyDatabase(WaitingHandlerCLIImpl waitingHandlerCLIImpl) throws IOException {
+    public File generateTargetDecoyDatabase(WaitingHandler waitingHandler) throws IOException {
 
         // Get file in
         File fileIn = fastaCLIInputBean.getInputFile();
@@ -254,8 +208,8 @@
         File fileOut = new File(fileIn.getParent(), Util.removeExtension(fileIn.getName()) + userParameters.getTargetDecoyFileNameSuffix() + ".fasta");
 
         // Write file
-        waitingHandlerCLIImpl.setWaitingText("Appending Decoy Sequences. Please Wait...");
-        DecoyConverter.appendDecoySequences(fileIn, fileOut, waitingHandlerCLIImpl);
+        waitingHandler.setWaitingText("Appending Decoy Sequences. Please Wait...");
+        DecoyConverter.appendDecoySequences(fileIn, fileOut, waitingHandler);
 
         return fileOut;
     }
@@ -292,214 +246,7 @@
             e.printStackTrace();
         }
     }
-
-    /**
-     * Returns the path to the jar file.
-     *
-     * @return the path to the jar file
-     */
-    public String getJarFilePath() {
-        return CompomicsWrapper.getJarFilePath(this.getClass().getResource("FastaCLI.class").getPath(), "SearchGUI");
-    }
-}
-=======
-package eu.isas.searchgui.cmd;
-
-import com.compomics.software.CompomicsWrapper;
-import com.compomics.util.experiment.identification.protein_sequences.FastaIndex;
-import com.compomics.util.experiment.identification.protein_sequences.SequenceFactory;
-import com.compomics.util.gui.waiting.waitinghandlers.WaitingHandlerCLIImpl;
-import com.compomics.util.preferences.UtilitiesUserPreferences;
-import com.compomics.util.waiting.WaitingHandler;
-import java.io.File;
-import java.io.PrintWriter;
-import java.util.Date;
-import org.apache.commons.cli.BasicParser;
-import org.apache.commons.cli.CommandLine;
-import org.apache.commons.cli.Options;
-
-/**
- * This class allows the user to work on the database in command line.
- *
- * @author Marc Vaudel
- * @author Harald Barsnes
- */
-public class FastaCLI {
-
-    /**
-     * The input from the command line.
-     */
-    private FastaCLIInputBean fastaCLIInputBean;
-    /**
-     * The waiting handler.
-     */
-    private WaitingHandler waitingHandler;
-
-    /**
-     * Construct a new FastaCLI runnable from a list of arguments.
-     *
-     * @param args the command line arguments
-     */
-    public FastaCLI(String[] args) {
-
-        try {
-            waitingHandler = new WaitingHandlerCLIImpl();
-            
-            // check if there are updates to the paths
-            String[] nonPathSettingArgsAsList = PathSettingsCLI.extractAndUpdatePathOptions(args);
-            
-            // parse the rest of the cptions   
-            Options nonPathOptions = new Options();
-            FastaCLIParams.createOptionsCLI(nonPathOptions);
-            BasicParser parser = new BasicParser();
-            CommandLine line = parser.parse(nonPathOptions, nonPathSettingArgsAsList);
-
-            if (!FastaCLIInputBean.isValidStartup(line)) {
-                PrintWriter lPrintWriter = new PrintWriter(System.out);
-                lPrintWriter.print(System.getProperty("line.separator") + "======================" + System.getProperty("line.separator"));
-                lPrintWriter.print("FastaCLI" + System.getProperty("line.separator"));
-                lPrintWriter.print("======================" + System.getProperty("line.separator"));
-                lPrintWriter.print(getHeader());
-                lPrintWriter.print(FastaCLIParams.getOptionsAsString());
-                lPrintWriter.flush();
-                lPrintWriter.close();
-
-                System.exit(0);
-            } else {
-                fastaCLIInputBean = new FastaCLIInputBean(line);
-                call();
-            }
-        } catch (Exception e) {
-            waitingHandler.appendReport("An error occurred while running the command line. " + getLogFileMessage(), true, true);
-            e.printStackTrace();
-        }
-    }
-
-    /**
-     * Calling this method will run the configured FastaCLI process.
-     */
-    public void call() {
-
-        try {
-            SequenceFactory sequenceFactory = SequenceFactory.getInstance();
-            File fastaFile = fastaCLIInputBean.getInputFile();
-            sequenceFactory.loadFastaFile(fastaFile, waitingHandler);
-            System.out.println("Input: " + fastaFile.getAbsolutePath() + System.getProperty("line.separator"));
-            writeDbProperties();
-
-            if (fastaCLIInputBean.isDecoy()) {
-
-                String decoySuffix = fastaCLIInputBean.getDecoySuffix();
-                if (decoySuffix != null) {
-                    UtilitiesUserPreferences userPreferences = UtilitiesUserPreferences.loadUserPreferences();
-                    userPreferences.setTargetDecoyFileNameSuffix(decoySuffix + ".fasta");
-                }
-                boolean success = generateTargetDecoyDatabase(waitingHandler);
-                if (success) {
-                    System.out.println("Decoy file successfully created: " + System.getProperty("line.separator"));
-                    System.out.println("Output: " + sequenceFactory.getCurrentFastaFile().getAbsolutePath() + System.getProperty("line.separator"));
-                    writeDbProperties();
-                }
-            }
-        } catch (Exception e) {
-            waitingHandler.appendReport("An error occurred while running the command line. " + getLogFileMessage(), true, true);
-            e.printStackTrace();
-        }
-    }
-
-    /**
-     * Outputs the properties of the file currently loaded in the sequence
-     * factory.
-     */
-    public void writeDbProperties() {
-        SequenceFactory sequenceFactory = SequenceFactory.getInstance();
-        FastaIndex fastaIndex = sequenceFactory.getCurrentFastaIndex();
-        System.out.println("Name: " + fastaIndex.getName());
-        System.out.println("Version: " + fastaIndex.getVersion());
-        System.out.println("Decoy Tag: " + fastaIndex.getDecoyTag());
-        System.out.println("Type: " + fastaIndex.getMainDatabaseType().toString());
-        System.out.println("Last modified: " + new Date(fastaIndex.getLastModified()).toString());
-        String nSequences = fastaIndex.getNSequences() + " sequences";
-        if (fastaIndex.isConcatenatedTargetDecoy()) {
-            nSequences += " (" + fastaIndex.getNTarget() + " target)";
-        }
-        System.out.println("Size: " + nSequences + System.getProperty("line.separator"));
-    }
-
-    /**
-     * Appends decoy sequences to the given target database file.
-     *
-     * @param waitingHandler the waiting handler
-     * @return true if the process was successfully completed
-     */
-    public boolean generateTargetDecoyDatabase(WaitingHandler waitingHandler) {
-
-        SequenceFactory sequenceFactory = SequenceFactory.getInstance();
-
-        // set up the new fasta file name
-        String newFasta = fastaCLIInputBean.getInputFile().getAbsolutePath();
-
-        // remove the ending .fasta (if there)
-        if (newFasta.lastIndexOf(".") != -1) {
-            newFasta = newFasta.substring(0, newFasta.lastIndexOf("."));
-        }
-
-        // add the target decoy tag
-        UtilitiesUserPreferences userPreferences = UtilitiesUserPreferences.loadUserPreferences();
-        newFasta += userPreferences.getTargetDecoyFileNameSuffix() + ".fasta";
-        File newFile = new File(newFasta);
-
-        try {
-            waitingHandler.setWaitingText("Appending Decoy Sequences. Please Wait...");
-            sequenceFactory.appendDecoySequences(newFile, waitingHandler);
-            sequenceFactory.clearFactory();
-            sequenceFactory.loadFastaFile(newFile, waitingHandler);
-        } catch (OutOfMemoryError error) {
-            System.out.println("Ran out of memory!");
-            error.printStackTrace();
-            return false;
-        } catch (Exception e) {
-            System.out.println("An error occurred while appending decoy sequences");
-            e.printStackTrace();
-            return false;
-        }
-
-        return true;
-    }
-
-    /**
-     * FastaCLI header message when printing the usage.
-     */
-    private static String getHeader() {
-        return System.getProperty("line.separator")
-                + "FastaCLI takes a fasta file as input, generates general information about the database and allows operations on the fasta file." + System.getProperty("line.separator")
-                + System.getProperty("line.separator")
-                + "For further help see http://compomics.github.io/projects/searchgui.html and http://compomics.github.io/projects/searchgui/wiki/searchcli.html." + System.getProperty("line.separator")
-                + System.getProperty("line.separator")
-                + "Or contact the developers at https://groups.google.com/group/peptide-shaker." + System.getProperty("line.separator")
-                + System.getProperty("line.separator")
-                + "----------------------"
-                + System.getProperty("line.separator")
-                + "OPTIONS"
-                + System.getProperty("line.separator")
-                + "----------------------" + System.getProperty("line.separator")
-                + "\n";
-    }
-
-    /**
-     * Starts the launcher by calling the launch method. Use this as the main
-     * class in the jar file.
-     *
-     * @param args the command line arguments
-     */
-    public static void main(String[] args) {
-        try {
-            new FastaCLI(args);
-        } catch (Exception e) {
-            e.printStackTrace();
-        }
-    }
-
+    
     /**
      * Returns the "see the log file" message. With the path if available. 
      * 
@@ -512,7 +259,7 @@
 //            return "Please see the SearchGUI log file: " + logFolder.getAbsolutePath() + File.separator + "SearchGUI.log";  // @TODO: figure out how to get the location of the log file
 //        }
     }
-    
+
     /**
      * Returns the path to the jar file.
      *
@@ -521,5 +268,4 @@
     public String getJarFilePath() {
         return CompomicsWrapper.getJarFilePath(this.getClass().getResource("FastaCLI.class").getPath(), "SearchGUI");
     }
-}
->>>>>>> bb16a44f
+}