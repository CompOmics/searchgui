<<<<<<< HEAD
package eu.isas.searchgui.processbuilders;

import com.compomics.software.cli.CommandLineUtils;
import com.compomics.util.exceptions.ExceptionHandler;
import com.compomics.util.experiment.biology.enzymes.Enzyme;
import com.compomics.util.experiment.biology.modifications.Modification;
import com.compomics.util.experiment.biology.modifications.ModificationFactory;
import com.compomics.util.experiment.biology.modifications.ModificationType;
import com.compomics.util.experiment.identification.Advocate;
import com.compomics.util.parameters.identification.search.DigestionParameters;
import com.compomics.util.parameters.identification.search.SearchParameters;
import com.compomics.util.parameters.identification.tool_specific.MyriMatchParameters;
import com.compomics.util.waiting.WaitingHandler;

import java.io.File;
import java.util.ArrayList;
import java.util.HashMap;

/**
 * This class will set up and start a process to perform a MyriMatch search.
 *
 * @author Harald Barsnes
 * @author Marc Vaudel
 */
public class MyriMatchProcessBuilder extends SearchGUIProcessBuilder {

    /**
     * The post translational modifications factory.
     */
    private ModificationFactory modificationFactory = ModificationFactory.getInstance();
    /**
     * The name of the MyriMatch executable.
     */
    public static final String EXECUTABLE_FILE_NAME = "myrimatch";
    /**
     * The spectrum file to search.
     */
    private String spectrumFile;
    /**
     * The MyriMatch parameters.
     */
    private MyriMatchParameters myriMatchParameters;
    /**
     * The search parameters.
     */
    private SearchParameters searchParameters;
    /**
     * The status update frequency in seconds in the waiting handler.
     */
    private final int statusUpdateFrecuencyInSeconds = 10;

    /**
     * Constructor.
     *
     * @param myriMatchDirectory directory location of MyriMatch executable
     * @param mgfFile name of the file containing the spectra
     * @param outputFolder folder where to output the results
     * @param searchParameters the search parameters
     * @param exceptionHandler the handler of exceptions
     * @param waitingHandler the waiting handler
     * @param nThreads the number of threads to use
     */
    public MyriMatchProcessBuilder(File myriMatchDirectory, String mgfFile, File outputFolder,
            SearchParameters searchParameters, WaitingHandler waitingHandler, ExceptionHandler exceptionHandler, int nThreads) {

        this.searchParameters = searchParameters;
        this.exceptionHandler = exceptionHandler;
        myriMatchParameters = (MyriMatchParameters) searchParameters.getIdentificationAlgorithmParameter(Advocate.myriMatch.getIndex());

        this.waitingHandler = waitingHandler;
        this.spectrumFile = mgfFile;

        // make sure that the myrimatch file is executable
        File myriMatchExecutable = new File(myriMatchDirectory.getAbsolutePath() + File.separator + EXECUTABLE_FILE_NAME);
        myriMatchExecutable.setExecutable(true);

        // add the myrimatch executable
        process_name_array.add(myriMatchDirectory.getAbsolutePath() + File.separator + EXECUTABLE_FILE_NAME);

        // set the number of threads to use
        process_name_array.add("-cpus");
        process_name_array.add(Integer.toString(nThreads));

        // add the database
        process_name_array.add("-ProteinDatabase");
        process_name_array.add(CommandLineUtils.getCommandLineArgument(new File(searchParameters.getFastaFile())));

        // add the spectrum file
        process_name_array.add(CommandLineUtils.getCommandLineArgument(new File(mgfFile)));

        // set the output format to mzIdentML
        process_name_array.add("-OutputFormat");
        if (myriMatchParameters.getOutputFormat().equalsIgnoreCase("mzIdentML")) {
            process_name_array.add("mzIdentML");
        } else {
            process_name_array.add("pepXML");
        }

        // set the output folder
        process_name_array.add("-workdir");
        process_name_array.add(CommandLineUtils.getCommandLineArgument(outputFolder));

        // add an suffix to be able to recognize the output files
        process_name_array.add("-OutputSuffix");
        process_name_array.add(".myrimatch");

        // switch of the creation of decoys
        process_name_array.add("-DecoyPrefix");
        process_name_array.add("\"\"");

        // set the min/max peptide lengths
        process_name_array.add("-MinPeptideLength");
        process_name_array.add("" + myriMatchParameters.getMinPeptideLength());
        process_name_array.add("-MaxPeptideLength");
        process_name_array.add("" + myriMatchParameters.getMaxPeptideLength());

        // set the number of matches per spectrum
        process_name_array.add("-MaxResultRank");
        process_name_array.add("" + myriMatchParameters.getNumberOfSpectrumMatches());

        // remove the peak peaking, as mgfs are already peak picked
        process_name_array.add("-SpectrumListFilters");
        process_name_array.add("\"\"");

        // set the fragment ion tolerance
        process_name_array.add("-FragmentMzTolerance");
        String fragemtnTolerance = Double.toString(searchParameters.getFragmentIonAccuracy());
        if (searchParameters.getFragmentAccuracyType() == SearchParameters.MassAccuracyType.DA) {
            fragemtnTolerance += " daltons";
        } else {
            fragemtnTolerance += " ppm";
        }
        process_name_array.add("\"" + fragemtnTolerance + "\"");

        // set the mono precursor tolerance
        process_name_array.add("-MonoPrecursorMzTolerance");
        String precursorTolerance = Double.toString(searchParameters.getPrecursorAccuracy());
        if (searchParameters.getPrecursorAccuracyType() == SearchParameters.MassAccuracyType.DA) {
            precursorTolerance += " daltons";
        } else {
            precursorTolerance += " ppm";
        }
        process_name_array.add("\"" + precursorTolerance + "\""); // note: the tolerance is used for +1 spectra

        // set the precusor accuracy to mono
        process_name_array.add("-PrecursorMzToleranceRule");
        process_name_array.add("\"" + "mono" + "\"");

        // filter the modifications and convert fixed to variable if needed
        HashMap<String, ArrayList<String>> filteredModifications = filterFixedModifications();

        // set the fixed modifications
        if (!filteredModifications.get("Fixed").isEmpty()) {
            process_name_array.add("-StaticMods");
            process_name_array.add(getFixedModificationsAsString(filteredModifications.get("Fixed")));
        }

        // set the variable modifications
        if (!filteredModifications.get("Variable").isEmpty()) {
            process_name_array.add("-DynamicMods");
            process_name_array.add(getVariableModificationsAsString(filteredModifications.get("Variable")));
        }

        // set the maximum number of variable modifications
        process_name_array.add("-MaxDynamicMods");
        process_name_array.add("" + myriMatchParameters.getMaxDynamicMods());

        // reduce the status update frequency
        process_name_array.add("-StatusUpdateFrequency");
        process_name_array.add("" + statusUpdateFrecuencyInSeconds);

        // set the maximum number of charges
        process_name_array.add("-NumChargeStates");
        process_name_array.add("" + searchParameters.getMaxChargeSearched()); // note that it is not possible to set the min charge

        // set the TicCutoffPercentage
        process_name_array.add("-TicCutoffPercentage");
        process_name_array.add("" + myriMatchParameters.getTicCutoffPercentage());

        // set the minimum precursor mass
        process_name_array.add("-MinPeptideMass");
        process_name_array.add("" + myriMatchParameters.getMinPrecursorMass());

        // set the maximum precursor mass
        process_name_array.add("-MaxPeptideMass");
        process_name_array.add("" + myriMatchParameters.getMaxPrecursorMass());

        // set the use of the smart plus three model
        process_name_array.add("-UseSmartPlusThreeModel");
        process_name_array.add("" + myriMatchParameters.getUseSmartPlusThreeModel());

        // set if a Sequest-like cross correlation (xcorr) score will be calculated 
        process_name_array.add("-ComputeXCorr");
        process_name_array.add("" + myriMatchParameters.getComputeXCorr());

        // set the number of intensity classes
        process_name_array.add("-NumIntensityClasses");
        process_name_array.add("" + myriMatchParameters.getNumIntensityClasses());

        // set the intensity class size multiplier
        process_name_array.add("-ClassSizeMultiplier");
        process_name_array.add("" + myriMatchParameters.getClassSizeMultiplier());

        // set the nubmer of batches per node
        process_name_array.add("-NumBatches");
        process_name_array.add("" + myriMatchParameters.getNumberOfBatches());

        // set the max peak count
        process_name_array.add("-MaxPeakCount");
        process_name_array.add("" + myriMatchParameters.getMaxPeakCount());

        // set the isotope correction range
        process_name_array.add("-MonoisotopeAdjustmentSet");
        boolean precursorsToleranceWide = false;
        if ((searchParameters.getPrecursorAccuracyType() == SearchParameters.MassAccuracyType.DA
                && searchParameters.getPrecursorAccuracy() >= 0.2)
                || (searchParameters.getPrecursorAccuracyType() == SearchParameters.MassAccuracyType.PPM
                && searchParameters.getPrecursorAccuracy() >= 200)) {
            precursorsToleranceWide = true;
        }
        if (precursorsToleranceWide) {
            process_name_array.add("0"); // MonoisotopeAdjustmentSet should be set to 0 when the MonoPrecursorMzTolerance is wide
        } else {
            process_name_array.add("[" + searchParameters.getMinIsotopicCorrection()
                    + "," + searchParameters.getMaxIsotopicCorrection() + "]");
        }

        // set the fragmention rules
        process_name_array.add("-FragmentationAutoRule");
        process_name_array.add("false");
        process_name_array.add("-FragmentationRule"); // options: cid (b, y), etd (c, z*) or manual (a comma-separated list of [abcxyz] or z* (z+1), e.g. manual:b,y,z)
        if (myriMatchParameters.getFragmentationRule().equalsIgnoreCase("HCD")) {
            process_name_array.add("\"" + "manual:b,y" + "\""); // note: same ions as for cid
        } else {
            process_name_array.add("\"" + myriMatchParameters.getFragmentationRule().toLowerCase() + "\"");
        }

        // set the enzyme
        process_name_array.add("-CleavageRules");
        DigestionParameters digestionPreferences = searchParameters.getDigestionParameters();
        if (digestionPreferences.getCleavageParameter() == DigestionParameters.CleavageParameter.unSpecific) {
            process_name_array.add("\"" + "Trypsin" + "\""); // trick to support unspecific cleavage, MinTerminiCleavages is set to 0 below instead
        } else {
            String myriMatchEnzyme = MyriMatchParameters.enzymeMapping(digestionPreferences);
            process_name_array.add("\"" + myriMatchEnzyme + "\"");
        }

        // set the minimum termini cleavages
        process_name_array.add("-MinTerminiCleavages");
        if (digestionPreferences.getCleavageParameter() == DigestionParameters.CleavageParameter.unSpecific) {
            process_name_array.add("0");
        } else if (digestionPreferences.getCleavageParameter() == DigestionParameters.CleavageParameter.wholeProtein) {
              process_name_array.add("0");
        } else {
            boolean semiSpecific = false;
            for (Enzyme enzyme : digestionPreferences.getEnzymes()) {
                if (digestionPreferences.getSpecificity(enzyme.getName()) == DigestionParameters.Specificity.semiSpecific
                        || digestionPreferences.getSpecificity(enzyme.getName()) == DigestionParameters.Specificity.specificCTermOnly
                        || digestionPreferences.getSpecificity(enzyme.getName()) == DigestionParameters.Specificity.specificNTermOnly) {
                    semiSpecific = true;
                    break;
                }
            }
            if (semiSpecific) {
                process_name_array.add("1"); // note that this overrides the MinTerminiCleavages setting from the user 
            } else {
                process_name_array.add("" + myriMatchParameters.getMinTerminiCleavages());
            }
        }

        // set the maximum missed cleavages
        if (digestionPreferences.getCleavageParameter() == DigestionParameters.CleavageParameter.enzyme) {
            process_name_array.add("-MaxMissedCleavages");
            Integer missedCleavages = null;
            for (Enzyme enzyme : digestionPreferences.getEnzymes()) {
                int enzymeMissedCleavages = digestionPreferences.getnMissedCleavages(enzyme.getName());
                if (missedCleavages == null || enzymeMissedCleavages > missedCleavages) {
                    missedCleavages = enzymeMissedCleavages;
                }
            }
            process_name_array.add("" + missedCleavages);
        }
        // advanced settings not used:
        //  ProteinSampleSize
        //  FragmentationAutoRule - automatically choose the fragmentation rule based on the activation type of each MSn spectrum
        //  ThreadCountMultiplier - multithreading database search setting
        //  UseMultipleProcessors - if true, each process will use all the processing units available on the system it is running on   
        //  SpectrumListFilters - filters applied to spectra as it is read in
        //      plus some more from the -dump option...
        //
        process_name_array.trimToSize();

        // print the command to the log file
        System.out.println(System.getProperty("line.separator") + System.getProperty("line.separator") + "myrimatch command: ");

        for (Object element : process_name_array) {
            System.out.print(element + " ");
        }

        System.out.println(System.getProperty("line.separator"));

        pb = new ProcessBuilder(process_name_array);

        pb.directory(myriMatchDirectory);
        // set error out and std out to same stream
        pb.redirectErrorStream(true);
    }

    /**
     * Returns the fixed modification as a string in the MyriMatch format.
     *
     * @param fixedModifications the list of fixed modifications
     * @return the fixed modification as a string
     */
    private String getFixedModificationsAsString(ArrayList<String> fixedModifications) {

        String fixedModificationsAsString = "";

        // @TODO: is the code generic enough?
        for (String modName : fixedModifications) {
            
            Modification tempModification = modificationFactory.getModification(modName);

            if (tempModification.getModificationType() == ModificationType.modaa) {
                
                for (Character aa : tempModification.getPattern().getAminoAcidsAtTarget()) {
                    
                    fixedModificationsAsString += aa + " " + tempModification.getRoundedMass() + " ";
                    
                }
            } else {

                if (tempModification.getModificationType() == ModificationType.modn_peptide) { // peptide n term
                    
                    fixedModificationsAsString += "( " + tempModification.getRoundedMass() + " ";
                    
                } else if (tempModification.getModificationType() == ModificationType.modc_peptide) { // peptide c term 
                    
                    fixedModificationsAsString += ") " + tempModification.getRoundedMass() + " ";
                    
                }

                // note: the ptms below should have been converted to variable via filterFixedPtms()
//                else if (modificationType == PTM.MODN) { // protein n term
//                    // @TODO: treated as a peptide ptm, should be variable instead?
//                } else if (modificationType == PTM.MODNAA) { // protein n term specific amino acid
//                    // @TODO: note suported? should be variable instead?
//                } else if (modificationType == PTM.MODNPAA) { // peptide n term specifc amino acid
//                    // @TODO: note suported? should be variable instead?
//                } else if (modificationType == PTM.MODC) { // protein c term
//                    // @TODO: treated as a peptide ptm, should be variable instead?
//                } else if (modificationType == PTM.MODCAA) { // protein c term specific amino acid
//                    // @TODO: note suported? should be variable instead?
//                } else if (modificationType == PTM.MODCPAA) { // peptide c term specific amino acid
//                    // @TODO: note suported? should be variable instead?
//                }
            }
        }

        fixedModificationsAsString = fixedModificationsAsString.trim();
        fixedModificationsAsString = "\"" + fixedModificationsAsString + "\"";

        return fixedModificationsAsString;
    }

    /**
     * Returns the variable modification as a string in the MyriMatch format.
     *
     * @param variableModifications the list of variable modifications
     * 
     * @return the variable modification as a string
     */
    private String getVariableModificationsAsString(ArrayList<String> variableModifications) {

        String variableModificationsAsString = "";
        char[] symbols = {'0', '1', '2', '3', '4', '5', '6', '7', '8', '9', '*', '^', '@', '|', '§', '+', '-', '&', '%', '='}; // @TODO: add more symbols?
        int symbolsCounter = 0;

        // @TODO: is the code generic enough?
        for (String modName : variableModifications) {
            
            Modification modification = modificationFactory.getModification(modName);

            String nTerm = "";
            String cTerm = "";

            ModificationType modificationType = modification.getModificationType();
            if (modificationType == ModificationType.modn_peptide
                    || modificationType == ModificationType.modn_protein
                    || modificationType == ModificationType.modnaa_peptide
                    || modificationType == ModificationType.modnaa_protein) { // note: does not separate peptide and protein n term
                nTerm = "(";
            } else if (modificationType == ModificationType.modc_peptide
                    || modificationType == ModificationType.modc_protein
                    || modificationType == ModificationType.modcaa_peptide
                    || modificationType == ModificationType.modcaa_protein) { // note: does not separate peptide and protein c term
                cTerm = ")";
            }

            // get the targeted amino acids
            String aminoAcidsAtTarget = "";
            if (modification.getPattern() != null) {
                for (Character aa : modification.getPattern().getAminoAcidsAtTarget()) {
                    aminoAcidsAtTarget += aa;
                }
            }
            if (aminoAcidsAtTarget.length() > 1) {
                aminoAcidsAtTarget = "[" + aminoAcidsAtTarget + "]";
            }

            variableModificationsAsString += nTerm + aminoAcidsAtTarget + cTerm + " " + symbols[symbolsCounter++] + " " + modification.getRoundedMass() + " ";
        }

        variableModificationsAsString = variableModificationsAsString.trim();
        variableModificationsAsString = "\"" + variableModificationsAsString + "\"";

        return variableModificationsAsString;
    }

    /**
     * Returns the type of the process.
     *
     * @return the type of the process
     */
    public String getType() {
        return "MyriMatch";
    }

    /**
     * Returns the file name of the currently processed file.
     *
     * @return the file name of the currently processed file
     */
    public String getCurrentlyProcessedFileName() {
        return spectrumFile;
    }

    /**
     * Filters the fixed modifications to convert unsupported modification types
     * (fixed protein terminal and fixed terminal at specific amino acids) into
     * variable modifications.
     *
     * @return a map of the filtered modifications, keys: "Fixed" and "Variable"
     */
    private HashMap<String, ArrayList<String>> filterFixedModifications() {

        HashMap<String, ArrayList<String>> newModifications = new HashMap<>();
        ArrayList<String> filteredFixedModifications = new ArrayList<>();
        ArrayList<String> variableModifications = new ArrayList<>();
        variableModifications.addAll(searchParameters.getModificationParameters().getVariableModifications());

        for (String modName : searchParameters.getModificationParameters().getFixedModifications()) {

            Modification modification = modificationFactory.getModification(modName);

            ModificationType modificationType = modification.getModificationType();

            if (modificationType == ModificationType.modaa) {
                
                filteredFixedModifications.add(modName);
                
            } else if (modificationType == ModificationType.modn_protein) {
                
                variableModifications.add(modName);
                
            } else if (modificationType == ModificationType.modnaa_protein) {
                
                variableModifications.add(modName);
                
            } else if (modificationType == ModificationType.modn_peptide) {
                
                filteredFixedModifications.add(modName);
                
            } else if (modificationType == ModificationType.modnaa_peptide) {
                
                variableModifications.add(modName);
                
            } else if (modificationType == ModificationType.modc_protein) {
                
                variableModifications.add(modName);
                
            } else if (modificationType == ModificationType.modcaa_protein) {
                
                variableModifications.add(modName);
                
            } else if (modificationType == ModificationType.modc_peptide) {
                
                filteredFixedModifications.add(modName);
                
            } else if (modificationType == ModificationType.modcaa_peptide) {
                
                variableModifications.add(modName);
                
            }
        }

        newModifications.put("Fixed", filteredFixedModifications);
        newModifications.put("Variable", variableModifications);

        return newModifications;
    }
}
=======
package eu.isas.searchgui.processbuilders;

import com.compomics.software.cli.CommandLineUtils;
import com.compomics.util.exceptions.ExceptionHandler;
import com.compomics.util.experiment.biology.Enzyme;
import com.compomics.util.experiment.biology.PTM;
import com.compomics.util.experiment.biology.PTMFactory;
import com.compomics.util.experiment.identification.Advocate;
import com.compomics.util.experiment.identification.identification_parameters.SearchParameters;
import com.compomics.util.experiment.identification.identification_parameters.tool_specific.MyriMatchParameters;
import com.compomics.util.preferences.DigestionPreferences;
import com.compomics.util.waiting.WaitingHandler;

import java.io.File;
import java.util.ArrayList;
import java.util.HashMap;

/**
 * This class will set up and start a process to perform a MyriMatch search.
 *
 * @author Harald Barsnes
 */
public class MyriMatchProcessBuilder extends SearchGUIProcessBuilder {

    /**
     * The post translational modifications factory.
     */
    private PTMFactory ptmFactory = PTMFactory.getInstance();
    /**
     * The name of the MyriMatch executable.
     */
    public static final String EXECUTABLE_FILE_NAME = "myrimatch";
    /**
     * The spectrum file to search.
     */
    private String spectrumFile;
    /**
     * The MyriMatch parameters.
     */
    private MyriMatchParameters myriMatchParameters;
    /**
     * The search parameters.
     */
    private SearchParameters searchParameters;
    /**
     * The status update frequency in seconds in the waiting handler.
     */
    private final int statusUpdateFrecuencyInSeconds = 10;

    /**
     * Constructor.
     *
     * @param myriMatchDirectory directory location of MyriMatch executable
     * @param mgfFile name of the file containing the spectra
     * @param outputFolder folder where to output the results
     * @param searchParameters the search parameters
     * @param exceptionHandler the handler of exceptions
     * @param waitingHandler the waiting handler
     * @param nThreads the number of threads to use
     */
    public MyriMatchProcessBuilder(File myriMatchDirectory, String mgfFile, File outputFolder,
            SearchParameters searchParameters, WaitingHandler waitingHandler, ExceptionHandler exceptionHandler, int nThreads) {

        this.searchParameters = searchParameters;
        this.exceptionHandler = exceptionHandler;
        myriMatchParameters = (MyriMatchParameters) searchParameters.getIdentificationAlgorithmParameter(Advocate.myriMatch.getIndex());

        this.waitingHandler = waitingHandler;
        this.spectrumFile = mgfFile;

        // make sure that the myrimatch file is executable
        File myriMatchExecutable = new File(myriMatchDirectory.getAbsolutePath() + File.separator + EXECUTABLE_FILE_NAME);
        myriMatchExecutable.setExecutable(true);

        // add the myrimatch executable
        process_name_array.add(myriMatchDirectory.getAbsolutePath() + File.separator + EXECUTABLE_FILE_NAME);

        // set the number of threads to use
        process_name_array.add("-cpus");
        process_name_array.add(Integer.toString(nThreads));

        // add the database
        process_name_array.add("-ProteinDatabase");
        process_name_array.add(CommandLineUtils.getCommandLineArgument(searchParameters.getFastaFile()));

        // add the spectrum file
        process_name_array.add(CommandLineUtils.getCommandLineArgument(new File(mgfFile)));

        // set the output format to mzIdentML
        process_name_array.add("-OutputFormat");
        if (myriMatchParameters.getOutputFormat().equalsIgnoreCase("mzIdentML")) {
            process_name_array.add("mzIdentML");
        } else {
            process_name_array.add("pepXML");
        }

        // set the output folder
        process_name_array.add("-workdir");
        process_name_array.add(CommandLineUtils.getCommandLineArgument(outputFolder));

        // add an suffix to be able to recognize the output files
        process_name_array.add("-OutputSuffix");
        process_name_array.add(".myrimatch");

        // switch of the creation of decoys
        process_name_array.add("-DecoyPrefix");
        process_name_array.add("\"\"");

        // set the min/max peptide lengths
        process_name_array.add("-MinPeptideLength");
        process_name_array.add("" + myriMatchParameters.getMinPeptideLength());
        process_name_array.add("-MaxPeptideLength");
        process_name_array.add("" + myriMatchParameters.getMaxPeptideLength());

        // set the number of matches per spectrum
        process_name_array.add("-MaxResultRank");
        process_name_array.add("" + myriMatchParameters.getNumberOfSpectrumMatches());

        // remove the peak peaking, as mgfs are already peak picked
        process_name_array.add("-SpectrumListFilters");
        process_name_array.add("\"\"");

        // set the fragment ion tolerance
        process_name_array.add("-FragmentMzTolerance");
        String fragemtnTolerance = searchParameters.getFragmentIonAccuracy().toString();
        if (searchParameters.getFragmentAccuracyType() == SearchParameters.MassAccuracyType.DA) {
            fragemtnTolerance += " daltons";
        } else {
            fragemtnTolerance += " ppm";
        }
        process_name_array.add("\"" + fragemtnTolerance + "\"");

        // set the mono precursor tolerance
        process_name_array.add("-MonoPrecursorMzTolerance");
        String precursorTolerance = searchParameters.getPrecursorAccuracy().toString();
        if (searchParameters.getPrecursorAccuracyType() == SearchParameters.MassAccuracyType.DA) {
            precursorTolerance += " daltons";
        } else {
            precursorTolerance += " ppm";
        }
        process_name_array.add("\"" + precursorTolerance + "\""); // note: the tolerance is used for +1 spectra

        // set the precusor accuracy to mono
        process_name_array.add("-PrecursorMzToleranceRule");
        process_name_array.add("\"" + "mono" + "\"");

        // filter the modifications and convert fixed to variable if needed
        HashMap<String, ArrayList<String>> filteredPtms = filterFixedPtms();

        // set the fixed modifications
        if (!filteredPtms.get("Fixed").isEmpty()) {
            process_name_array.add("-StaticMods");
            process_name_array.add(getFixedModificationsAsString(filteredPtms.get("Fixed")));
        }

        // set the variable modifications
        if (!filteredPtms.get("Variable").isEmpty()) {
            process_name_array.add("-DynamicMods");
            process_name_array.add(getVariableModificationsAsString(filteredPtms.get("Variable")));
        }

        // set the maximum number of variable modifications
        process_name_array.add("-MaxDynamicMods");
        process_name_array.add("" + myriMatchParameters.getMaxDynamicMods());

        // reduce the status update frequency
        process_name_array.add("-StatusUpdateFrequency");
        process_name_array.add("" + statusUpdateFrecuencyInSeconds);

        // set the maximum number of charges
        process_name_array.add("-NumChargeStates");
        process_name_array.add("" + searchParameters.getMaxChargeSearched()); // note that it is not possible to set the min charge

        // set the TicCutoffPercentage
        process_name_array.add("-TicCutoffPercentage");
        process_name_array.add("" + myriMatchParameters.getTicCutoffPercentage());

        // set the minimum precursor mass
        process_name_array.add("-MinPeptideMass");
        process_name_array.add("" + myriMatchParameters.getMinPrecursorMass());

        // set the maximum precursor mass
        process_name_array.add("-MaxPeptideMass");
        process_name_array.add("" + myriMatchParameters.getMaxPrecursorMass());

        // set the use of the smart plus three model
        process_name_array.add("-UseSmartPlusThreeModel");
        process_name_array.add("" + myriMatchParameters.getUseSmartPlusThreeModel());

        // set if a Sequest-like cross correlation (xcorr) score will be calculated 
        process_name_array.add("-ComputeXCorr");
        process_name_array.add("" + myriMatchParameters.getComputeXCorr());

        // set the number of intensity classes
        process_name_array.add("-NumIntensityClasses");
        process_name_array.add("" + myriMatchParameters.getNumIntensityClasses());

        // set the intensity class size multiplier
        process_name_array.add("-ClassSizeMultiplier");
        process_name_array.add("" + myriMatchParameters.getClassSizeMultiplier());

        // set the nubmer of batches per node
        process_name_array.add("-NumBatches");
        process_name_array.add("" + myriMatchParameters.getNumberOfBatches());

        // set the max peak count
        process_name_array.add("-MaxPeakCount");
        process_name_array.add("" + myriMatchParameters.getMaxPeakCount());

        // set the isotope correction range
        process_name_array.add("-MonoisotopeAdjustmentSet");
        boolean precursorsToleranceWide = false;
        if ((searchParameters.getPrecursorAccuracyType() == SearchParameters.MassAccuracyType.DA
                && searchParameters.getPrecursorAccuracy() >= 0.2)
                || (searchParameters.getPrecursorAccuracyType() == SearchParameters.MassAccuracyType.PPM
                && searchParameters.getPrecursorAccuracy() >= 200)) {
            precursorsToleranceWide = true;
        }
        if (precursorsToleranceWide) {
            process_name_array.add("0"); // MonoisotopeAdjustmentSet should be set to 0 when the MonoPrecursorMzTolerance is wide
        } else {
            process_name_array.add("[" + searchParameters.getMinIsotopicCorrection()
                    + "," + searchParameters.getMaxIsotopicCorrection() + "]");
        }

        // set the fragmention rules
        process_name_array.add("-FragmentationAutoRule");
        process_name_array.add("false");
        process_name_array.add("-FragmentationRule"); // options: cid (b, y), etd (c, z*) or manual (a comma-separated list of [abcxyz] or z* (z+1), e.g. manual:b,y,z)
        if (myriMatchParameters.getFragmentationRule().equalsIgnoreCase("HCD")) {
            process_name_array.add("\"" + "manual:b,y" + "\""); // note: same ions as for cid
        } else {
            process_name_array.add("\"" + myriMatchParameters.getFragmentationRule().toLowerCase() + "\"");
        }

        // set the enzyme
        process_name_array.add("-CleavageRules");
        DigestionPreferences digestionPreferences = searchParameters.getDigestionPreferences();
        if (digestionPreferences.getCleavagePreference() == DigestionPreferences.CleavagePreference.unSpecific) {
            process_name_array.add("\"" + "Trypsin" + "\""); // trick to support unspecific cleavage, MinTerminiCleavages is set to 0 below instead
        } else {
            String myriMatchEnzyme = MyriMatchParameters.enzymeMapping(digestionPreferences);
            process_name_array.add("\"" + myriMatchEnzyme + "\"");
        }

        // set the minimum termini cleavages
        process_name_array.add("-MinTerminiCleavages");
        if (digestionPreferences.getCleavagePreference() == DigestionPreferences.CleavagePreference.unSpecific) {
            process_name_array.add("0");
        } else if (digestionPreferences.getCleavagePreference() == DigestionPreferences.CleavagePreference.wholeProtein) {
            process_name_array.add("0");
        } else {
            boolean semiSpecific = false;
            for (Enzyme enzyme : digestionPreferences.getEnzymes()) {
                if (digestionPreferences.getSpecificity(enzyme.getName()) == DigestionPreferences.Specificity.semiSpecific
                        || digestionPreferences.getSpecificity(enzyme.getName()) == DigestionPreferences.Specificity.specificCTermOnly
                        || digestionPreferences.getSpecificity(enzyme.getName()) == DigestionPreferences.Specificity.specificNTermOnly) {
                    semiSpecific = true;
                    break;
                }
            }
            if (semiSpecific) {
                process_name_array.add("1"); // note that this overrides the MinTerminiCleavages setting from the user 
            } else {
                process_name_array.add("" + myriMatchParameters.getMinTerminiCleavages());
            }
        }

        // set the maximum missed cleavages
        if (digestionPreferences.getCleavagePreference() == DigestionPreferences.CleavagePreference.enzyme) {
            process_name_array.add("-MaxMissedCleavages");
            Integer missedCleavages = null;
            for (Enzyme enzyme : digestionPreferences.getEnzymes()) {
                int enzymeMissedCleavages = digestionPreferences.getnMissedCleavages(enzyme.getName());
                if (missedCleavages == null || enzymeMissedCleavages > missedCleavages) {
                    missedCleavages = enzymeMissedCleavages;
                }
            }
            process_name_array.add("" + missedCleavages);
        }
        // advanced settings not used:
        //  ProteinSampleSize
        //  FragmentationAutoRule - automatically choose the fragmentation rule based on the activation type of each MSn spectrum
        //  ThreadCountMultiplier - multithreading database search setting
        //  UseMultipleProcessors - if true, each process will use all the processing units available on the system it is running on   
        //  SpectrumListFilters - filters applied to spectra as it is read in
        //      plus some more from the -dump option...
        //
        process_name_array.trimToSize();

        // print the command to the log file
        System.out.println(System.getProperty("line.separator") + System.getProperty("line.separator") + "myrimatch command: ");

        for (Object element : process_name_array) {
            System.out.print(element + " ");
        }

        System.out.println(System.getProperty("line.separator"));

        pb = new ProcessBuilder(process_name_array);

        pb.directory(myriMatchDirectory);
        // set error out and std out to same stream
        pb.redirectErrorStream(true);
    }

    /**
     * Returns the fixed modification as a string in the MyriMatch format.
     *
     * @param fixedPtms the list of fixed PTMs
     * @return the fixed modification as a string
     */
    private String getFixedModificationsAsString(ArrayList<String> fixedPtms) {

        String fixedModifications = "";

        for (String ptmName : fixedPtms) {

            PTM tempPtm = ptmFactory.getPTM(ptmName);

            if (tempPtm.getType() == PTM.MODAA) {
                for (Character aa : tempPtm.getPattern().getAminoAcidsAtTarget()) {
                    fixedModifications += aa + " " + tempPtm.getRoundedMass() + " ";
                }
            } else {

                if (tempPtm.getType() == PTM.MODNP) { // peptide n term
                    fixedModifications += "( " + tempPtm.getRoundedMass() + " ";
                } else if (tempPtm.getType() == PTM.MODCP) { // peptide c term 
                    fixedModifications += ") " + tempPtm.getRoundedMass() + " ";
                }

                // note: the ptms below should have been converted to variable via filterFixedPtms()
//                else if (tempPtm.getType() == PTM.MODN) { // protein n term
//                    // @TODO: treated as a peptide ptm, should be variable instead?
//                } else if (tempPtm.getType() == PTM.MODNAA) { // protein n term specific amino acid
//                    // @TODO: note suported? should be variable instead?
//                } else if (tempPtm.getType() == PTM.MODNPAA) { // peptide n term specifc amino acid
//                    // @TODO: note suported? should be variable instead?
//                } else if (tempPtm.getType() == PTM.MODC) { // protein c term
//                    // @TODO: treated as a peptide ptm, should be variable instead?
//                } else if (tempPtm.getType() == PTM.MODCAA) { // protein c term specific amino acid
//                    // @TODO: note suported? should be variable instead?
//                } else if (tempPtm.getType() == PTM.MODCPAA) { // peptide c term specific amino acid
//                    // @TODO: note suported? should be variable instead?
//                }
            }
        }

        fixedModifications = fixedModifications.trim();
        fixedModifications = "\"" + fixedModifications + "\"";

        return fixedModifications;
    }

    /**
     * Returns the variable modification as a string in the MyriMatch format.
     *
     * @param variablePtms the list of variable PTMs
     * @return the variable modification as a string
     */
    private String getVariableModificationsAsString(ArrayList<String> variablePtms) {

        String variableModifications = "";
        char[] symbols = {'0', '1', '2', '3', '4', '5', '6', '7', '8', '9', '*', '^', '@', '|', '§', '+', '-', '&', '%', '='}; // @TODO: add more symbols?
        int symbolsCounter = 0;

        for (String ptmName : variablePtms) {
            
            PTM tempPtm = ptmFactory.getPTM(ptmName);

            String nTerm = "";
            String cTerm = "";

            // note: protein terminal ptms are handled as peptide terminal ptms and have to be removed in the post-processing
            switch (tempPtm.getType()) {
                case PTM.MODN:
                case PTM.MODNP:
                    nTerm = "(";
                    break;
                case PTM.MODNAA:
                case PTM.MODNPAA:
                    nTerm = "(!";
                    break;
                case PTM.MODC:
                case PTM.MODCP:
                case PTM.MODCPAA:
                case PTM.MODCAA:
                    cTerm = ")";
                    break;
                default:
                    break;
            }

            // get the targeted amino acids
            String aminoAcidsAtTarget = "";
            if (tempPtm.getPattern() != null) {
                for (Character aa : tempPtm.getPattern().getAminoAcidsAtTarget()) {
                    aminoAcidsAtTarget += aa;
                }
            }
            if (aminoAcidsAtTarget.length() > 1) {
                aminoAcidsAtTarget = "[" + aminoAcidsAtTarget + "]";
            }

            variableModifications += nTerm + aminoAcidsAtTarget + cTerm + " " + symbols[symbolsCounter++] + " " + tempPtm.getRoundedMass() + " ";
        }

        variableModifications = variableModifications.trim();
        variableModifications = "\"" + variableModifications + "\"";

        return variableModifications;
    }

    /**
     * Returns the type of the process.
     *
     * @return the type of the process
     */
    public String getType() {
        return "MyriMatch";
    }

    /**
     * Returns the file name of the currently processed file.
     *
     * @return the file name of the currently processed file
     */
    public String getCurrentlyProcessedFileName() {
        return spectrumFile;
    }

    /**
     * Filters the fixed modifications to convert unsupported modification types
     * (i.e. fixed protein terminal modifications) into variable modifications.
     *
     * @return a map of the filtered modifications, keys: "Fixed" and "Variable"
     */
    private HashMap<String, ArrayList<String>> filterFixedPtms() {

        HashMap<String, ArrayList<String>> newPtms = new HashMap<String, ArrayList<String>>();
        ArrayList<String> filteredFixedPtms = new ArrayList<String>();
        ArrayList<String> variablePtms = new ArrayList<String>();
        variablePtms.addAll(searchParameters.getPtmSettings().getVariableModifications());

        for (String ptmName : searchParameters.getPtmSettings().getFixedModifications()) {

            PTM tempPtm = ptmFactory.getPTM(ptmName);

            switch (tempPtm.getType()) {
                case PTM.MODAA: // particular amino acid
                case PTM.MODNP: // peptide n term
                case PTM.MODCP: // peptide c term
                    filteredFixedPtms.add(ptmName);
                    break;
                case PTM.MODN: // protein n term
                case PTM.MODC: // protein c term
                case PTM.MODNPAA: // peptide n term specifc amino acid
                case PTM.MODCPAA: // peptide c term specific amino acid
                case PTM.MODNAA: // protein n term specific amino acid
                case PTM.MODCAA: // protein c term specific amino acid
                    variablePtms.add(ptmName);
                    break;
                default:
                    break;
            }
        }

        newPtms.put("Fixed", filteredFixedPtms);
        newPtms.put("Variable", variablePtms);

        return newPtms;
    }
}
>>>>>>> bb16a44f
<|MERGE_RESOLUTION|>--- conflicted
+++ resolved
@@ -1,4 +1,3 @@
-<<<<<<< HEAD
 package eu.isas.searchgui.processbuilders;
 
 import com.compomics.software.cli.CommandLineUtils;
@@ -385,17 +384,24 @@
             String nTerm = "";
             String cTerm = "";
 
-            ModificationType modificationType = modification.getModificationType();
-            if (modificationType == ModificationType.modn_peptide
-                    || modificationType == ModificationType.modn_protein
-                    || modificationType == ModificationType.modnaa_peptide
-                    || modificationType == ModificationType.modnaa_protein) { // note: does not separate peptide and protein n term
-                nTerm = "(";
-            } else if (modificationType == ModificationType.modc_peptide
-                    || modificationType == ModificationType.modc_protein
-                    || modificationType == ModificationType.modcaa_peptide
-                    || modificationType == ModificationType.modcaa_protein) { // note: does not separate peptide and protein c term
-                cTerm = ")";
+            // note: protein terminal ptms are handled as peptide terminal ptms and have to be removed in the post-processing
+            switch (modification.getModificationType()) {
+                case modn_peptide:
+                case modn_protein:
+                    nTerm = "(";
+                    break;
+                case modnaa_peptide:
+                case modnaa_protein:
+                    nTerm = "(!";
+                    break;
+                case modc_peptide:
+                case modc_protein:
+                case modcaa_peptide:
+                case modcaa_protein:
+                    cTerm = ")";
+                    break;
+                default:
+                    break;
             }
 
             // get the targeted amino acids
@@ -438,8 +444,7 @@
 
     /**
      * Filters the fixed modifications to convert unsupported modification types
-     * (fixed protein terminal and fixed terminal at specific amino acids) into
-     * variable modifications.
+     * (i.e. fixed protein terminal modifications) into variable modifications.
      *
      * @return a map of the filtered modifications, keys: "Fixed" and "Variable"
      */
@@ -456,42 +461,22 @@
 
             ModificationType modificationType = modification.getModificationType();
 
-            if (modificationType == ModificationType.modaa) {
-                
-                filteredFixedModifications.add(modName);
-                
-            } else if (modificationType == ModificationType.modn_protein) {
-                
-                variableModifications.add(modName);
-                
-            } else if (modificationType == ModificationType.modnaa_protein) {
-                
-                variableModifications.add(modName);
-                
-            } else if (modificationType == ModificationType.modn_peptide) {
-                
-                filteredFixedModifications.add(modName);
-                
-            } else if (modificationType == ModificationType.modnaa_peptide) {
-                
-                variableModifications.add(modName);
-                
-            } else if (modificationType == ModificationType.modc_protein) {
-                
-                variableModifications.add(modName);
-                
-            } else if (modificationType == ModificationType.modcaa_protein) {
-                
-                variableModifications.add(modName);
-                
-            } else if (modificationType == ModificationType.modc_peptide) {
-                
-                filteredFixedModifications.add(modName);
-                
-            } else if (modificationType == ModificationType.modcaa_peptide) {
-                
-                variableModifications.add(modName);
-                
+            if (null != modificationType) switch (modificationType) {
+                case modaa: // particular amino acid
+                case modn_peptide: // peptide n term
+                case modc_peptide: // peptide c term
+                    filteredFixedModifications.add(modName);
+                    break;
+                case modn_protein: // protein n term
+                case modc_protein: // protein c term
+                case modnaa_peptide: // peptide n term specifc amino acid
+                case modcaa_peptide: // peptide c term specific amino acid
+                case modnaa_protein: // protein n term specific amino acid
+                case modcaa_protein: // protein c term specific amino acid
+                    variableModifications.add(modName);
+                    break;
+                default:
+                    break;
             }
         }
 
@@ -500,480 +485,4 @@
 
         return newModifications;
     }
-}
-=======
-package eu.isas.searchgui.processbuilders;
-
-import com.compomics.software.cli.CommandLineUtils;
-import com.compomics.util.exceptions.ExceptionHandler;
-import com.compomics.util.experiment.biology.Enzyme;
-import com.compomics.util.experiment.biology.PTM;
-import com.compomics.util.experiment.biology.PTMFactory;
-import com.compomics.util.experiment.identification.Advocate;
-import com.compomics.util.experiment.identification.identification_parameters.SearchParameters;
-import com.compomics.util.experiment.identification.identification_parameters.tool_specific.MyriMatchParameters;
-import com.compomics.util.preferences.DigestionPreferences;
-import com.compomics.util.waiting.WaitingHandler;
-
-import java.io.File;
-import java.util.ArrayList;
-import java.util.HashMap;
-
-/**
- * This class will set up and start a process to perform a MyriMatch search.
- *
- * @author Harald Barsnes
- */
-public class MyriMatchProcessBuilder extends SearchGUIProcessBuilder {
-
-    /**
-     * The post translational modifications factory.
-     */
-    private PTMFactory ptmFactory = PTMFactory.getInstance();
-    /**
-     * The name of the MyriMatch executable.
-     */
-    public static final String EXECUTABLE_FILE_NAME = "myrimatch";
-    /**
-     * The spectrum file to search.
-     */
-    private String spectrumFile;
-    /**
-     * The MyriMatch parameters.
-     */
-    private MyriMatchParameters myriMatchParameters;
-    /**
-     * The search parameters.
-     */
-    private SearchParameters searchParameters;
-    /**
-     * The status update frequency in seconds in the waiting handler.
-     */
-    private final int statusUpdateFrecuencyInSeconds = 10;
-
-    /**
-     * Constructor.
-     *
-     * @param myriMatchDirectory directory location of MyriMatch executable
-     * @param mgfFile name of the file containing the spectra
-     * @param outputFolder folder where to output the results
-     * @param searchParameters the search parameters
-     * @param exceptionHandler the handler of exceptions
-     * @param waitingHandler the waiting handler
-     * @param nThreads the number of threads to use
-     */
-    public MyriMatchProcessBuilder(File myriMatchDirectory, String mgfFile, File outputFolder,
-            SearchParameters searchParameters, WaitingHandler waitingHandler, ExceptionHandler exceptionHandler, int nThreads) {
-
-        this.searchParameters = searchParameters;
-        this.exceptionHandler = exceptionHandler;
-        myriMatchParameters = (MyriMatchParameters) searchParameters.getIdentificationAlgorithmParameter(Advocate.myriMatch.getIndex());
-
-        this.waitingHandler = waitingHandler;
-        this.spectrumFile = mgfFile;
-
-        // make sure that the myrimatch file is executable
-        File myriMatchExecutable = new File(myriMatchDirectory.getAbsolutePath() + File.separator + EXECUTABLE_FILE_NAME);
-        myriMatchExecutable.setExecutable(true);
-
-        // add the myrimatch executable
-        process_name_array.add(myriMatchDirectory.getAbsolutePath() + File.separator + EXECUTABLE_FILE_NAME);
-
-        // set the number of threads to use
-        process_name_array.add("-cpus");
-        process_name_array.add(Integer.toString(nThreads));
-
-        // add the database
-        process_name_array.add("-ProteinDatabase");
-        process_name_array.add(CommandLineUtils.getCommandLineArgument(searchParameters.getFastaFile()));
-
-        // add the spectrum file
-        process_name_array.add(CommandLineUtils.getCommandLineArgument(new File(mgfFile)));
-
-        // set the output format to mzIdentML
-        process_name_array.add("-OutputFormat");
-        if (myriMatchParameters.getOutputFormat().equalsIgnoreCase("mzIdentML")) {
-            process_name_array.add("mzIdentML");
-        } else {
-            process_name_array.add("pepXML");
-        }
-
-        // set the output folder
-        process_name_array.add("-workdir");
-        process_name_array.add(CommandLineUtils.getCommandLineArgument(outputFolder));
-
-        // add an suffix to be able to recognize the output files
-        process_name_array.add("-OutputSuffix");
-        process_name_array.add(".myrimatch");
-
-        // switch of the creation of decoys
-        process_name_array.add("-DecoyPrefix");
-        process_name_array.add("\"\"");
-
-        // set the min/max peptide lengths
-        process_name_array.add("-MinPeptideLength");
-        process_name_array.add("" + myriMatchParameters.getMinPeptideLength());
-        process_name_array.add("-MaxPeptideLength");
-        process_name_array.add("" + myriMatchParameters.getMaxPeptideLength());
-
-        // set the number of matches per spectrum
-        process_name_array.add("-MaxResultRank");
-        process_name_array.add("" + myriMatchParameters.getNumberOfSpectrumMatches());
-
-        // remove the peak peaking, as mgfs are already peak picked
-        process_name_array.add("-SpectrumListFilters");
-        process_name_array.add("\"\"");
-
-        // set the fragment ion tolerance
-        process_name_array.add("-FragmentMzTolerance");
-        String fragemtnTolerance = searchParameters.getFragmentIonAccuracy().toString();
-        if (searchParameters.getFragmentAccuracyType() == SearchParameters.MassAccuracyType.DA) {
-            fragemtnTolerance += " daltons";
-        } else {
-            fragemtnTolerance += " ppm";
-        }
-        process_name_array.add("\"" + fragemtnTolerance + "\"");
-
-        // set the mono precursor tolerance
-        process_name_array.add("-MonoPrecursorMzTolerance");
-        String precursorTolerance = searchParameters.getPrecursorAccuracy().toString();
-        if (searchParameters.getPrecursorAccuracyType() == SearchParameters.MassAccuracyType.DA) {
-            precursorTolerance += " daltons";
-        } else {
-            precursorTolerance += " ppm";
-        }
-        process_name_array.add("\"" + precursorTolerance + "\""); // note: the tolerance is used for +1 spectra
-
-        // set the precusor accuracy to mono
-        process_name_array.add("-PrecursorMzToleranceRule");
-        process_name_array.add("\"" + "mono" + "\"");
-
-        // filter the modifications and convert fixed to variable if needed
-        HashMap<String, ArrayList<String>> filteredPtms = filterFixedPtms();
-
-        // set the fixed modifications
-        if (!filteredPtms.get("Fixed").isEmpty()) {
-            process_name_array.add("-StaticMods");
-            process_name_array.add(getFixedModificationsAsString(filteredPtms.get("Fixed")));
-        }
-
-        // set the variable modifications
-        if (!filteredPtms.get("Variable").isEmpty()) {
-            process_name_array.add("-DynamicMods");
-            process_name_array.add(getVariableModificationsAsString(filteredPtms.get("Variable")));
-        }
-
-        // set the maximum number of variable modifications
-        process_name_array.add("-MaxDynamicMods");
-        process_name_array.add("" + myriMatchParameters.getMaxDynamicMods());
-
-        // reduce the status update frequency
-        process_name_array.add("-StatusUpdateFrequency");
-        process_name_array.add("" + statusUpdateFrecuencyInSeconds);
-
-        // set the maximum number of charges
-        process_name_array.add("-NumChargeStates");
-        process_name_array.add("" + searchParameters.getMaxChargeSearched()); // note that it is not possible to set the min charge
-
-        // set the TicCutoffPercentage
-        process_name_array.add("-TicCutoffPercentage");
-        process_name_array.add("" + myriMatchParameters.getTicCutoffPercentage());
-
-        // set the minimum precursor mass
-        process_name_array.add("-MinPeptideMass");
-        process_name_array.add("" + myriMatchParameters.getMinPrecursorMass());
-
-        // set the maximum precursor mass
-        process_name_array.add("-MaxPeptideMass");
-        process_name_array.add("" + myriMatchParameters.getMaxPrecursorMass());
-
-        // set the use of the smart plus three model
-        process_name_array.add("-UseSmartPlusThreeModel");
-        process_name_array.add("" + myriMatchParameters.getUseSmartPlusThreeModel());
-
-        // set if a Sequest-like cross correlation (xcorr) score will be calculated 
-        process_name_array.add("-ComputeXCorr");
-        process_name_array.add("" + myriMatchParameters.getComputeXCorr());
-
-        // set the number of intensity classes
-        process_name_array.add("-NumIntensityClasses");
-        process_name_array.add("" + myriMatchParameters.getNumIntensityClasses());
-
-        // set the intensity class size multiplier
-        process_name_array.add("-ClassSizeMultiplier");
-        process_name_array.add("" + myriMatchParameters.getClassSizeMultiplier());
-
-        // set the nubmer of batches per node
-        process_name_array.add("-NumBatches");
-        process_name_array.add("" + myriMatchParameters.getNumberOfBatches());
-
-        // set the max peak count
-        process_name_array.add("-MaxPeakCount");
-        process_name_array.add("" + myriMatchParameters.getMaxPeakCount());
-
-        // set the isotope correction range
-        process_name_array.add("-MonoisotopeAdjustmentSet");
-        boolean precursorsToleranceWide = false;
-        if ((searchParameters.getPrecursorAccuracyType() == SearchParameters.MassAccuracyType.DA
-                && searchParameters.getPrecursorAccuracy() >= 0.2)
-                || (searchParameters.getPrecursorAccuracyType() == SearchParameters.MassAccuracyType.PPM
-                && searchParameters.getPrecursorAccuracy() >= 200)) {
-            precursorsToleranceWide = true;
-        }
-        if (precursorsToleranceWide) {
-            process_name_array.add("0"); // MonoisotopeAdjustmentSet should be set to 0 when the MonoPrecursorMzTolerance is wide
-        } else {
-            process_name_array.add("[" + searchParameters.getMinIsotopicCorrection()
-                    + "," + searchParameters.getMaxIsotopicCorrection() + "]");
-        }
-
-        // set the fragmention rules
-        process_name_array.add("-FragmentationAutoRule");
-        process_name_array.add("false");
-        process_name_array.add("-FragmentationRule"); // options: cid (b, y), etd (c, z*) or manual (a comma-separated list of [abcxyz] or z* (z+1), e.g. manual:b,y,z)
-        if (myriMatchParameters.getFragmentationRule().equalsIgnoreCase("HCD")) {
-            process_name_array.add("\"" + "manual:b,y" + "\""); // note: same ions as for cid
-        } else {
-            process_name_array.add("\"" + myriMatchParameters.getFragmentationRule().toLowerCase() + "\"");
-        }
-
-        // set the enzyme
-        process_name_array.add("-CleavageRules");
-        DigestionPreferences digestionPreferences = searchParameters.getDigestionPreferences();
-        if (digestionPreferences.getCleavagePreference() == DigestionPreferences.CleavagePreference.unSpecific) {
-            process_name_array.add("\"" + "Trypsin" + "\""); // trick to support unspecific cleavage, MinTerminiCleavages is set to 0 below instead
-        } else {
-            String myriMatchEnzyme = MyriMatchParameters.enzymeMapping(digestionPreferences);
-            process_name_array.add("\"" + myriMatchEnzyme + "\"");
-        }
-
-        // set the minimum termini cleavages
-        process_name_array.add("-MinTerminiCleavages");
-        if (digestionPreferences.getCleavagePreference() == DigestionPreferences.CleavagePreference.unSpecific) {
-            process_name_array.add("0");
-        } else if (digestionPreferences.getCleavagePreference() == DigestionPreferences.CleavagePreference.wholeProtein) {
-            process_name_array.add("0");
-        } else {
-            boolean semiSpecific = false;
-            for (Enzyme enzyme : digestionPreferences.getEnzymes()) {
-                if (digestionPreferences.getSpecificity(enzyme.getName()) == DigestionPreferences.Specificity.semiSpecific
-                        || digestionPreferences.getSpecificity(enzyme.getName()) == DigestionPreferences.Specificity.specificCTermOnly
-                        || digestionPreferences.getSpecificity(enzyme.getName()) == DigestionPreferences.Specificity.specificNTermOnly) {
-                    semiSpecific = true;
-                    break;
-                }
-            }
-            if (semiSpecific) {
-                process_name_array.add("1"); // note that this overrides the MinTerminiCleavages setting from the user 
-            } else {
-                process_name_array.add("" + myriMatchParameters.getMinTerminiCleavages());
-            }
-        }
-
-        // set the maximum missed cleavages
-        if (digestionPreferences.getCleavagePreference() == DigestionPreferences.CleavagePreference.enzyme) {
-            process_name_array.add("-MaxMissedCleavages");
-            Integer missedCleavages = null;
-            for (Enzyme enzyme : digestionPreferences.getEnzymes()) {
-                int enzymeMissedCleavages = digestionPreferences.getnMissedCleavages(enzyme.getName());
-                if (missedCleavages == null || enzymeMissedCleavages > missedCleavages) {
-                    missedCleavages = enzymeMissedCleavages;
-                }
-            }
-            process_name_array.add("" + missedCleavages);
-        }
-        // advanced settings not used:
-        //  ProteinSampleSize
-        //  FragmentationAutoRule - automatically choose the fragmentation rule based on the activation type of each MSn spectrum
-        //  ThreadCountMultiplier - multithreading database search setting
-        //  UseMultipleProcessors - if true, each process will use all the processing units available on the system it is running on   
-        //  SpectrumListFilters - filters applied to spectra as it is read in
-        //      plus some more from the -dump option...
-        //
-        process_name_array.trimToSize();
-
-        // print the command to the log file
-        System.out.println(System.getProperty("line.separator") + System.getProperty("line.separator") + "myrimatch command: ");
-
-        for (Object element : process_name_array) {
-            System.out.print(element + " ");
-        }
-
-        System.out.println(System.getProperty("line.separator"));
-
-        pb = new ProcessBuilder(process_name_array);
-
-        pb.directory(myriMatchDirectory);
-        // set error out and std out to same stream
-        pb.redirectErrorStream(true);
-    }
-
-    /**
-     * Returns the fixed modification as a string in the MyriMatch format.
-     *
-     * @param fixedPtms the list of fixed PTMs
-     * @return the fixed modification as a string
-     */
-    private String getFixedModificationsAsString(ArrayList<String> fixedPtms) {
-
-        String fixedModifications = "";
-
-        for (String ptmName : fixedPtms) {
-
-            PTM tempPtm = ptmFactory.getPTM(ptmName);
-
-            if (tempPtm.getType() == PTM.MODAA) {
-                for (Character aa : tempPtm.getPattern().getAminoAcidsAtTarget()) {
-                    fixedModifications += aa + " " + tempPtm.getRoundedMass() + " ";
-                }
-            } else {
-
-                if (tempPtm.getType() == PTM.MODNP) { // peptide n term
-                    fixedModifications += "( " + tempPtm.getRoundedMass() + " ";
-                } else if (tempPtm.getType() == PTM.MODCP) { // peptide c term 
-                    fixedModifications += ") " + tempPtm.getRoundedMass() + " ";
-                }
-
-                // note: the ptms below should have been converted to variable via filterFixedPtms()
-//                else if (tempPtm.getType() == PTM.MODN) { // protein n term
-//                    // @TODO: treated as a peptide ptm, should be variable instead?
-//                } else if (tempPtm.getType() == PTM.MODNAA) { // protein n term specific amino acid
-//                    // @TODO: note suported? should be variable instead?
-//                } else if (tempPtm.getType() == PTM.MODNPAA) { // peptide n term specifc amino acid
-//                    // @TODO: note suported? should be variable instead?
-//                } else if (tempPtm.getType() == PTM.MODC) { // protein c term
-//                    // @TODO: treated as a peptide ptm, should be variable instead?
-//                } else if (tempPtm.getType() == PTM.MODCAA) { // protein c term specific amino acid
-//                    // @TODO: note suported? should be variable instead?
-//                } else if (tempPtm.getType() == PTM.MODCPAA) { // peptide c term specific amino acid
-//                    // @TODO: note suported? should be variable instead?
-//                }
-            }
-        }
-
-        fixedModifications = fixedModifications.trim();
-        fixedModifications = "\"" + fixedModifications + "\"";
-
-        return fixedModifications;
-    }
-
-    /**
-     * Returns the variable modification as a string in the MyriMatch format.
-     *
-     * @param variablePtms the list of variable PTMs
-     * @return the variable modification as a string
-     */
-    private String getVariableModificationsAsString(ArrayList<String> variablePtms) {
-
-        String variableModifications = "";
-        char[] symbols = {'0', '1', '2', '3', '4', '5', '6', '7', '8', '9', '*', '^', '@', '|', '§', '+', '-', '&', '%', '='}; // @TODO: add more symbols?
-        int symbolsCounter = 0;
-
-        for (String ptmName : variablePtms) {
-            
-            PTM tempPtm = ptmFactory.getPTM(ptmName);
-
-            String nTerm = "";
-            String cTerm = "";
-
-            // note: protein terminal ptms are handled as peptide terminal ptms and have to be removed in the post-processing
-            switch (tempPtm.getType()) {
-                case PTM.MODN:
-                case PTM.MODNP:
-                    nTerm = "(";
-                    break;
-                case PTM.MODNAA:
-                case PTM.MODNPAA:
-                    nTerm = "(!";
-                    break;
-                case PTM.MODC:
-                case PTM.MODCP:
-                case PTM.MODCPAA:
-                case PTM.MODCAA:
-                    cTerm = ")";
-                    break;
-                default:
-                    break;
-            }
-
-            // get the targeted amino acids
-            String aminoAcidsAtTarget = "";
-            if (tempPtm.getPattern() != null) {
-                for (Character aa : tempPtm.getPattern().getAminoAcidsAtTarget()) {
-                    aminoAcidsAtTarget += aa;
-                }
-            }
-            if (aminoAcidsAtTarget.length() > 1) {
-                aminoAcidsAtTarget = "[" + aminoAcidsAtTarget + "]";
-            }
-
-            variableModifications += nTerm + aminoAcidsAtTarget + cTerm + " " + symbols[symbolsCounter++] + " " + tempPtm.getRoundedMass() + " ";
-        }
-
-        variableModifications = variableModifications.trim();
-        variableModifications = "\"" + variableModifications + "\"";
-
-        return variableModifications;
-    }
-
-    /**
-     * Returns the type of the process.
-     *
-     * @return the type of the process
-     */
-    public String getType() {
-        return "MyriMatch";
-    }
-
-    /**
-     * Returns the file name of the currently processed file.
-     *
-     * @return the file name of the currently processed file
-     */
-    public String getCurrentlyProcessedFileName() {
-        return spectrumFile;
-    }
-
-    /**
-     * Filters the fixed modifications to convert unsupported modification types
-     * (i.e. fixed protein terminal modifications) into variable modifications.
-     *
-     * @return a map of the filtered modifications, keys: "Fixed" and "Variable"
-     */
-    private HashMap<String, ArrayList<String>> filterFixedPtms() {
-
-        HashMap<String, ArrayList<String>> newPtms = new HashMap<String, ArrayList<String>>();
-        ArrayList<String> filteredFixedPtms = new ArrayList<String>();
-        ArrayList<String> variablePtms = new ArrayList<String>();
-        variablePtms.addAll(searchParameters.getPtmSettings().getVariableModifications());
-
-        for (String ptmName : searchParameters.getPtmSettings().getFixedModifications()) {
-
-            PTM tempPtm = ptmFactory.getPTM(ptmName);
-
-            switch (tempPtm.getType()) {
-                case PTM.MODAA: // particular amino acid
-                case PTM.MODNP: // peptide n term
-                case PTM.MODCP: // peptide c term
-                    filteredFixedPtms.add(ptmName);
-                    break;
-                case PTM.MODN: // protein n term
-                case PTM.MODC: // protein c term
-                case PTM.MODNPAA: // peptide n term specifc amino acid
-                case PTM.MODCPAA: // peptide c term specific amino acid
-                case PTM.MODNAA: // protein n term specific amino acid
-                case PTM.MODCAA: // protein c term specific amino acid
-                    variablePtms.add(ptmName);
-                    break;
-                default:
-                    break;
-            }
-        }
-
-        newPtms.put("Fixed", filteredFixedPtms);
-        newPtms.put("Variable", variablePtms);
-
-        return newPtms;
-    }
-}
->>>>>>> bb16a44f
+}