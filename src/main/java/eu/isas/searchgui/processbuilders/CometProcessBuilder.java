<<<<<<< HEAD
package eu.isas.searchgui.processbuilders;

import com.compomics.util.Util;
import com.compomics.util.exceptions.ExceptionHandler;
import com.compomics.util.experiment.biology.aminoacids.sequence.AminoAcidPattern;
import com.compomics.util.experiment.biology.enzymes.Enzyme;
import com.compomics.util.experiment.biology.enzymes.EnzymeFactory;
import com.compomics.util.experiment.biology.ions.impl.PeptideFragmentIon;
import com.compomics.util.experiment.biology.modifications.Modification;
import com.compomics.util.experiment.biology.modifications.ModificationFactory;
import com.compomics.util.experiment.biology.modifications.ModificationType;
import com.compomics.util.experiment.identification.Advocate;
import com.compomics.util.parameters.identification.search.DigestionParameters;
import com.compomics.util.waiting.WaitingHandler;
import com.compomics.util.parameters.identification.search.SearchParameters;
import com.compomics.util.parameters.identification.tool_specific.CometParameters;
import com.compomics.util.parameters.identification.tool_specific.CometParameters.CometOutputFormat;
import java.io.BufferedWriter;
import java.io.File;
import java.io.FileWriter;
import java.io.IOException;
import java.util.ArrayList;
import java.util.HashMap;
import java.util.Iterator;

/**
 * ProcessBuilder for the Comet search engine.
 *
 * @author Marc Vaudel
 * @author Harald Barsnes
 */
public class CometProcessBuilder extends SearchGUIProcessBuilder {

    /**
     * The Comet folder.
     */
    private File cometFolder;
    /**
     * The temp folder for Comet files.
     */
    private static String cometTempFolderPath;
    /**
     * The name of the temp sub folder for Comet files.
     */
    private static String cometTempSubFolderName = "temp";
    /**
     * The name of the Comet executable.
     */
    public static final String EXECUTABLE_FILE_NAME = "comet.exe";
    /**
     * The Comet version number as a string.
     */
    private final String COMET_VERSION = "2018.01 rev. 1"; // @TODO: extract from the comet usage details?
    /**
     * The spectrum file.
     */
    private File spectrumFile;
    /**
     * The search parameters.
     */
    private SearchParameters searchParameters;
    /**
     * The advanced Comet parameters.
     */
    private CometParameters cometParameters;
    /**
     * The number of threads to use.
     */
    private int nThreads; // note that Comet 2016.01 and newer supports negative values: "will subtract that many threads from #CPU cores"
    /**
     * The compomics modification factory.
     */
    private ModificationFactory modificationFactory = ModificationFactory.getInstance();
    /**
     * A reference mass to convert fragment ion tolerance from ppm to Dalton.
     */
    private Double refMass;

    /**
     * Constructor.
     *
     * @param cometFolder the Comet folder
     * @param searchParameters the search parameters
     * @param spectrumFile the spectrum file
     * @param waitingHandler the waiting handler
     * @param exceptionHandler the handler of exceptions
     * @param nThreads the number of threads
     * @param refMass a reference mass to convert fragment ion tolerance from
     * ppm to Dalton
     *
     * @throws IOException thrown if there are problems creating the Comet
     * parameter file
     */
    public CometProcessBuilder(File cometFolder, SearchParameters searchParameters, File spectrumFile,
            WaitingHandler waitingHandler, ExceptionHandler exceptionHandler, int nThreads, Double refMass) throws IOException {

        this.waitingHandler = waitingHandler;
        this.exceptionHandler = exceptionHandler;
        this.cometFolder = cometFolder;
        this.searchParameters = searchParameters;
        cometParameters = (CometParameters) searchParameters.getIdentificationAlgorithmParameter(Advocate.comet.getIndex());
        this.spectrumFile = spectrumFile;
        this.nThreads = nThreads;
        this.refMass = refMass;

        createParametersFile();

        // make sure that the comet file is executable
        File comet = new File(cometFolder.getAbsolutePath() + File.separator + EXECUTABLE_FILE_NAME);
        comet.setExecutable(true);

        // full path to executable
        process_name_array.add(comet.getAbsolutePath());

        // link to the parameter file
        if (cometTempFolderPath != null && !cometFolder.getAbsolutePath().equalsIgnoreCase(cometTempFolderPath)) {
            String path = new File(cometTempFolderPath, "comet.params").getPath();
            process_name_array.add("-P" + path);
        }

        // link to the input file
        process_name_array.add(spectrumFile.getAbsolutePath());

        process_name_array.trimToSize();

        // print the command to the log file
        System.out.println(System.getProperty("line.separator") + System.getProperty("line.separator") + "comet command: ");

        for (Object currentElement : process_name_array) {
            System.out.print(currentElement + " ");
        }

        System.out.println(System.getProperty("line.separator"));

        pb = new ProcessBuilder(process_name_array);
        pb.directory(cometFolder);

        // set error out and std out to same stream
        pb.redirectErrorStream(true);
    }

    /**
     * Create the parameters file.
     *
     * @throws IOException
     */
    private void createParametersFile() throws IOException {

        File cometTempFolder;
        if (cometTempFolderPath == null) {
            cometTempFolder = cometFolder;
        } else {
            cometTempFolder = new File(cometTempFolderPath);
        }

        // create the temp folder if it doesn't exist
        if (!cometTempFolder.exists()) {
            cometTempFolder.mkdirs();
        }

        BufferedWriter br = new BufferedWriter(new FileWriter(new File(cometTempFolder, "comet.params")));

        String precursorToleranceType; // @TODO: what about mmu?
        if (searchParameters.getPrecursorAccuracyType() == SearchParameters.MassAccuracyType.DA) {
            precursorToleranceType = "0";
        } else {
            precursorToleranceType = "2";
        }

        String theoretical_Fragment_ions;
        if (cometParameters.getTheoreticalFragmentIonsSumOnly()) {
            theoretical_Fragment_ions = "1";
        } else {
            theoretical_Fragment_ions = "0";
        }

        String clip_nterm_methionine;
        if (cometParameters.getRemoveMethionine()) {
            clip_nterm_methionine = "1";
        } else {
            clip_nterm_methionine = "0";
        }

        int enzymeId = -1;
        Integer nMissedCleavages = 2;
        DigestionParameters digestionPreferences = searchParameters.getDigestionParameters();
        Integer enzymeType = cometParameters.getEnzymeType();
        ArrayList<Enzyme> enzymes = EnzymeFactory.getInstance().getEnzymes();

        if (digestionPreferences.getCleavageParameter() == DigestionParameters.CleavageParameter.enzyme) {

            Enzyme enzyme = digestionPreferences.getEnzymes().get(0);
            String enzymeName = enzyme.getName();
            nMissedCleavages = digestionPreferences.getnMissedCleavages(enzymeName);
            if (nMissedCleavages > 5) {
                nMissedCleavages = 5;
            }

            DigestionParameters.Specificity specificity = digestionPreferences.getSpecificity(enzymeName);
            if (null != specificity) {
                switch (specificity) {
                    case semiSpecific:
                        enzymeType = 1;
                        break;
                    case specific:
                        enzymeType = 2;
                        break;
                    case specificNTermOnly:
                        enzymeType = 8;
                        break;
                    case specificCTermOnly:
                        enzymeType = 9;
                        break;
                    default:
                        break;
                }
            }
            boolean found = false;
            for (int i = 1; i < enzymes.size(); i++) {
                Enzyme tempEnzyme = enzymes.get(i - 1);
                if (enzyme.equals(tempEnzyme)) {
                    enzymeId = i;
                    found = true;
                    break;
                }
            }
            if (!found) {
                throw new IllegalArgumentException("No index found for enzyme " + enzymeName + ".");
            }
        } else if (digestionPreferences.getCleavageParameter() == DigestionParameters.CleavageParameter.wholeProtein) {
            enzymeType = 2;
            enzymeId = enzymes.size() + 1;
        } else {
            enzymeType = 1;
            enzymeId = enzymes.size() + 2;
        }

        try {
            br.write(
                    /////////////////////////
                    // comet header
                    /////////////////////////
                    "# comet_version " + COMET_VERSION + System.getProperty("line.separator")
                    + "# Comet MS/MS search engine parameters file." + System.getProperty("line.separator")
                    + "# Everything following the '#' symbol is treated as a comment." + System.getProperty("line.separator")
                    + System.getProperty("line.separator")
                    /////////////////////////
                    // database details
                    /////////////////////////
                    + "database_name = " + searchParameters.getFastaFile() + System.getProperty("line.separator")
                    + "decoy_search = 0 # 0=no (default), 1=concatenated search, 2=separate search" + System.getProperty("line.separator")
                    /////////////////////////
                    // number of threads
                    /////////////////////////
                    + "num_threads = " + nThreads + " # 0=poll CPU to set num threads; else specify num threads directly (max 64)" + System.getProperty("line.separator")
                    + System.getProperty("line.separator")
                    /////////////////////////
                    // precursor details
                    /////////////////////////
                    + "#" + System.getProperty("line.separator")
                    + "# masses" + System.getProperty("line.separator")
                    + "#" + System.getProperty("line.separator")
                    + "peptide_mass_tolerance = " + searchParameters.getPrecursorAccuracy() + System.getProperty("line.separator")
                    + "peptide_mass_units = " + precursorToleranceType + "           # 0=amu, 1=mmu, 2=ppm" + System.getProperty("line.separator")
                    + "mass_type_parent = 1                   # 0=average masses, 1=monoisotopic masses" + System.getProperty("line.separator")
                    + "mass_type_fragment = 1                 # 0=average masses, 1=monoisotopic masses" + System.getProperty("line.separator")
                    + "precursor_tolerance_type = 0           # 0=MH+ (default), 1=precursor m/z; only valid for amu/mmu tolerances" + System.getProperty("line.separator")
                    + "isotope_error = " + cometParameters.getIsotopeCorrection() + "           # 0=off, 1=on -1/0/1/2/3 (standard C13 error), 2= -8/-4/0/4/8 (for +4/+8 labeling)" + System.getProperty("line.separator")
                    + System.getProperty("line.separator")
                    /////////////////////////
                    // enzyme
                    /////////////////////////
                    + "#" + System.getProperty("line.separator")
                    + "# search enzyme" + System.getProperty("line.separator")
                    + "#" + System.getProperty("line.separator")
                    + "search_enzyme_number = " + enzymeId + "           # choose from list at end of this params file" + System.getProperty("line.separator")
                    + "num_enzyme_termini = " + enzymeType + "           # valid values are 1 (semi-digested), 2 (fully digested, default), 8 N-term, 9 C-term" + System.getProperty("line.separator")
                    + "allowed_missed_cleavage = " + nMissedCleavages + "           # maximum value is 5; for enzyme search" + System.getProperty("line.separator")
                    + System.getProperty("line.separator")
                    /////////////////////////
                    // variable modifications
                    /////////////////////////
                    + getVariableModifications()
                    + System.getProperty("line.separator")
                    /////////////////////////
                    // fragment ions
                    /////////////////////////
                    + "#" + System.getProperty("line.separator")
                    + "# fragment ions" + System.getProperty("line.separator")
                    + "#" + System.getProperty("line.separator")
                    + "# ion trap ms/ms:  1.0005 tolerance, 0.4 offset (mono masses), theoretical_fragment_ions = 1" + System.getProperty("line.separator")
                    + "# high res ms/ms:    0.02 tolerance, 0.0 offset (mono masses), theoretical_fragment_ions = 0" + System.getProperty("line.separator")
                    + "#" + System.getProperty("line.separator")
                    // @TODO: is fragment_bin_tol really fragment ion accuracy? (and set the offset and theoretical_fragment_ions automatically?)
                    + "fragment_bin_tol = " + searchParameters.getFragmentIonAccuracyInDaltons(refMass) + " # binning to use on fragment ions" + System.getProperty("line.separator")
                    + "fragment_bin_offset = " + cometParameters.getFragmentBinOffset() + " # offset position to start the binning (0.0 to 1.0)" + System.getProperty("line.separator")
                    + "theoretical_fragment_ions = " + theoretical_Fragment_ions + " # 0=use flanking peaks, 1=M peak only" + System.getProperty("line.separator")
                    + getIonsSearched()
                    + "use_NL_ions = 1 # 0=no, 1=yes to consider NH3/H2O neutral loss peaks" + System.getProperty("line.separator") // @TODO: set the neutral losses
                    + System.getProperty("line.separator")
                    /////////////////////////
                    // output settings
                    /////////////////////////
                    + "#" + System.getProperty("line.separator")
                    + "# output" + System.getProperty("line.separator")
                    + "#" + System.getProperty("line.separator")
                    + "output_sqtstream = 0                   # 0=no, 1=yes  write sqt to standard output" + System.getProperty("line.separator")
                    + "output_sqtfile = " + outputFormat(CometOutputFormat.SQT) + "                 # 0=no, 1=yes  write sqt file" + System.getProperty("line.separator")
                    + "output_txtfile = " + outputFormat(CometOutputFormat.TXT) + "                 # 0=no, 1=yes  write tab-delimited txt file" + System.getProperty("line.separator")
                    + "output_pepxmlfile = " + outputFormat(CometOutputFormat.PepXML) + "                 # 0=no, 1=yes  write pep.xml file" + System.getProperty("line.separator")
                    + "output_percolatorfile = " + outputFormat(CometOutputFormat.Percolator) + "                 # 0=no, 1=yes  write Percolator tab-delimited input file" + System.getProperty("line.separator")
                    + "output_outfiles = 0                 # 0=no, 1=yes  write .out files" + System.getProperty("line.separator")
                    + "print_expect_score = " + Util.convertBooleanToInteger(cometParameters.getPrintExpectScore()) + "                 # 0=no, 1=yes to replace Sp with expect in out & sqt" + System.getProperty("line.separator")
                    + "num_output_lines = " + cometParameters.getNumberOfSpectrumMatches() + "                 # num peptide results to show" + System.getProperty("line.separator")
                    + "show_fragment_ions = 0                 # 0=no, 1=yes for out files only" + System.getProperty("line.separator")
                    + "sample_enzyme_number = " + enzymeId + "               # Sample enzyme which is possibly different than the one applied to the search." + System.getProperty("line.separator") // @TODO: set enzyme!
                    + "                                       # Used to calculate NTT & NMC in pepXML output (default=1 for trypsin)." + System.getProperty("line.separator")
                    + System.getProperty("line.separator")
                    /////////////////////////
                    // mzXML parameters
                    /////////////////////////
                    + "#" + System.getProperty("line.separator")
                    + "# mzXML parameters" + System.getProperty("line.separator")
                    + "#" + System.getProperty("line.separator")
                    + "scan_range = 0 0                       # start and scan scan range to search; 0 as 1st entry ignores parameter" + System.getProperty("line.separator")
                    + "precursor_charge = 0 0                 # precursor charge range to analyze; does not override any existing charge; 0 as 1st entry ignores parameter" + System.getProperty("line.separator")
                    + "override_charge = 0                    # whether to override existing precursor charge state information when present in the files with the charge range specified by the \"precursor_charge\" parameter - valid values are 0, 1, 2 or 3" + System.getProperty("line.separator")
                    + "ms_level = 2                           # MS level to analyze, valid are levels 2 (default) or 3" + System.getProperty("line.separator")
                    + "activation_method = ALL                # activation method; used if activation method set; allowed ALL, CID, ECD, ETD, PQD, HCD, IRMPD" + System.getProperty("line.separator")
                    + System.getProperty("line.separator")
                    /////////////////////////
                    // misc parameters
                    /////////////////////////
                    + "#" + System.getProperty("line.separator")
                    + "# misc parameters" + System.getProperty("line.separator")
                    + "#" + System.getProperty("line.separator")
                    + "digest_mass_range = " + cometParameters.getMinPrecursorMass() + " " + cometParameters.getMaxPrecursorMass() + "                 # MH+ peptide mass range to analyze" + System.getProperty("line.separator")
                    + "num_results = " + cometParameters.getNumberOfSpectrumMatches() + "                 # number of search hits to store internally" + System.getProperty("line.separator")
                    + "skip_researching = 1                   # for '.out' file output only, 0=search everything again (default), 1=don't search if .out exists" + System.getProperty("line.separator")
                    + "max_fragment_charge = " + cometParameters.getMaxFragmentCharge() + "                 # set maximum fragment charge state to analyze (allowed max 5)" + System.getProperty("line.separator")
                    + "max_precursor_charge = " + searchParameters.getMaxChargeSearched() + "                 # set maximum precursor charge state to analyze (allowed max 9)" + System.getProperty("line.separator")
                    + "nucleotide_reading_frame = 0           # 0=proteinDB, 1-6, 7=forward three, 8=reverse three, 9=all six" + System.getProperty("line.separator")
                    + "clip_nterm_methionine = " + clip_nterm_methionine + "                 # 0=leave sequences as-is; 1=also consider sequence w/o N-term methionine" + System.getProperty("line.separator")
                    + "spectrum_batch_size = " + cometParameters.getBatchSize() + "                 # max. # of spectra to search at a time; 0 to search the entire scan range in one loop" + System.getProperty("line.separator")
                    + "decoy_prefix = DECOY_                  # decoy entries are denoted by this string which is pre-pended to each protein accession" + System.getProperty("line.separator")
                    + "output_suffix = .comet                 # add a suffix to output base names i.e. suffix \"-C\" generates base-C.pep.xml from base.mzXML input" + System.getProperty("line.separator")
                    + "mass_offsets =                         # one or more mass offsets to search (values substracted from deconvoluted precursor mass)" + System.getProperty("line.separator") // @TODO: implement?
                    + System.getProperty("line.separator")
                    /////////////////////////
                    // spectral processing
                    /////////////////////////
                    + "#" + System.getProperty("line.separator")
                    + "# spectral processing" + System.getProperty("line.separator")
                    + "#" + System.getProperty("line.separator")
                    + "minimum_peaks = " + cometParameters.getMinPeaks() + "                 # required minimum number of peaks in spectrum to search (default 10)" + System.getProperty("line.separator")
                    + "minimum_intensity = " + cometParameters.getMinPeakIntensity() + "                 # minimum intensity value to read in" + System.getProperty("line.separator")
                    + "remove_precursor_peak = " + cometParameters.getRemovePrecursor() + "                 # 0=no, 1=yes, 2=all charge reduced precursor peaks (for ETD)" + System.getProperty("line.separator")
                    + "remove_precursor_tolerance = " + cometParameters.getRemovePrecursorTolerance() + "                 # +- Da tolerance for precursor removal" + System.getProperty("line.separator")
                    + "clear_mz_range = " + cometParameters.getLowerClearMzRange() + " " + cometParameters.getUpperClearMzRange() + "                 # for iTRAQ/TMT type data; will clear out all peaks in the specified m/z range" + System.getProperty("line.separator")
                    + System.getProperty("line.separator")
                    /////////////////////////
                    // fixed modifications
                    /////////////////////////
                    + getFixedModifications()
                    /////////////////////////
                    // enzyme properties
                    /////////////////////////
                    + getEnzymeListing()
            );
        } finally {
            br.close();
        }
    }

    /**
     * Returns the ion types used as a string.
     *
     * @return the ion types
     */
    private String getIonsSearched() {

        StringBuilder ions = new StringBuilder();
        ions.append("use_A_ions = ");
        if (searchParameters.getForwardIons().contains(PeptideFragmentIon.A_ION)) {
            ions.append("1");
        } else {
            ions.append("0");
        }
        ions.append(System.getProperty("line.separator"));
        ions.append("use_B_ions = ");
        if (searchParameters.getForwardIons().contains(PeptideFragmentIon.B_ION)) {
            ions.append("1");
        } else {
            ions.append("0");
        }
        ions.append(System.getProperty("line.separator"));
        ions.append("use_C_ions = ");
        if (searchParameters.getForwardIons().contains(PeptideFragmentIon.C_ION)) {
            ions.append("1");
        } else {
            ions.append("0");
        }
        ions.append(System.getProperty("line.separator"));
        ions.append("use_X_ions = ");
        if (searchParameters.getRewindIons().contains(PeptideFragmentIon.X_ION)) {
            ions.append("1");
        } else {
            ions.append("0");
        }
        ions.append(System.getProperty("line.separator"));
        ions.append("use_Y_ions = ");
        if (searchParameters.getRewindIons().contains(PeptideFragmentIon.Y_ION)) {
            ions.append("1");
        } else {
            ions.append("0");
        }
        ions.append(System.getProperty("line.separator"));
        ions.append("use_Z_ions = ");
        if (searchParameters.getRewindIons().contains(PeptideFragmentIon.Z_ION)) {
            ions.append("1");
        } else {
            ions.append("0");
        }
        ions.append(System.getProperty("line.separator"));

        return ions.toString();
    }

    /**
     * Returns a string with the variable modifications.
     *
     * @return the variable modifications
     */
    private String getVariableModifications() {

        StringBuilder result = new StringBuilder("#" + System.getProperty("line.separator")
                + "# Up to 9 variable modifications are supported" + System.getProperty("line.separator")
                + "# format:  <mass> <residues> <0=variable/1=binary set> <max_mods_per_peptide> <term_distance> <n/c-term> <required>" + System.getProperty("line.separator")
                + "#     e.g. 79.966331 STY 0 3 -1 0 0" + System.getProperty("line.separator")
                + "#" + System.getProperty("line.separator"));

        int cpt = 0;

        for (String modName : searchParameters.getModificationParameters().getVariableModifications()) {

            // get the modification
            Modification modification = modificationFactory.getModification(modName);
            result.append("variable_mod");
            if (++cpt < 10) {
                result.append("0");
            }
            result.append(cpt);
            result.append(" = ");

            // add modification mass
            result.append(modification.getRoundedMass());
            result.append(" ");

            // find targeted residues
            StringBuilder modificationCometPattern = new StringBuilder();
            AminoAcidPattern modificationPattern = modification.getPattern();
            if (modificationPattern != null && modificationPattern.length() > 0) {
                for (Character aminoAcid : modificationPattern.getAminoAcidsAtTarget()) {
                    modificationCometPattern.append(aminoAcid);
                }
            }

            // add targeted residues
            if (modificationCometPattern.length() == 0) {
                if (modification.getModificationType() == ModificationType.modc_peptide
                        || modification.getModificationType() == ModificationType.modc_protein
                        || modification.getModificationType() == ModificationType.modcaa_peptide
                        || modification.getModificationType() == ModificationType.modcaa_protein) {
                    result.append("c");
                } else if (modification.getModificationType() == ModificationType.modn_peptide
                        || modification.getModificationType() == ModificationType.modn_protein
                        || modification.getModificationType() == ModificationType.modnaa_peptide
                        || modification.getModificationType() == ModificationType.modnaa_protein) {
                    result.append("n");
                } else {
                    result.append("X");
                }
            } else {
                result.append(modificationCometPattern);
            }

            // add variable modification tag:
            //      0 = variable modification analyzes all permutations of modified and unmodified residues
            //      non-zero value = a binary modification analyzes peptides where all residues are either modified or all residues are not modified
            result.append(" 0 "); // @TODO: add support for binary modification sets?

            // add max copies of this modification per peptide
            if (modification.getModificationType() != ModificationType.modaa) {
                result.append("1 ");
            } else {
                result.append("3 "); // @TODO: make this a user parameter?
            }

            // add distance to the terminus constraint // @TODO: possible to make this a user param?
            //      -1 = no distance contraint, 
            //      0 = only applies to terminal residue, 
            //      1 = only applies to terminal residue and next residue, 
            //      2 = only applies to terminal residue through next 2 residues, 
            //      N = only applies to terminal residue through next N residues where N is a positive integer)
            if (modification.getModificationType() != ModificationType.modaa) {
                result.append("0 ");
            } else {
                result.append("-1 ");
            }

            // add which terminus the terminus constraint applies to (protein or peptide, c or n term)
            switch (modification.getModificationType()) {
                case modn_protein:
                case modnaa_protein:
                    result.append("0 ");
                    break;
                case modn_peptide:
                case modnaa_peptide:
                    result.append("2 ");
                    break;
                case modc_protein:
                case modcaa_protein:
                    result.append("1 ");
                    break;
                case modc_peptide:
                case modcaa_peptide:
                    result.append("3 ");
                    break;
                default:
                    result.append("0 ");
            }

            // add whether peptides must contain this modification
            //      0 = not forced to be present
            //      1 = modification is required 
            result.append("0"); // @TODO: make this a user parameter?

            result.append(System.getProperty("line.separator"));
        }

        // add empty lines for the remaining modification parameter lines
        while (++cpt < 10) {
            result.append("variable_mod");
            if (cpt < 10) {
                result.append("0");
            }
            result.append(cpt);
            result.append(" = 0.0 X 0 3 -1 0 0");
            result.append(System.getProperty("line.separator"));
        }

        // set the max variable modifications per peptide
        result.append("max_variable_mods_in_peptide = ").append(cometParameters.getMaxVariableMods()).append(System.getProperty("line.separator"));

        // require at least one variable modification per peptide
        if (cometParameters.getRequireVariableMods()) {
            result.append("require_variable_mod = 1").append(System.getProperty("line.separator"));
        } else {
            result.append("require_variable_mod = 0").append(System.getProperty("line.separator"));
        }

        return result.toString();
    }

    /**
     * Returns a string with the fixed modifications.
     *
     * @return the fixed modifications
     */
    private String getFixedModifications() {

        HashMap<Character, Double> residueToModificationMap = new HashMap<>();
        double proteinCtermModification = 0,
                proteinNtermModification = 0,
                peptideCtermModification = 0,
                peptideNTermModification = 0;

        for (String modName : searchParameters.getModificationParameters().getFixedModifications()) {
            Modification modification = modificationFactory.getModification(modName);
            switch (modification.getModificationType()) {
                case modaa:
                    for (Character aminoAcid : modification.getPattern().getAminoAcidsAtTarget()) {
                        Double modificationMass = residueToModificationMap.get(aminoAcid);
                        if (modificationMass == null) {
                            residueToModificationMap.put(aminoAcid, modification.getRoundedMass());
                        } else {
                            residueToModificationMap.put(aminoAcid, modificationMass + modification.getRoundedMass());
                        }
                    }
                    break;
                case modc_protein:
                    proteinCtermModification += modification.getRoundedMass();
                    break;
                case modn_protein:
                    proteinNtermModification += modification.getRoundedMass();
                    break;
                case modc_peptide:
                    peptideCtermModification += modification.getRoundedMass();
                    break;
                case modn_peptide:
                    peptideNTermModification += modification.getRoundedMass();
                    break;
                default:
                    break;
            }
        }

        StringBuilder result = new StringBuilder();
        result.append("#").append(System.getProperty("line.separator")).append("# additional modifications").append(System.getProperty("line.separator"));
        result.append("#").append(System.getProperty("line.separator"));
        result.append(System.getProperty("line.separator"));
        result.append("add_Cterm_peptide = ").append(peptideCtermModification).append(System.getProperty("line.separator"));
        result.append("add_Nterm_peptide = ").append(peptideNTermModification).append(System.getProperty("line.separator"));
        result.append("add_Cterm_protein = ").append(proteinCtermModification).append(System.getProperty("line.separator"));
        result.append("add_Nterm_protein = ").append(proteinNtermModification).append(System.getProperty("line.separator"));
        result.append(System.getProperty("line.separator"));

        Double modifiedMass = residueToModificationMap.get('G');
        if (modifiedMass == null) {
            modifiedMass = 0.0;
        }
        result.append("add_G_glycine = ").append(modifiedMass).append("                 # added to G - avg.  57.0513, mono.  57.02146").append(System.getProperty("line.separator"));

        modifiedMass = residueToModificationMap.get('A');
        if (modifiedMass == null) {
            modifiedMass = 0.0;
        }
        result.append("add_A_alanine = ").append(modifiedMass).append("                 # added to A - avg.  71.0779, mono.  71.03711").append(System.getProperty("line.separator"));

        modifiedMass = residueToModificationMap.get('S');
        if (modifiedMass == null) {
            modifiedMass = 0.0;
        }
        result.append("add_S_serine = ").append(modifiedMass).append("                 # added to S - avg.  87.0773, mono.  87.03203").append(System.getProperty("line.separator"));

        modifiedMass = residueToModificationMap.get('P');
        if (modifiedMass == null) {
            modifiedMass = 0.0;
        }
        result.append("add_P_proline = ").append(modifiedMass).append("                 # added to P - avg.  97.1152, mono.  97.05276").append(System.getProperty("line.separator"));

        modifiedMass = residueToModificationMap.get('V');
        if (modifiedMass == null) {
            modifiedMass = 0.0;
        }
        result.append("add_V_valine = ").append(modifiedMass).append("                 # added to V - avg.  99.1311, mono.  99.06841").append(System.getProperty("line.separator"));

        modifiedMass = residueToModificationMap.get('T');
        if (modifiedMass == null) {
            modifiedMass = 0.0;
        }
        result.append("add_T_threonine = ").append(modifiedMass).append("                 # added to T - avg. 101.1038, mono. 101.04768").append(System.getProperty("line.separator"));

        modifiedMass = residueToModificationMap.get('C');
        if (modifiedMass == null) {
            modifiedMass = 0.0;
        }
        result.append("add_C_cysteine = ").append(modifiedMass).append("                 # added to C - avg. 103.1429, mono. 103.00918").append(System.getProperty("line.separator"));

        modifiedMass = residueToModificationMap.get('L');
        if (modifiedMass == null) {
            modifiedMass = 0.0;
        }
        result.append("add_L_leucine = ").append(modifiedMass).append("                 # added to L - avg. 113.1576, mono. 113.08406").append(System.getProperty("line.separator"));

        modifiedMass = residueToModificationMap.get('I');
        if (modifiedMass == null) {
            modifiedMass = 0.0;
        }
        result.append("add_I_isoleucine = ").append(modifiedMass).append("                 # added to I - avg. 113.1576, mono. 113.08406").append(System.getProperty("line.separator"));

        modifiedMass = residueToModificationMap.get('N');
        if (modifiedMass == null) {
            modifiedMass = 0.0;
        }
        result.append("add_N_asparagine = ").append(modifiedMass).append("                 # added to N - avg. 114.1026, mono. 114.04293").append(System.getProperty("line.separator"));

        modifiedMass = residueToModificationMap.get('D');
        if (modifiedMass == null) {
            modifiedMass = 0.0;
        }
        result.append("add_D_aspartic_acid = ").append(modifiedMass).append("                 # added to D - avg. 115.0874, mono. 115.02694").append(System.getProperty("line.separator"));

        modifiedMass = residueToModificationMap.get('Q');
        if (modifiedMass == null) {
            modifiedMass = 0.0;
        }
        result.append("add_Q_glutamine = ").append(modifiedMass).append("                 # added to Q - avg. 128.1292, mono. 128.05858").append(System.getProperty("line.separator"));

        modifiedMass = residueToModificationMap.get('K');
        if (modifiedMass == null) {
            modifiedMass = 0.0;
        }
        result.append("add_K_lysine = ").append(modifiedMass).append("                 # added to K - avg. 128.1723, mono. 128.09496").append(System.getProperty("line.separator"));

        modifiedMass = residueToModificationMap.get('E');
        if (modifiedMass == null) {
            modifiedMass = 0.0;
        }

        result.append("add_E_glutamic_acid = ").append(modifiedMass).append("                 # added to E - avg. 129.1140, mono. 129.04259").append(System.getProperty("line.separator"));
        modifiedMass = residueToModificationMap.get('M');
        if (modifiedMass == null) {
            modifiedMass = 0.0;
        }
        result.append("add_M_methionine = ").append(modifiedMass).append("                 # added to M - avg. 131.1961, mono. 131.04048").append(System.getProperty("line.separator"));

        modifiedMass = residueToModificationMap.get('O');
        if (modifiedMass == null) {
            modifiedMass = 0.0;
        }
        result.append("add_O_ornithine = ").append(modifiedMass).append("                 # added to O - avg. 132.1610, mono  132.08988").append(System.getProperty("line.separator"));

        modifiedMass = residueToModificationMap.get('H');
        if (modifiedMass == null) {
            modifiedMass = 0.0;
        }
        result.append("add_H_histidine = ").append(modifiedMass).append("                 # added to H - avg. 137.1393, mono. 137.05891").append(System.getProperty("line.separator"));

        modifiedMass = residueToModificationMap.get('F');
        if (modifiedMass == null) {
            modifiedMass = 0.0;
        }
        result.append("add_F_phenylalanine = ").append(modifiedMass).append("                 # added to F - avg. 147.1739, mono. 147.06841").append(System.getProperty("line.separator"));

        modifiedMass = residueToModificationMap.get('R');
        if (modifiedMass == null) {
            modifiedMass = 0.0;
        }
        result.append("add_R_arginine = ").append(modifiedMass).append("                 # added to R - avg. 156.1857, mono. 156.10111").append(System.getProperty("line.separator"));

        modifiedMass = residueToModificationMap.get('Y');
        if (modifiedMass == null) {
            modifiedMass = 0.0;
        }
        result.append("add_Y_tyrosine = ").append(modifiedMass).append("                 # added to Y - avg. 163.0633, mono. 163.06333").append(System.getProperty("line.separator"));

        modifiedMass = residueToModificationMap.get('W');
        if (modifiedMass == null) {
            modifiedMass = 0.0;
        }
        result.append("add_W_tryptophan = ").append(modifiedMass).append("                 # added to W - avg. 186.0793, mono. 186.07931").append(System.getProperty("line.separator"));

        modifiedMass = residueToModificationMap.get('B');
        if (modifiedMass == null) {
            modifiedMass = 0.0;
        }
        result.append("add_B_user_amino_acid = ").append(modifiedMass).append("                 # added to B - avg.   0.0000, mono.   0.00000").append(System.getProperty("line.separator"));

        modifiedMass = residueToModificationMap.get('J');
        if (modifiedMass == null) {
            modifiedMass = 0.0;
        }
        result.append("add_J_user_amino_acid = ").append(modifiedMass).append("                 # added to J - avg. 113.1576, mono. 113.08406").append(System.getProperty("line.separator"));

        modifiedMass = residueToModificationMap.get('U');
        if (modifiedMass == null) {
            modifiedMass = 0.0;
        }
        result.append("add_U_selenocysteine = ").append(modifiedMass).append("                 # added to U - avg.   0.0000, mono.   0.00000").append(System.getProperty("line.separator"));

        modifiedMass = residueToModificationMap.get('X');
        if (modifiedMass == null) {
            modifiedMass = 0.0;
        }
        result.append("add_X_user_amino_acid = ").append(modifiedMass).append("                 # added to X - avg.   0.0000, mono.   0.00000").append(System.getProperty("line.separator"));

        modifiedMass = residueToModificationMap.get('Z');
        if (modifiedMass == null) {
            modifiedMass = 0.0;
        }
        result.append("add_Z_user_amino_acid = ").append(modifiedMass).append("                 # added to Z - avg.   0.0000, mono.   0.00000").append(System.getProperty("line.separator"));
        result.append(System.getProperty("line.separator"));

        return result.toString();
    }

    /**
     * Returns the list of enzymes to choose from.
     *
     * @return the list of enzymes
     */
    private String getEnzymeListing() {

        String enzymesAsString = "#" + System.getProperty("line.separator")
                + "# COMET_ENZYME_INFO _must_ be at the end of this parameters file" + System.getProperty("line.separator")
                + "#" + System.getProperty("line.separator")
                + "[COMET_ENZYME_INFO]" + System.getProperty("line.separator");

        EnzymeFactory enzymeFactory = EnzymeFactory.getInstance();
        HashMap<Integer, String> enzymeMap = new HashMap<>(enzymeFactory.getEnzymes().size() + 2);
        ArrayList<Enzyme> enzymes = enzymeFactory.getEnzymes();

        for (int i = 1; i <= enzymes.size(); i++) {

            Enzyme enzyme = enzymes.get(i - 1);
            String cleavageType;
            String cleavageSite = "";
            String restriction = "-";

            if (enzyme.getAminoAcidBefore().isEmpty()) {
                cleavageType = "0";
                for (Character character : enzyme.getAminoAcidAfter()) {
                    cleavageSite += character;
                }
                if (!enzyme.getRestrictionBefore().isEmpty()) {
                    restriction = "";
                    for (Character character : enzyme.getRestrictionBefore()) {
                        restriction += character;
                    }
                }
            } else {
                cleavageType = "1";
                for (Character character : enzyme.getAminoAcidBefore()) {
                    cleavageSite += character;
                }
                if (!enzyme.getRestrictionAfter().isEmpty()) {
                    restriction = "";
                    for (Character character : enzyme.getRestrictionAfter()) {
                        restriction += character;
                    }
                }
            }

            String currentEnzymeAsString = i + ". "
                    + enzyme.getName().replaceAll(" ", "_") + " "
                    + cleavageType + " "
                    + cleavageSite + " "
                    + restriction
                    + System.getProperty("line.separator");

            enzymeMap.put(i, currentEnzymeAsString);
        }

        // whole protein
        int id = enzymes.size() + 1;
        String enzymeAsString = id + ". "
                + "Whole_Protein "
                + "0 "
                + "$ "
                + "- "
                + System.getProperty("line.separator");
        enzymeMap.put(id, enzymeAsString);
        id++;

        // unspecific cleavage
        enzymeAsString = id + ". "
                + "Unspecific "
                + "0 "
                + "- "
                + "- "
                + System.getProperty("line.separator");
        enzymeMap.put(id, enzymeAsString);

        Iterator<Integer> keys = enzymeMap.keySet().iterator();
        while (keys.hasNext()) {
            enzymesAsString += enzymeMap.get(keys.next());
        }

        return enzymesAsString;
    }

    @Override
    public String getType() {
        return "Comet";
    }

    @Override
    public String getCurrentlyProcessedFileName() {
        return spectrumFile.getName();
    }

    /**
     * Returns the temp folder to use for Comet files. Null if not set.
     *
     * @return the temp folder to use for Comet files
     */
    public static String getTempFolder() {
        return cometTempFolderPath;
    }

    /**
     * Sets the temp folder to use for Comet files. If null the Comet folder
     * will be used. NB: Cannot contain spaces.
     *
     * @param cometTempFolder the temp folder to use for Comet files.
     */
    public static void setTempFolder(String cometTempFolder) {
        CometProcessBuilder.cometTempFolderPath = cometTempFolder;
    }

    /**
     * Returns the correct integer value to indicate whether the given output
     * format is to be used or not.
     *
     * @return 1 if the given output is to be generated, 0 otherwise
     */
    private int outputFormat(CometOutputFormat cometOutputFormat) {
        if (cometParameters.getSelectedOutputFormat() == cometOutputFormat) {
            return 1;
        } else {
            return 0;
        }
    }
}
=======
package eu.isas.searchgui.processbuilders;

import com.compomics.util.Util;
import com.compomics.util.exceptions.ExceptionHandler;
import com.compomics.util.experiment.biology.AminoAcidPattern;
import com.compomics.util.experiment.biology.Enzyme;
import com.compomics.util.experiment.biology.EnzymeFactory;
import com.compomics.util.experiment.biology.PTM;
import com.compomics.util.experiment.biology.PTMFactory;
import com.compomics.util.experiment.biology.ions.PeptideFragmentIon;
import com.compomics.util.experiment.identification.Advocate;
import com.compomics.util.experiment.identification.identification_parameters.SearchParameters;
import com.compomics.util.experiment.identification.identification_parameters.tool_specific.CometParameters;
import com.compomics.util.experiment.identification.identification_parameters.tool_specific.CometParameters.CometOutputFormat;
import com.compomics.util.preferences.DigestionPreferences;
import com.compomics.util.waiting.WaitingHandler;
import java.io.BufferedWriter;
import java.io.File;
import java.io.FileWriter;
import java.io.IOException;
import java.util.ArrayList;
import java.util.HashMap;
import java.util.Iterator;

/**
 * ProcessBuilder for the Comet search engine.
 *
 * @author Marc Vaudel
 * @author Harald Barsnes
 */
public class CometProcessBuilder extends SearchGUIProcessBuilder {

    /**
     * The Comet folder.
     */
    private File cometFolder;
    /**
     * The temp folder for Comet files.
     */
    private static String cometTempFolderPath;
    /**
     * The name of the temp sub folder for Comet files.
     */
    private static String cometTempSubFolderName = "temp";
    /**
     * The name of the Comet executable.
     */
    public static final String EXECUTABLE_FILE_NAME = "comet.exe";
    /**
     * The Comet version number as a string.
     */
    private final String COMET_VERSION = "2018.01 rev. 3"; // @TODO: extract from the comet usage details?
    /**
     * The spectrum file.
     */
    private File spectrumFile;
    /**
     * The search parameters.
     */
    private SearchParameters searchParameters;
    /**
     * The advanced Comet parameters.
     */
    private CometParameters cometParameters;
    /**
     * The number of threads to use.
     */
    private int nThreads; // note that Comet 2016.01 and newer supports negative values: "will subtract that many threads from #CPU cores"
    /**
     * The compomics PTM factory.
     */
    private PTMFactory ptmFactory = PTMFactory.getInstance();
    /**
     * A reference mass to convert fragment ion tolerance from ppm to Dalton.
     */
    private Double refMass;

    /**
     * Constructor.
     *
     * @param cometFolder the Comet folder
     * @param searchParameters the search parameters
     * @param spectrumFile the spectrum file
     * @param waitingHandler the waiting handler
     * @param exceptionHandler the handler of exceptions
     * @param nThreads the number of threads
     * @param refMass a reference mass to convert fragment ion tolerance from
     * ppm to Dalton
     *
     * @throws IOException thrown if there are problems creating the Comet
     * parameter file
     */
    public CometProcessBuilder(File cometFolder, SearchParameters searchParameters, File spectrumFile,
            WaitingHandler waitingHandler, ExceptionHandler exceptionHandler, int nThreads, Double refMass) throws IOException {

        this.waitingHandler = waitingHandler;
        this.exceptionHandler = exceptionHandler;
        this.cometFolder = cometFolder;
        this.searchParameters = searchParameters;
        cometParameters = (CometParameters) searchParameters.getIdentificationAlgorithmParameter(Advocate.comet.getIndex());
        this.spectrumFile = spectrumFile;
        this.nThreads = nThreads;
        this.refMass = refMass;

        createParametersFile();

        // make sure that the comet file is executable
        File comet = new File(cometFolder.getAbsolutePath() + File.separator + EXECUTABLE_FILE_NAME);
        comet.setExecutable(true);

        // full path to executable
        process_name_array.add(comet.getAbsolutePath());

        // link to the parameter file
        if (cometTempFolderPath != null && !cometFolder.getAbsolutePath().equalsIgnoreCase(cometTempFolderPath)) {
            String path = new File(cometTempFolderPath, "comet.params").getPath();
            process_name_array.add("-P" + path);
        }

        // link to the input file
        process_name_array.add(spectrumFile.getAbsolutePath());

        process_name_array.trimToSize();

        // print the command to the log file
        System.out.println(System.getProperty("line.separator") + System.getProperty("line.separator") + "comet command: ");

        for (Object currentElement : process_name_array) {
            System.out.print(currentElement + " ");
        }

        System.out.println(System.getProperty("line.separator"));

        pb = new ProcessBuilder(process_name_array);
        pb.directory(cometFolder);

        // set error out and std out to same stream
        pb.redirectErrorStream(true);
    }

    /**
     * Create the parameters file.
     *
     * @throws IOException
     */
    private void createParametersFile() throws IOException {

        File cometTempFolder;
        if (cometTempFolderPath == null) {
            cometTempFolder = cometFolder;
        } else {
            cometTempFolder = new File(cometTempFolderPath);
        }

        // create the temp folder if it doesn't exist
        if (!cometTempFolder.exists()) {
            cometTempFolder.mkdirs();
        }

        BufferedWriter br = new BufferedWriter(new FileWriter(new File(cometTempFolder, "comet.params")));

        String precursorToleranceType; // @TODO: what about mmu?
        if (searchParameters.getPrecursorAccuracyType() == SearchParameters.MassAccuracyType.DA) {
            precursorToleranceType = "0";
        } else {
            precursorToleranceType = "2";
        }

        String theoretical_Fragment_ions;
        if (cometParameters.getTheoreticalFragmentIonsSumOnly()) {
            theoretical_Fragment_ions = "1";
        } else {
            theoretical_Fragment_ions = "0";
        }

        String clip_nterm_methionine;
        if (cometParameters.getRemoveMethionine()) {
            clip_nterm_methionine = "1";
        } else {
            clip_nterm_methionine = "0";
        }

        int enzymeId = -1;
        Integer nMissedCleavages = 2;
        DigestionPreferences digestionPreferences = searchParameters.getDigestionPreferences();
        Integer enzymeType = cometParameters.getEnzymeType();
        ArrayList<Enzyme> enzymes = EnzymeFactory.getInstance().getEnzymes();

        if (digestionPreferences.getCleavagePreference() == DigestionPreferences.CleavagePreference.enzyme) {

            Enzyme enzyme = digestionPreferences.getEnzymes().get(0);
            String enzymeName = enzyme.getName();
            nMissedCleavages = digestionPreferences.getnMissedCleavages(enzymeName);
            if (nMissedCleavages > 5) {
                nMissedCleavages = 5;
            }

            DigestionPreferences.Specificity specificity = digestionPreferences.getSpecificity(enzymeName);
            if (null != specificity) {
                switch (specificity) {
                    case semiSpecific:
                        enzymeType = 1;
                        break;
                    case specific:
                        enzymeType = 2;
                        break;
                    case specificNTermOnly:
                        enzymeType = 8;
                        break;
                    case specificCTermOnly:
                        enzymeType = 9;
                        break;
                    default:
                        break;
                }
            }
            boolean found = false;
            for (int i = 1; i < enzymes.size(); i++) {
                Enzyme tempEnzyme = enzymes.get(i - 1);
                if (enzyme.equals(tempEnzyme)) {
                    enzymeId = i;
                    found = true;
                    break;
                }
            }
            if (!found) {
                throw new IllegalArgumentException("No index found for enzyme " + enzymeName + ".");
            }
        } else if (digestionPreferences.getCleavagePreference() == DigestionPreferences.CleavagePreference.wholeProtein) {
            enzymeType = 2;
            enzymeId = enzymes.size() + 1;
        } else {
            enzymeType = 1;
            enzymeId = enzymes.size() + 2;
        }

        try {
            br.write(
                    /////////////////////////
                    // comet header
                    /////////////////////////
                    "# comet_version " + COMET_VERSION + System.getProperty("line.separator")
                    + "# Comet MS/MS search engine parameters file." + System.getProperty("line.separator")
                    + "# Everything following the '#' symbol is treated as a comment." + System.getProperty("line.separator")
                    + System.getProperty("line.separator")
                    /////////////////////////
                    // database details
                    /////////////////////////
                    + "database_name = " + searchParameters.getFastaFile().getAbsolutePath() + System.getProperty("line.separator")
                    + "decoy_search = 0 # 0=no (default), 1=concatenated search, 2=separate search" + System.getProperty("line.separator")
                    /////////////////////////
                    // number of threads
                    /////////////////////////
                    + "num_threads = " + nThreads + " # 0=poll CPU to set num threads; else specify num threads directly (max 128)" + System.getProperty("line.separator")
                    + System.getProperty("line.separator")
                    /////////////////////////
                    // precursor details
                    /////////////////////////
                    + "#" + System.getProperty("line.separator")
                    + "# masses" + System.getProperty("line.separator")
                    + "#" + System.getProperty("line.separator")
                    + "peptide_mass_tolerance = " + searchParameters.getPrecursorAccuracy() + System.getProperty("line.separator")
                    + "peptide_mass_units = " + precursorToleranceType + "           # 0=amu, 1=mmu, 2=ppm" + System.getProperty("line.separator")
                    + "mass_type_parent = 1                   # 0=average masses, 1=monoisotopic masses" + System.getProperty("line.separator")
                    + "mass_type_fragment = 1                 # 0=average masses, 1=monoisotopic masses" + System.getProperty("line.separator")
                    + "precursor_tolerance_type = 0           # 0=MH+ (default), 1=precursor m/z; only valid for amu/mmu tolerances" + System.getProperty("line.separator")
                    + "isotope_error = " + cometParameters.getIsotopeCorrection() + "           # 0=off, 1=on -1/0/1/2/3 (standard C13 error), 2= -8/-4/0/4/8 (for +4/+8 labeling)" + System.getProperty("line.separator")
                    + System.getProperty("line.separator")
                    /////////////////////////
                    // enzyme
                    /////////////////////////
                    + "#" + System.getProperty("line.separator")
                    + "# search enzyme" + System.getProperty("line.separator")
                    + "#" + System.getProperty("line.separator")
                    + "search_enzyme_number = " + enzymeId + "           # choose from list at end of this params file" + System.getProperty("line.separator")
                    + "num_enzyme_termini = " + enzymeType + "           # valid values are 1 (semi-digested), 2 (fully digested, default), 8 N-term, 9 C-term" + System.getProperty("line.separator")
                    + "allowed_missed_cleavage = " + nMissedCleavages + "           # maximum value is 5; for enzyme search" + System.getProperty("line.separator")
                    + System.getProperty("line.separator")
                    /////////////////////////
                    // variable modifications
                    /////////////////////////
                    + getVariableModifications()
                    + System.getProperty("line.separator")
                    /////////////////////////
                    // fragment ions
                    /////////////////////////
                    + "#" + System.getProperty("line.separator")
                    + "# fragment ions" + System.getProperty("line.separator")
                    + "#" + System.getProperty("line.separator")
                    + "# ion trap ms/ms:  1.0005 tolerance, 0.4 offset (mono masses), theoretical_fragment_ions = 1" + System.getProperty("line.separator")
                    + "# high res ms/ms:    0.02 tolerance, 0.0 offset (mono masses), theoretical_fragment_ions = 0" + System.getProperty("line.separator")
                    + "#" + System.getProperty("line.separator")
                    // @TODO: is fragment_bin_tol really fragment ion accuracy? (and set the offset and theoretical_fragment_ions automatically?)
                    + "fragment_bin_tol = " + searchParameters.getFragmentIonAccuracyInDaltons(refMass) + " # binning to use on fragment ions" + System.getProperty("line.separator")
                    + "fragment_bin_offset = " + cometParameters.getFragmentBinOffset() + " # offset position to start the binning (0.0 to 1.0)" + System.getProperty("line.separator")
                    + "theoretical_fragment_ions = " + theoretical_Fragment_ions + " # 0=use flanking peaks, 1=M peak only" + System.getProperty("line.separator")
                    + getIonsSearched()
                    + "use_NL_ions = 1 # 0=no, 1=yes to consider NH3/H2O neutral loss peaks" + System.getProperty("line.separator") // @TODO: set the neutral losses
                    + System.getProperty("line.separator")
                    /////////////////////////
                    // output settings
                    /////////////////////////
                    + "#" + System.getProperty("line.separator")
                    + "# output" + System.getProperty("line.separator")
                    + "#" + System.getProperty("line.separator")
                    + "output_sqtstream = 0                   # 0=no, 1=yes  write sqt to standard output" + System.getProperty("line.separator")
                    + "output_sqtfile = " + outputFormat(CometOutputFormat.SQT) + "                 # 0=no, 1=yes  write sqt file" + System.getProperty("line.separator")
                    + "output_txtfile = " + outputFormat(CometOutputFormat.TXT) + "                 # 0=no, 1=yes  write tab-delimited txt file" + System.getProperty("line.separator")
                    + "output_pepxmlfile = " + outputFormat(CometOutputFormat.PepXML) + "                 # 0=no, 1=yes  write pep.xml file" + System.getProperty("line.separator")
                    + "output_percolatorfile = " + outputFormat(CometOutputFormat.Percolator) + "                 # 0=no, 1=yes  write Percolator tab-delimited input file" + System.getProperty("line.separator")
                    + "output_outfiles = 0                 # 0=no, 1=yes  write .out files" + System.getProperty("line.separator")
                    + "print_expect_score = " + Util.convertBooleanToInteger(cometParameters.getPrintExpectScore()) + "                 # 0=no, 1=yes to replace Sp with expect in out & sqt" + System.getProperty("line.separator")
                    + "num_output_lines = " + cometParameters.getNumberOfSpectrumMatches() + "                 # num peptide results to show" + System.getProperty("line.separator")
                    + "show_fragment_ions = 0                 # 0=no, 1=yes for out files only" + System.getProperty("line.separator")
                    + "sample_enzyme_number = " + enzymeId + "               # Sample enzyme which is possibly different than the one applied to the search." + System.getProperty("line.separator") // @TODO: set enzyme!
                    + "                                       # Used to calculate NTT & NMC in pepXML output (default=1 for trypsin)." + System.getProperty("line.separator")
                    + System.getProperty("line.separator")
                    /////////////////////////
                    // mzXML parameters
                    /////////////////////////
                    + "#" + System.getProperty("line.separator")
                    + "# mzXML parameters" + System.getProperty("line.separator")
                    + "#" + System.getProperty("line.separator")
                    + "scan_range = 0 0                       # start and scan scan range to search; 0 as 1st entry ignores parameter" + System.getProperty("line.separator")
                    + "precursor_charge = 0 0                 # precursor charge range to analyze; does not override any existing charge; 0 as 1st entry ignores parameter" + System.getProperty("line.separator")
                    + "override_charge = 0                    # whether to override existing precursor charge state information when present in the files with the charge range specified by the \"precursor_charge\" parameter - valid values are 0, 1, 2 or 3" + System.getProperty("line.separator")
                    + "ms_level = 2                           # MS level to analyze, valid are levels 2 (default) or 3" + System.getProperty("line.separator")
                    + "activation_method = ALL                # activation method; used if activation method set; allowed ALL, CID, ECD, ETD, PQD, HCD, IRMPD" + System.getProperty("line.separator")
                    + System.getProperty("line.separator")
                    /////////////////////////
                    // misc parameters
                    /////////////////////////
                    + "#" + System.getProperty("line.separator")
                    + "# misc parameters" + System.getProperty("line.separator")
                    + "#" + System.getProperty("line.separator")
                    + "digest_mass_range = " + cometParameters.getMinPrecursorMass() + " " + cometParameters.getMaxPrecursorMass() + "                 # MH+ peptide mass range to analyze" + System.getProperty("line.separator")
                    + "num_results = " + cometParameters.getNumberOfSpectrumMatches() + "                 # number of search hits to store internally" + System.getProperty("line.separator")
                    + "skip_researching = 1                   # for '.out' file output only, 0=search everything again (default), 1=don't search if .out exists" + System.getProperty("line.separator")
                    + "max_fragment_charge = " + cometParameters.getMaxFragmentCharge() + "                 # set maximum fragment charge state to analyze (allowed max 5)" + System.getProperty("line.separator")
                    + "max_precursor_charge = " + searchParameters.getMaxChargeSearched() + "                 # set maximum precursor charge state to analyze (allowed max 9)" + System.getProperty("line.separator")
                    + "nucleotide_reading_frame = 0           # 0=proteinDB, 1-6, 7=forward three, 8=reverse three, 9=all six" + System.getProperty("line.separator")
                    + "clip_nterm_methionine = " + clip_nterm_methionine + "                 # 0=leave sequences as-is; 1=also consider sequence w/o N-term methionine" + System.getProperty("line.separator")
                    + "spectrum_batch_size = " + cometParameters.getBatchSize() + "                 # max. # of spectra to search at a time; 0 to search the entire scan range in one loop" + System.getProperty("line.separator")
                    + "decoy_prefix = DECOY_                  # decoy entries are denoted by this string which is pre-pended to each protein accession" + System.getProperty("line.separator")
                    + "output_suffix = .comet                 # add a suffix to output base names i.e. suffix \"-C\" generates base-C.pep.xml from base.mzXML input" + System.getProperty("line.separator")
                    + "mass_offsets =                         # one or more mass offsets to search (values substracted from deconvoluted precursor mass)" + System.getProperty("line.separator") // @TODO: implement?
                    + System.getProperty("line.separator")
                    /////////////////////////
                    // spectral processing
                    /////////////////////////
                    + "#" + System.getProperty("line.separator")
                    + "# spectral processing" + System.getProperty("line.separator")
                    + "#" + System.getProperty("line.separator")
                    + "minimum_peaks = " + cometParameters.getMinPeaks() + "                 # required minimum number of peaks in spectrum to search (default 10)" + System.getProperty("line.separator")
                    + "minimum_intensity = " + cometParameters.getMinPeakIntensity() + "                 # minimum intensity value to read in" + System.getProperty("line.separator")
                    + "remove_precursor_peak = " + cometParameters.getRemovePrecursor() + "                 # 0=no, 1=yes, 2=all charge reduced precursor peaks (for ETD)" + System.getProperty("line.separator")
                    + "remove_precursor_tolerance = " + cometParameters.getRemovePrecursorTolerance() + "                 # +- Da tolerance for precursor removal" + System.getProperty("line.separator")
                    + "clear_mz_range = " + cometParameters.getLowerClearMzRange() + " " + cometParameters.getUpperClearMzRange() + "                 # for iTRAQ/TMT type data; will clear out all peaks in the specified m/z range" + System.getProperty("line.separator")
                    + System.getProperty("line.separator")
                    /////////////////////////
                    // fixed modifications
                    /////////////////////////
                    + getFixedModifications()
                    /////////////////////////
                    // enzyme properties
                    /////////////////////////
                    + getEnzymeListing()
            );
        } finally {
            br.close();
        }
    }

    /**
     * Returns the ion types used as a string.
     *
     * @return the ion types
     */
    private String getIonsSearched() {

        StringBuilder ions = new StringBuilder();
        ions.append("use_A_ions = ");
        if (searchParameters.getForwardIons().contains(PeptideFragmentIon.A_ION)) {
            ions.append("1");
        } else {
            ions.append("0");
        }
        ions.append(System.getProperty("line.separator"));
        ions.append("use_B_ions = ");
        if (searchParameters.getForwardIons().contains(PeptideFragmentIon.B_ION)) {
            ions.append("1");
        } else {
            ions.append("0");
        }
        ions.append(System.getProperty("line.separator"));
        ions.append("use_C_ions = ");
        if (searchParameters.getForwardIons().contains(PeptideFragmentIon.C_ION)) {
            ions.append("1");
        } else {
            ions.append("0");
        }
        ions.append(System.getProperty("line.separator"));
        ions.append("use_X_ions = ");
        if (searchParameters.getRewindIons().contains(PeptideFragmentIon.X_ION)) {
            ions.append("1");
        } else {
            ions.append("0");
        }
        ions.append(System.getProperty("line.separator"));
        ions.append("use_Y_ions = ");
        if (searchParameters.getRewindIons().contains(PeptideFragmentIon.Y_ION)) {
            ions.append("1");
        } else {
            ions.append("0");
        }
        ions.append(System.getProperty("line.separator"));
        ions.append("use_Z_ions = ");
        if (searchParameters.getRewindIons().contains(PeptideFragmentIon.Z_ION)) {
            ions.append("1");
        } else {
            ions.append("0");
        }
        ions.append(System.getProperty("line.separator"));

        return ions.toString();
    }

    /**
     * Returns a string with the variable modifications.
     *
     * @return the variable modifications
     */
    private String getVariableModifications() {

        StringBuilder result = new StringBuilder("#" + System.getProperty("line.separator")
                + "# Up to 9 variable modifications are supported" + System.getProperty("line.separator")
                + "# format:  <mass> <residues> <0=variable/1=binary set> <max_mods_per_peptide> <term_distance> <n/c-term> <required>" + System.getProperty("line.separator")
                + "#     e.g. 79.966331 STY 0 3 -1 0 0" + System.getProperty("line.separator")
                + "#" + System.getProperty("line.separator"));

        int cpt = 0;

        for (String ptmName : searchParameters.getPtmSettings().getVariableModifications()) {

            // get the ptm
            PTM ptm = ptmFactory.getPTM(ptmName);
            result.append("variable_mod");
            if (++cpt < 10) {
                result.append("0");
            }
            result.append(cpt);
            result.append(" = ");

            // add ptm mass
            result.append(ptm.getRoundedMass());
            result.append(" ");

            // find targeted residues
            StringBuilder ptmCometPattern = new StringBuilder();
            AminoAcidPattern ptmPattern = ptm.getPattern();
            if (ptmPattern != null && ptmPattern.length() > 0) {
                for (Character aminoAcid : ptmPattern.getAminoAcidsAtTarget()) {
                    ptmCometPattern.append(aminoAcid);
                }
            }

            // add targeted residues
            if (ptmCometPattern.length() == 0) {
                if (ptm.isCTerm()) {
                    result.append("c");
                } else if (ptm.isNTerm()) {
                    result.append("n");
                } else {
                    result.append("X");
                }
            } else {
                result.append(ptmCometPattern);
            }

            // add variable ptm tag:
            //      0 = variable modification analyzes all permutations of modified and unmodified residues
            //      non-zero value = a binary modification analyzes peptides where all residues are either modified or all residues are not modified
            result.append(" 0 "); // @TODO: add support for binary modification sets?

            // add max copies of this ptm per peptide
            if (ptm.isNTerm() || ptm.isCTerm()) {
                result.append("1 ");
            } else {
                result.append("3 "); // @TODO: make this a user parameter?
            }

            // add distance to the terminus constraint // @TODO: possible to make this a user param?
            //      -1 = no distance contraint, 
            //      0 = only applies to terminal residue, 
            //      1 = only applies to terminal residue and next residue, 
            //      2 = only applies to terminal residue through next 2 residues, 
            //      N = only applies to terminal residue through next N residues where N is a positive integer)
            if (ptm.isNTerm() || ptm.isCTerm()) {
                result.append("0 ");
            } else {
                result.append("-1 ");
            }

            // add which terminus the terminus constraint applies to (protein or peptide, c or n term)
            if (ptm.isNTerm()) {
                if (ptm.getType() == PTM.MODN || ptm.getType() == PTM.MODNAA) {
                    result.append("0 ");
                } else if (ptm.getType() == PTM.MODNP || ptm.getType() == PTM.MODNPAA) {
                    result.append("2 ");
                }
            } else if (ptm.isCTerm()) {
                if (ptm.getType() == PTM.MODC || ptm.getType() == PTM.MODCAA) {
                    result.append("1 ");
                } else if (ptm.getType() == PTM.MODCP || ptm.getType() == PTM.MODCPAA) {
                    result.append("3 ");
                }
            } else {
                result.append("0 "); // cause we have to add something...
            }

            // add whether peptides must contain this modification
            //      0 = not forced to be present
            //      1 = modification is required 
            result.append("0"); // @TODO: make this a user parameter?

            result.append(System.getProperty("line.separator"));
        }

        // add empty lines for the remaining ptm parameter lines
        while (++cpt < 10) {
            result.append("variable_mod");
            if (cpt < 10) {
                result.append("0");
            }
            result.append(cpt);
            result.append(" = 0.0 X 0 3 -1 0 0");
            result.append(System.getProperty("line.separator"));
        }

        // set the max variable ptms per peptide
        result.append("max_variable_mods_in_peptide = ").append(cometParameters.getMaxVariableMods()).append(System.getProperty("line.separator"));

        // require at least one variable ptm per peptide
        if (cometParameters.getRequireVariableMods()) {
            result.append("require_variable_mod = 1").append(System.getProperty("line.separator"));
        } else {
            result.append("require_variable_mod = 0").append(System.getProperty("line.separator"));
        }

        return result.toString();
    }

    /**
     * Returns a string with the fixed modifications.
     *
     * @return the fixed modifications
     */
    private String getFixedModifications() {

        HashMap<Character, Double> residueToModificationMap = new HashMap<Character, Double>();
        double proteinCtermModification = 0,
                proteinNtermModification = 0,
                peptideCtermModification = 0,
                peptideNTermModification = 0;

        for (String ptmName : searchParameters.getPtmSettings().getFixedModifications()) {
            PTM ptm = ptmFactory.getPTM(ptmName);
            switch (ptm.getType()) {
                case PTM.MODAA:
                    for (Character aminoAcid : ptm.getPattern().getAminoAcidsAtTarget()) {
                        Double modification = residueToModificationMap.get(aminoAcid);
                        if (modification == null) {
                            residueToModificationMap.put(aminoAcid, ptm.getRoundedMass());
                        } else {
                            residueToModificationMap.put(aminoAcid, modification + ptm.getRoundedMass());
                        }
                    }
                    break;
                case PTM.MODC:
                    proteinCtermModification += ptm.getRoundedMass();
                    break;
                case PTM.MODN:
                    proteinNtermModification += ptm.getRoundedMass();
                    break;
                case PTM.MODCP:
                    peptideCtermModification += ptm.getRoundedMass();
                    break;
                case PTM.MODNP:
                    peptideNTermModification += ptm.getRoundedMass();
                    break;
                default:
                    break;
            }
        }

        StringBuilder result = new StringBuilder();
        result.append("#").append(System.getProperty("line.separator")).append("# additional modifications").append(System.getProperty("line.separator"));
        result.append("#").append(System.getProperty("line.separator"));
        result.append(System.getProperty("line.separator"));
        result.append("add_Cterm_peptide = ").append(peptideCtermModification).append(System.getProperty("line.separator"));
        result.append("add_Nterm_peptide = ").append(peptideNTermModification).append(System.getProperty("line.separator"));
        result.append("add_Cterm_protein = ").append(proteinCtermModification).append(System.getProperty("line.separator"));
        result.append("add_Nterm_protein = ").append(proteinNtermModification).append(System.getProperty("line.separator"));
        result.append(System.getProperty("line.separator"));

        Double modifiedMass = residueToModificationMap.get('G');
        if (modifiedMass == null) {
            modifiedMass = 0.0;
        }
        result.append("add_G_glycine = ").append(modifiedMass).append("                 # added to G - avg.  57.0513, mono.  57.02146").append(System.getProperty("line.separator"));

        modifiedMass = residueToModificationMap.get('A');
        if (modifiedMass == null) {
            modifiedMass = 0.0;
        }
        result.append("add_A_alanine = ").append(modifiedMass).append("                 # added to A - avg.  71.0779, mono.  71.03711").append(System.getProperty("line.separator"));

        modifiedMass = residueToModificationMap.get('S');
        if (modifiedMass == null) {
            modifiedMass = 0.0;
        }
        result.append("add_S_serine = ").append(modifiedMass).append("                 # added to S - avg.  87.0773, mono.  87.03203").append(System.getProperty("line.separator"));

        modifiedMass = residueToModificationMap.get('P');
        if (modifiedMass == null) {
            modifiedMass = 0.0;
        }
        result.append("add_P_proline = ").append(modifiedMass).append("                 # added to P - avg.  97.1152, mono.  97.05276").append(System.getProperty("line.separator"));

        modifiedMass = residueToModificationMap.get('V');
        if (modifiedMass == null) {
            modifiedMass = 0.0;
        }
        result.append("add_V_valine = ").append(modifiedMass).append("                 # added to V - avg.  99.1311, mono.  99.06841").append(System.getProperty("line.separator"));

        modifiedMass = residueToModificationMap.get('T');
        if (modifiedMass == null) {
            modifiedMass = 0.0;
        }
        result.append("add_T_threonine = ").append(modifiedMass).append("                 # added to T - avg. 101.1038, mono. 101.04768").append(System.getProperty("line.separator"));

        modifiedMass = residueToModificationMap.get('C');
        if (modifiedMass == null) {
            modifiedMass = 0.0;
        }
        result.append("add_C_cysteine = ").append(modifiedMass).append("                 # added to C - avg. 103.1429, mono. 103.00918").append(System.getProperty("line.separator"));

        modifiedMass = residueToModificationMap.get('L');
        if (modifiedMass == null) {
            modifiedMass = 0.0;
        }
        result.append("add_L_leucine = ").append(modifiedMass).append("                 # added to L - avg. 113.1576, mono. 113.08406").append(System.getProperty("line.separator"));

        modifiedMass = residueToModificationMap.get('I');
        if (modifiedMass == null) {
            modifiedMass = 0.0;
        }
        result.append("add_I_isoleucine = ").append(modifiedMass).append("                 # added to I - avg. 113.1576, mono. 113.08406").append(System.getProperty("line.separator"));

        modifiedMass = residueToModificationMap.get('N');
        if (modifiedMass == null) {
            modifiedMass = 0.0;
        }
        result.append("add_N_asparagine = ").append(modifiedMass).append("                 # added to N - avg. 114.1026, mono. 114.04293").append(System.getProperty("line.separator"));

        modifiedMass = residueToModificationMap.get('D');
        if (modifiedMass == null) {
            modifiedMass = 0.0;
        }
        result.append("add_D_aspartic_acid = ").append(modifiedMass).append("                 # added to D - avg. 115.0874, mono. 115.02694").append(System.getProperty("line.separator"));

        modifiedMass = residueToModificationMap.get('Q');
        if (modifiedMass == null) {
            modifiedMass = 0.0;
        }
        result.append("add_Q_glutamine = ").append(modifiedMass).append("                 # added to Q - avg. 128.1292, mono. 128.05858").append(System.getProperty("line.separator"));

        modifiedMass = residueToModificationMap.get('K');
        if (modifiedMass == null) {
            modifiedMass = 0.0;
        }
        result.append("add_K_lysine = ").append(modifiedMass).append("                 # added to K - avg. 128.1723, mono. 128.09496").append(System.getProperty("line.separator"));

        modifiedMass = residueToModificationMap.get('E');
        if (modifiedMass == null) {
            modifiedMass = 0.0;
        }

        result.append("add_E_glutamic_acid = ").append(modifiedMass).append("                 # added to E - avg. 129.1140, mono. 129.04259").append(System.getProperty("line.separator"));
        modifiedMass = residueToModificationMap.get('M');
        if (modifiedMass == null) {
            modifiedMass = 0.0;
        }
        result.append("add_M_methionine = ").append(modifiedMass).append("                 # added to M - avg. 131.1961, mono. 131.04048").append(System.getProperty("line.separator"));

        modifiedMass = residueToModificationMap.get('O');
        if (modifiedMass == null) {
            modifiedMass = 0.0;
        }
        result.append("add_O_ornithine = ").append(modifiedMass).append("                 # added to O - avg. 132.1610, mono  132.08988").append(System.getProperty("line.separator"));

        modifiedMass = residueToModificationMap.get('H');
        if (modifiedMass == null) {
            modifiedMass = 0.0;
        }
        result.append("add_H_histidine = ").append(modifiedMass).append("                 # added to H - avg. 137.1393, mono. 137.05891").append(System.getProperty("line.separator"));

        modifiedMass = residueToModificationMap.get('F');
        if (modifiedMass == null) {
            modifiedMass = 0.0;
        }
        result.append("add_F_phenylalanine = ").append(modifiedMass).append("                 # added to F - avg. 147.1739, mono. 147.06841").append(System.getProperty("line.separator"));

        modifiedMass = residueToModificationMap.get('R');
        if (modifiedMass == null) {
            modifiedMass = 0.0;
        }
        result.append("add_R_arginine = ").append(modifiedMass).append("                 # added to R - avg. 156.1857, mono. 156.10111").append(System.getProperty("line.separator"));

        modifiedMass = residueToModificationMap.get('Y');
        if (modifiedMass == null) {
            modifiedMass = 0.0;
        }
        result.append("add_Y_tyrosine = ").append(modifiedMass).append("                 # added to Y - avg. 163.0633, mono. 163.06333").append(System.getProperty("line.separator"));

        modifiedMass = residueToModificationMap.get('W');
        if (modifiedMass == null) {
            modifiedMass = 0.0;
        }
        result.append("add_W_tryptophan = ").append(modifiedMass).append("                 # added to W - avg. 186.0793, mono. 186.07931").append(System.getProperty("line.separator"));

        modifiedMass = residueToModificationMap.get('B');
        if (modifiedMass == null) {
            modifiedMass = 0.0;
        }
        result.append("add_B_user_amino_acid = ").append(modifiedMass).append("                 # added to B - avg.   0.0000, mono.   0.00000").append(System.getProperty("line.separator"));

        modifiedMass = residueToModificationMap.get('J');
        if (modifiedMass == null) {
            modifiedMass = 0.0;
        }
        result.append("add_J_user_amino_acid = ").append(modifiedMass).append("                 # added to J - avg. 113.1576, mono. 113.08406").append(System.getProperty("line.separator"));

        modifiedMass = residueToModificationMap.get('U');
        if (modifiedMass == null) {
            modifiedMass = 0.0;
        }
        result.append("add_U_selenocysteine = ").append(modifiedMass).append("                 # added to U - avg.   0.0000, mono.   0.00000").append(System.getProperty("line.separator"));

        modifiedMass = residueToModificationMap.get('X');
        if (modifiedMass == null) {
            modifiedMass = 0.0;
        }
        result.append("add_X_user_amino_acid = ").append(modifiedMass).append("                 # added to X - avg.   0.0000, mono.   0.00000").append(System.getProperty("line.separator"));

        modifiedMass = residueToModificationMap.get('Z');
        if (modifiedMass == null) {
            modifiedMass = 0.0;
        }
        result.append("add_Z_user_amino_acid = ").append(modifiedMass).append("                 # added to Z - avg.   0.0000, mono.   0.00000").append(System.getProperty("line.separator"));
        result.append(System.getProperty("line.separator"));

        return result.toString();
    }

    /**
     * Returns the list of enzymes to choose from.
     *
     * @return the list of enzymes
     */
    private String getEnzymeListing() {

        String enzymesAsString = "#" + System.getProperty("line.separator")
                + "# COMET_ENZYME_INFO _must_ be at the end of this parameters file" + System.getProperty("line.separator")
                + "#" + System.getProperty("line.separator")
                + "[COMET_ENZYME_INFO]" + System.getProperty("line.separator");

        EnzymeFactory enzymeFactory = EnzymeFactory.getInstance();
        HashMap<Integer, String> enzymeMap = new HashMap<Integer, String>(enzymeFactory.getEnzymes().size() + 2);
        ArrayList<Enzyme> enzymes = enzymeFactory.getEnzymes();

        for (int i = 1; i <= enzymes.size(); i++) {

            Enzyme enzyme = enzymes.get(i - 1);
            String cleavageType;
            String cleavageSite = "";
            String restriction = "-";

            if (enzyme.getAminoAcidBefore().isEmpty()) {
                cleavageType = "0";
                for (Character character : enzyme.getAminoAcidAfter()) {
                    cleavageSite += character;
                }
                if (!enzyme.getRestrictionBefore().isEmpty()) {
                    restriction = "";
                    for (Character character : enzyme.getRestrictionBefore()) {
                        restriction += character;
                    }
                }
            } else {
                cleavageType = "1";
                for (Character character : enzyme.getAminoAcidBefore()) {
                    cleavageSite += character;
                }
                if (!enzyme.getRestrictionAfter().isEmpty()) {
                    restriction = "";
                    for (Character character : enzyme.getRestrictionAfter()) {
                        restriction += character;
                    }
                }
            }

            String currentEnzymeAsString = i + ". "
                    + enzyme.getName().replaceAll(" ", "_") + " "
                    + cleavageType + " "
                    + cleavageSite + " "
                    + restriction
                    + System.getProperty("line.separator");

            enzymeMap.put(i, currentEnzymeAsString);
        }

        // whole protein
        int id = enzymes.size() + 1;
        String enzymeAsString = id + ". "
                + "Whole_Protein "
                + "0 "
                + "$ "
                + "- "
                + System.getProperty("line.separator");
        enzymeMap.put(id, enzymeAsString);
        id++;

        // unspecific cleavage
        enzymeAsString = id + ". "
                + "Unspecific "
                + "0 "
                + "- "
                + "- "
                + System.getProperty("line.separator");
        enzymeMap.put(id, enzymeAsString);

        Iterator<Integer> keys = enzymeMap.keySet().iterator();
        while (keys.hasNext()) {
            enzymesAsString += enzymeMap.get(keys.next());
        }

        return enzymesAsString;
    }

    @Override
    public String getType() {
        return "Comet";
    }

    @Override
    public String getCurrentlyProcessedFileName() {
        return spectrumFile.getName();
    }

    /**
     * Returns the temp folder to use for Comet files. Null if not set.
     *
     * @return the temp folder to use for Comet files
     */
    public static String getTempFolder() {
        return cometTempFolderPath;
    }

    /**
     * Sets the temp folder to use for Comet files. If null the Comet folder
     * will be used. NB: Cannot contain spaces.
     *
     * @param cometTempFolder the temp folder to use for Comet files.
     */
    public static void setTempFolder(String cometTempFolder) {
        CometProcessBuilder.cometTempFolderPath = cometTempFolder;
    }

    /**
     * Returns the correct integer value to indicate whether the given output
     * format is to be used or not.
     *
     * @return 1 if the given output is to be generated, 0 otherwise
     */
    private int outputFormat(CometOutputFormat cometOutputFormat) {
        if (cometParameters.getSelectedOutputFormat() == cometOutputFormat) {
            return 1;
        } else {
            return 0;
        }
    }
}
>>>>>>> bb16a44f
<|MERGE_RESOLUTION|>--- conflicted
+++ resolved
@@ -1,4 +1,3 @@
-<<<<<<< HEAD
 package eu.isas.searchgui.processbuilders;
 
 import com.compomics.util.Util;
@@ -51,7 +50,7 @@
     /**
      * The Comet version number as a string.
      */
-    private final String COMET_VERSION = "2018.01 rev. 1"; // @TODO: extract from the comet usage details?
+    private final String COMET_VERSION = "2018.01 rev. 3"; // @TODO: extract from the comet usage details?
     /**
      * The spectrum file.
      */
@@ -253,7 +252,7 @@
                     /////////////////////////
                     // number of threads
                     /////////////////////////
-                    + "num_threads = " + nThreads + " # 0=poll CPU to set num threads; else specify num threads directly (max 64)" + System.getProperty("line.separator")
+                    + "num_threads = " + nThreads + " # 0=poll CPU to set num threads; else specify num threads directly (max 128   )" + System.getProperty("line.separator")
                     + System.getProperty("line.separator")
                     /////////////////////////
                     // precursor details
@@ -903,899 +902,4 @@
             return 0;
         }
     }
-}
-=======
-package eu.isas.searchgui.processbuilders;
-
-import com.compomics.util.Util;
-import com.compomics.util.exceptions.ExceptionHandler;
-import com.compomics.util.experiment.biology.AminoAcidPattern;
-import com.compomics.util.experiment.biology.Enzyme;
-import com.compomics.util.experiment.biology.EnzymeFactory;
-import com.compomics.util.experiment.biology.PTM;
-import com.compomics.util.experiment.biology.PTMFactory;
-import com.compomics.util.experiment.biology.ions.PeptideFragmentIon;
-import com.compomics.util.experiment.identification.Advocate;
-import com.compomics.util.experiment.identification.identification_parameters.SearchParameters;
-import com.compomics.util.experiment.identification.identification_parameters.tool_specific.CometParameters;
-import com.compomics.util.experiment.identification.identification_parameters.tool_specific.CometParameters.CometOutputFormat;
-import com.compomics.util.preferences.DigestionPreferences;
-import com.compomics.util.waiting.WaitingHandler;
-import java.io.BufferedWriter;
-import java.io.File;
-import java.io.FileWriter;
-import java.io.IOException;
-import java.util.ArrayList;
-import java.util.HashMap;
-import java.util.Iterator;
-
-/**
- * ProcessBuilder for the Comet search engine.
- *
- * @author Marc Vaudel
- * @author Harald Barsnes
- */
-public class CometProcessBuilder extends SearchGUIProcessBuilder {
-
-    /**
-     * The Comet folder.
-     */
-    private File cometFolder;
-    /**
-     * The temp folder for Comet files.
-     */
-    private static String cometTempFolderPath;
-    /**
-     * The name of the temp sub folder for Comet files.
-     */
-    private static String cometTempSubFolderName = "temp";
-    /**
-     * The name of the Comet executable.
-     */
-    public static final String EXECUTABLE_FILE_NAME = "comet.exe";
-    /**
-     * The Comet version number as a string.
-     */
-    private final String COMET_VERSION = "2018.01 rev. 3"; // @TODO: extract from the comet usage details?
-    /**
-     * The spectrum file.
-     */
-    private File spectrumFile;
-    /**
-     * The search parameters.
-     */
-    private SearchParameters searchParameters;
-    /**
-     * The advanced Comet parameters.
-     */
-    private CometParameters cometParameters;
-    /**
-     * The number of threads to use.
-     */
-    private int nThreads; // note that Comet 2016.01 and newer supports negative values: "will subtract that many threads from #CPU cores"
-    /**
-     * The compomics PTM factory.
-     */
-    private PTMFactory ptmFactory = PTMFactory.getInstance();
-    /**
-     * A reference mass to convert fragment ion tolerance from ppm to Dalton.
-     */
-    private Double refMass;
-
-    /**
-     * Constructor.
-     *
-     * @param cometFolder the Comet folder
-     * @param searchParameters the search parameters
-     * @param spectrumFile the spectrum file
-     * @param waitingHandler the waiting handler
-     * @param exceptionHandler the handler of exceptions
-     * @param nThreads the number of threads
-     * @param refMass a reference mass to convert fragment ion tolerance from
-     * ppm to Dalton
-     *
-     * @throws IOException thrown if there are problems creating the Comet
-     * parameter file
-     */
-    public CometProcessBuilder(File cometFolder, SearchParameters searchParameters, File spectrumFile,
-            WaitingHandler waitingHandler, ExceptionHandler exceptionHandler, int nThreads, Double refMass) throws IOException {
-
-        this.waitingHandler = waitingHandler;
-        this.exceptionHandler = exceptionHandler;
-        this.cometFolder = cometFolder;
-        this.searchParameters = searchParameters;
-        cometParameters = (CometParameters) searchParameters.getIdentificationAlgorithmParameter(Advocate.comet.getIndex());
-        this.spectrumFile = spectrumFile;
-        this.nThreads = nThreads;
-        this.refMass = refMass;
-
-        createParametersFile();
-
-        // make sure that the comet file is executable
-        File comet = new File(cometFolder.getAbsolutePath() + File.separator + EXECUTABLE_FILE_NAME);
-        comet.setExecutable(true);
-
-        // full path to executable
-        process_name_array.add(comet.getAbsolutePath());
-
-        // link to the parameter file
-        if (cometTempFolderPath != null && !cometFolder.getAbsolutePath().equalsIgnoreCase(cometTempFolderPath)) {
-            String path = new File(cometTempFolderPath, "comet.params").getPath();
-            process_name_array.add("-P" + path);
-        }
-
-        // link to the input file
-        process_name_array.add(spectrumFile.getAbsolutePath());
-
-        process_name_array.trimToSize();
-
-        // print the command to the log file
-        System.out.println(System.getProperty("line.separator") + System.getProperty("line.separator") + "comet command: ");
-
-        for (Object currentElement : process_name_array) {
-            System.out.print(currentElement + " ");
-        }
-
-        System.out.println(System.getProperty("line.separator"));
-
-        pb = new ProcessBuilder(process_name_array);
-        pb.directory(cometFolder);
-
-        // set error out and std out to same stream
-        pb.redirectErrorStream(true);
-    }
-
-    /**
-     * Create the parameters file.
-     *
-     * @throws IOException
-     */
-    private void createParametersFile() throws IOException {
-
-        File cometTempFolder;
-        if (cometTempFolderPath == null) {
-            cometTempFolder = cometFolder;
-        } else {
-            cometTempFolder = new File(cometTempFolderPath);
-        }
-
-        // create the temp folder if it doesn't exist
-        if (!cometTempFolder.exists()) {
-            cometTempFolder.mkdirs();
-        }
-
-        BufferedWriter br = new BufferedWriter(new FileWriter(new File(cometTempFolder, "comet.params")));
-
-        String precursorToleranceType; // @TODO: what about mmu?
-        if (searchParameters.getPrecursorAccuracyType() == SearchParameters.MassAccuracyType.DA) {
-            precursorToleranceType = "0";
-        } else {
-            precursorToleranceType = "2";
-        }
-
-        String theoretical_Fragment_ions;
-        if (cometParameters.getTheoreticalFragmentIonsSumOnly()) {
-            theoretical_Fragment_ions = "1";
-        } else {
-            theoretical_Fragment_ions = "0";
-        }
-
-        String clip_nterm_methionine;
-        if (cometParameters.getRemoveMethionine()) {
-            clip_nterm_methionine = "1";
-        } else {
-            clip_nterm_methionine = "0";
-        }
-
-        int enzymeId = -1;
-        Integer nMissedCleavages = 2;
-        DigestionPreferences digestionPreferences = searchParameters.getDigestionPreferences();
-        Integer enzymeType = cometParameters.getEnzymeType();
-        ArrayList<Enzyme> enzymes = EnzymeFactory.getInstance().getEnzymes();
-
-        if (digestionPreferences.getCleavagePreference() == DigestionPreferences.CleavagePreference.enzyme) {
-
-            Enzyme enzyme = digestionPreferences.getEnzymes().get(0);
-            String enzymeName = enzyme.getName();
-            nMissedCleavages = digestionPreferences.getnMissedCleavages(enzymeName);
-            if (nMissedCleavages > 5) {
-                nMissedCleavages = 5;
-            }
-
-            DigestionPreferences.Specificity specificity = digestionPreferences.getSpecificity(enzymeName);
-            if (null != specificity) {
-                switch (specificity) {
-                    case semiSpecific:
-                        enzymeType = 1;
-                        break;
-                    case specific:
-                        enzymeType = 2;
-                        break;
-                    case specificNTermOnly:
-                        enzymeType = 8;
-                        break;
-                    case specificCTermOnly:
-                        enzymeType = 9;
-                        break;
-                    default:
-                        break;
-                }
-            }
-            boolean found = false;
-            for (int i = 1; i < enzymes.size(); i++) {
-                Enzyme tempEnzyme = enzymes.get(i - 1);
-                if (enzyme.equals(tempEnzyme)) {
-                    enzymeId = i;
-                    found = true;
-                    break;
-                }
-            }
-            if (!found) {
-                throw new IllegalArgumentException("No index found for enzyme " + enzymeName + ".");
-            }
-        } else if (digestionPreferences.getCleavagePreference() == DigestionPreferences.CleavagePreference.wholeProtein) {
-            enzymeType = 2;
-            enzymeId = enzymes.size() + 1;
-        } else {
-            enzymeType = 1;
-            enzymeId = enzymes.size() + 2;
-        }
-
-        try {
-            br.write(
-                    /////////////////////////
-                    // comet header
-                    /////////////////////////
-                    "# comet_version " + COMET_VERSION + System.getProperty("line.separator")
-                    + "# Comet MS/MS search engine parameters file." + System.getProperty("line.separator")
-                    + "# Everything following the '#' symbol is treated as a comment." + System.getProperty("line.separator")
-                    + System.getProperty("line.separator")
-                    /////////////////////////
-                    // database details
-                    /////////////////////////
-                    + "database_name = " + searchParameters.getFastaFile().getAbsolutePath() + System.getProperty("line.separator")
-                    + "decoy_search = 0 # 0=no (default), 1=concatenated search, 2=separate search" + System.getProperty("line.separator")
-                    /////////////////////////
-                    // number of threads
-                    /////////////////////////
-                    + "num_threads = " + nThreads + " # 0=poll CPU to set num threads; else specify num threads directly (max 128)" + System.getProperty("line.separator")
-                    + System.getProperty("line.separator")
-                    /////////////////////////
-                    // precursor details
-                    /////////////////////////
-                    + "#" + System.getProperty("line.separator")
-                    + "# masses" + System.getProperty("line.separator")
-                    + "#" + System.getProperty("line.separator")
-                    + "peptide_mass_tolerance = " + searchParameters.getPrecursorAccuracy() + System.getProperty("line.separator")
-                    + "peptide_mass_units = " + precursorToleranceType + "           # 0=amu, 1=mmu, 2=ppm" + System.getProperty("line.separator")
-                    + "mass_type_parent = 1                   # 0=average masses, 1=monoisotopic masses" + System.getProperty("line.separator")
-                    + "mass_type_fragment = 1                 # 0=average masses, 1=monoisotopic masses" + System.getProperty("line.separator")
-                    + "precursor_tolerance_type = 0           # 0=MH+ (default), 1=precursor m/z; only valid for amu/mmu tolerances" + System.getProperty("line.separator")
-                    + "isotope_error = " + cometParameters.getIsotopeCorrection() + "           # 0=off, 1=on -1/0/1/2/3 (standard C13 error), 2= -8/-4/0/4/8 (for +4/+8 labeling)" + System.getProperty("line.separator")
-                    + System.getProperty("line.separator")
-                    /////////////////////////
-                    // enzyme
-                    /////////////////////////
-                    + "#" + System.getProperty("line.separator")
-                    + "# search enzyme" + System.getProperty("line.separator")
-                    + "#" + System.getProperty("line.separator")
-                    + "search_enzyme_number = " + enzymeId + "           # choose from list at end of this params file" + System.getProperty("line.separator")
-                    + "num_enzyme_termini = " + enzymeType + "           # valid values are 1 (semi-digested), 2 (fully digested, default), 8 N-term, 9 C-term" + System.getProperty("line.separator")
-                    + "allowed_missed_cleavage = " + nMissedCleavages + "           # maximum value is 5; for enzyme search" + System.getProperty("line.separator")
-                    + System.getProperty("line.separator")
-                    /////////////////////////
-                    // variable modifications
-                    /////////////////////////
-                    + getVariableModifications()
-                    + System.getProperty("line.separator")
-                    /////////////////////////
-                    // fragment ions
-                    /////////////////////////
-                    + "#" + System.getProperty("line.separator")
-                    + "# fragment ions" + System.getProperty("line.separator")
-                    + "#" + System.getProperty("line.separator")
-                    + "# ion trap ms/ms:  1.0005 tolerance, 0.4 offset (mono masses), theoretical_fragment_ions = 1" + System.getProperty("line.separator")
-                    + "# high res ms/ms:    0.02 tolerance, 0.0 offset (mono masses), theoretical_fragment_ions = 0" + System.getProperty("line.separator")
-                    + "#" + System.getProperty("line.separator")
-                    // @TODO: is fragment_bin_tol really fragment ion accuracy? (and set the offset and theoretical_fragment_ions automatically?)
-                    + "fragment_bin_tol = " + searchParameters.getFragmentIonAccuracyInDaltons(refMass) + " # binning to use on fragment ions" + System.getProperty("line.separator")
-                    + "fragment_bin_offset = " + cometParameters.getFragmentBinOffset() + " # offset position to start the binning (0.0 to 1.0)" + System.getProperty("line.separator")
-                    + "theoretical_fragment_ions = " + theoretical_Fragment_ions + " # 0=use flanking peaks, 1=M peak only" + System.getProperty("line.separator")
-                    + getIonsSearched()
-                    + "use_NL_ions = 1 # 0=no, 1=yes to consider NH3/H2O neutral loss peaks" + System.getProperty("line.separator") // @TODO: set the neutral losses
-                    + System.getProperty("line.separator")
-                    /////////////////////////
-                    // output settings
-                    /////////////////////////
-                    + "#" + System.getProperty("line.separator")
-                    + "# output" + System.getProperty("line.separator")
-                    + "#" + System.getProperty("line.separator")
-                    + "output_sqtstream = 0                   # 0=no, 1=yes  write sqt to standard output" + System.getProperty("line.separator")
-                    + "output_sqtfile = " + outputFormat(CometOutputFormat.SQT) + "                 # 0=no, 1=yes  write sqt file" + System.getProperty("line.separator")
-                    + "output_txtfile = " + outputFormat(CometOutputFormat.TXT) + "                 # 0=no, 1=yes  write tab-delimited txt file" + System.getProperty("line.separator")
-                    + "output_pepxmlfile = " + outputFormat(CometOutputFormat.PepXML) + "                 # 0=no, 1=yes  write pep.xml file" + System.getProperty("line.separator")
-                    + "output_percolatorfile = " + outputFormat(CometOutputFormat.Percolator) + "                 # 0=no, 1=yes  write Percolator tab-delimited input file" + System.getProperty("line.separator")
-                    + "output_outfiles = 0                 # 0=no, 1=yes  write .out files" + System.getProperty("line.separator")
-                    + "print_expect_score = " + Util.convertBooleanToInteger(cometParameters.getPrintExpectScore()) + "                 # 0=no, 1=yes to replace Sp with expect in out & sqt" + System.getProperty("line.separator")
-                    + "num_output_lines = " + cometParameters.getNumberOfSpectrumMatches() + "                 # num peptide results to show" + System.getProperty("line.separator")
-                    + "show_fragment_ions = 0                 # 0=no, 1=yes for out files only" + System.getProperty("line.separator")
-                    + "sample_enzyme_number = " + enzymeId + "               # Sample enzyme which is possibly different than the one applied to the search." + System.getProperty("line.separator") // @TODO: set enzyme!
-                    + "                                       # Used to calculate NTT & NMC in pepXML output (default=1 for trypsin)." + System.getProperty("line.separator")
-                    + System.getProperty("line.separator")
-                    /////////////////////////
-                    // mzXML parameters
-                    /////////////////////////
-                    + "#" + System.getProperty("line.separator")
-                    + "# mzXML parameters" + System.getProperty("line.separator")
-                    + "#" + System.getProperty("line.separator")
-                    + "scan_range = 0 0                       # start and scan scan range to search; 0 as 1st entry ignores parameter" + System.getProperty("line.separator")
-                    + "precursor_charge = 0 0                 # precursor charge range to analyze; does not override any existing charge; 0 as 1st entry ignores parameter" + System.getProperty("line.separator")
-                    + "override_charge = 0                    # whether to override existing precursor charge state information when present in the files with the charge range specified by the \"precursor_charge\" parameter - valid values are 0, 1, 2 or 3" + System.getProperty("line.separator")
-                    + "ms_level = 2                           # MS level to analyze, valid are levels 2 (default) or 3" + System.getProperty("line.separator")
-                    + "activation_method = ALL                # activation method; used if activation method set; allowed ALL, CID, ECD, ETD, PQD, HCD, IRMPD" + System.getProperty("line.separator")
-                    + System.getProperty("line.separator")
-                    /////////////////////////
-                    // misc parameters
-                    /////////////////////////
-                    + "#" + System.getProperty("line.separator")
-                    + "# misc parameters" + System.getProperty("line.separator")
-                    + "#" + System.getProperty("line.separator")
-                    + "digest_mass_range = " + cometParameters.getMinPrecursorMass() + " " + cometParameters.getMaxPrecursorMass() + "                 # MH+ peptide mass range to analyze" + System.getProperty("line.separator")
-                    + "num_results = " + cometParameters.getNumberOfSpectrumMatches() + "                 # number of search hits to store internally" + System.getProperty("line.separator")
-                    + "skip_researching = 1                   # for '.out' file output only, 0=search everything again (default), 1=don't search if .out exists" + System.getProperty("line.separator")
-                    + "max_fragment_charge = " + cometParameters.getMaxFragmentCharge() + "                 # set maximum fragment charge state to analyze (allowed max 5)" + System.getProperty("line.separator")
-                    + "max_precursor_charge = " + searchParameters.getMaxChargeSearched() + "                 # set maximum precursor charge state to analyze (allowed max 9)" + System.getProperty("line.separator")
-                    + "nucleotide_reading_frame = 0           # 0=proteinDB, 1-6, 7=forward three, 8=reverse three, 9=all six" + System.getProperty("line.separator")
-                    + "clip_nterm_methionine = " + clip_nterm_methionine + "                 # 0=leave sequences as-is; 1=also consider sequence w/o N-term methionine" + System.getProperty("line.separator")
-                    + "spectrum_batch_size = " + cometParameters.getBatchSize() + "                 # max. # of spectra to search at a time; 0 to search the entire scan range in one loop" + System.getProperty("line.separator")
-                    + "decoy_prefix = DECOY_                  # decoy entries are denoted by this string which is pre-pended to each protein accession" + System.getProperty("line.separator")
-                    + "output_suffix = .comet                 # add a suffix to output base names i.e. suffix \"-C\" generates base-C.pep.xml from base.mzXML input" + System.getProperty("line.separator")
-                    + "mass_offsets =                         # one or more mass offsets to search (values substracted from deconvoluted precursor mass)" + System.getProperty("line.separator") // @TODO: implement?
-                    + System.getProperty("line.separator")
-                    /////////////////////////
-                    // spectral processing
-                    /////////////////////////
-                    + "#" + System.getProperty("line.separator")
-                    + "# spectral processing" + System.getProperty("line.separator")
-                    + "#" + System.getProperty("line.separator")
-                    + "minimum_peaks = " + cometParameters.getMinPeaks() + "                 # required minimum number of peaks in spectrum to search (default 10)" + System.getProperty("line.separator")
-                    + "minimum_intensity = " + cometParameters.getMinPeakIntensity() + "                 # minimum intensity value to read in" + System.getProperty("line.separator")
-                    + "remove_precursor_peak = " + cometParameters.getRemovePrecursor() + "                 # 0=no, 1=yes, 2=all charge reduced precursor peaks (for ETD)" + System.getProperty("line.separator")
-                    + "remove_precursor_tolerance = " + cometParameters.getRemovePrecursorTolerance() + "                 # +- Da tolerance for precursor removal" + System.getProperty("line.separator")
-                    + "clear_mz_range = " + cometParameters.getLowerClearMzRange() + " " + cometParameters.getUpperClearMzRange() + "                 # for iTRAQ/TMT type data; will clear out all peaks in the specified m/z range" + System.getProperty("line.separator")
-                    + System.getProperty("line.separator")
-                    /////////////////////////
-                    // fixed modifications
-                    /////////////////////////
-                    + getFixedModifications()
-                    /////////////////////////
-                    // enzyme properties
-                    /////////////////////////
-                    + getEnzymeListing()
-            );
-        } finally {
-            br.close();
-        }
-    }
-
-    /**
-     * Returns the ion types used as a string.
-     *
-     * @return the ion types
-     */
-    private String getIonsSearched() {
-
-        StringBuilder ions = new StringBuilder();
-        ions.append("use_A_ions = ");
-        if (searchParameters.getForwardIons().contains(PeptideFragmentIon.A_ION)) {
-            ions.append("1");
-        } else {
-            ions.append("0");
-        }
-        ions.append(System.getProperty("line.separator"));
-        ions.append("use_B_ions = ");
-        if (searchParameters.getForwardIons().contains(PeptideFragmentIon.B_ION)) {
-            ions.append("1");
-        } else {
-            ions.append("0");
-        }
-        ions.append(System.getProperty("line.separator"));
-        ions.append("use_C_ions = ");
-        if (searchParameters.getForwardIons().contains(PeptideFragmentIon.C_ION)) {
-            ions.append("1");
-        } else {
-            ions.append("0");
-        }
-        ions.append(System.getProperty("line.separator"));
-        ions.append("use_X_ions = ");
-        if (searchParameters.getRewindIons().contains(PeptideFragmentIon.X_ION)) {
-            ions.append("1");
-        } else {
-            ions.append("0");
-        }
-        ions.append(System.getProperty("line.separator"));
-        ions.append("use_Y_ions = ");
-        if (searchParameters.getRewindIons().contains(PeptideFragmentIon.Y_ION)) {
-            ions.append("1");
-        } else {
-            ions.append("0");
-        }
-        ions.append(System.getProperty("line.separator"));
-        ions.append("use_Z_ions = ");
-        if (searchParameters.getRewindIons().contains(PeptideFragmentIon.Z_ION)) {
-            ions.append("1");
-        } else {
-            ions.append("0");
-        }
-        ions.append(System.getProperty("line.separator"));
-
-        return ions.toString();
-    }
-
-    /**
-     * Returns a string with the variable modifications.
-     *
-     * @return the variable modifications
-     */
-    private String getVariableModifications() {
-
-        StringBuilder result = new StringBuilder("#" + System.getProperty("line.separator")
-                + "# Up to 9 variable modifications are supported" + System.getProperty("line.separator")
-                + "# format:  <mass> <residues> <0=variable/1=binary set> <max_mods_per_peptide> <term_distance> <n/c-term> <required>" + System.getProperty("line.separator")
-                + "#     e.g. 79.966331 STY 0 3 -1 0 0" + System.getProperty("line.separator")
-                + "#" + System.getProperty("line.separator"));
-
-        int cpt = 0;
-
-        for (String ptmName : searchParameters.getPtmSettings().getVariableModifications()) {
-
-            // get the ptm
-            PTM ptm = ptmFactory.getPTM(ptmName);
-            result.append("variable_mod");
-            if (++cpt < 10) {
-                result.append("0");
-            }
-            result.append(cpt);
-            result.append(" = ");
-
-            // add ptm mass
-            result.append(ptm.getRoundedMass());
-            result.append(" ");
-
-            // find targeted residues
-            StringBuilder ptmCometPattern = new StringBuilder();
-            AminoAcidPattern ptmPattern = ptm.getPattern();
-            if (ptmPattern != null && ptmPattern.length() > 0) {
-                for (Character aminoAcid : ptmPattern.getAminoAcidsAtTarget()) {
-                    ptmCometPattern.append(aminoAcid);
-                }
-            }
-
-            // add targeted residues
-            if (ptmCometPattern.length() == 0) {
-                if (ptm.isCTerm()) {
-                    result.append("c");
-                } else if (ptm.isNTerm()) {
-                    result.append("n");
-                } else {
-                    result.append("X");
-                }
-            } else {
-                result.append(ptmCometPattern);
-            }
-
-            // add variable ptm tag:
-            //      0 = variable modification analyzes all permutations of modified and unmodified residues
-            //      non-zero value = a binary modification analyzes peptides where all residues are either modified or all residues are not modified
-            result.append(" 0 "); // @TODO: add support for binary modification sets?
-
-            // add max copies of this ptm per peptide
-            if (ptm.isNTerm() || ptm.isCTerm()) {
-                result.append("1 ");
-            } else {
-                result.append("3 "); // @TODO: make this a user parameter?
-            }
-
-            // add distance to the terminus constraint // @TODO: possible to make this a user param?
-            //      -1 = no distance contraint, 
-            //      0 = only applies to terminal residue, 
-            //      1 = only applies to terminal residue and next residue, 
-            //      2 = only applies to terminal residue through next 2 residues, 
-            //      N = only applies to terminal residue through next N residues where N is a positive integer)
-            if (ptm.isNTerm() || ptm.isCTerm()) {
-                result.append("0 ");
-            } else {
-                result.append("-1 ");
-            }
-
-            // add which terminus the terminus constraint applies to (protein or peptide, c or n term)
-            if (ptm.isNTerm()) {
-                if (ptm.getType() == PTM.MODN || ptm.getType() == PTM.MODNAA) {
-                    result.append("0 ");
-                } else if (ptm.getType() == PTM.MODNP || ptm.getType() == PTM.MODNPAA) {
-                    result.append("2 ");
-                }
-            } else if (ptm.isCTerm()) {
-                if (ptm.getType() == PTM.MODC || ptm.getType() == PTM.MODCAA) {
-                    result.append("1 ");
-                } else if (ptm.getType() == PTM.MODCP || ptm.getType() == PTM.MODCPAA) {
-                    result.append("3 ");
-                }
-            } else {
-                result.append("0 "); // cause we have to add something...
-            }
-
-            // add whether peptides must contain this modification
-            //      0 = not forced to be present
-            //      1 = modification is required 
-            result.append("0"); // @TODO: make this a user parameter?
-
-            result.append(System.getProperty("line.separator"));
-        }
-
-        // add empty lines for the remaining ptm parameter lines
-        while (++cpt < 10) {
-            result.append("variable_mod");
-            if (cpt < 10) {
-                result.append("0");
-            }
-            result.append(cpt);
-            result.append(" = 0.0 X 0 3 -1 0 0");
-            result.append(System.getProperty("line.separator"));
-        }
-
-        // set the max variable ptms per peptide
-        result.append("max_variable_mods_in_peptide = ").append(cometParameters.getMaxVariableMods()).append(System.getProperty("line.separator"));
-
-        // require at least one variable ptm per peptide
-        if (cometParameters.getRequireVariableMods()) {
-            result.append("require_variable_mod = 1").append(System.getProperty("line.separator"));
-        } else {
-            result.append("require_variable_mod = 0").append(System.getProperty("line.separator"));
-        }
-
-        return result.toString();
-    }
-
-    /**
-     * Returns a string with the fixed modifications.
-     *
-     * @return the fixed modifications
-     */
-    private String getFixedModifications() {
-
-        HashMap<Character, Double> residueToModificationMap = new HashMap<Character, Double>();
-        double proteinCtermModification = 0,
-                proteinNtermModification = 0,
-                peptideCtermModification = 0,
-                peptideNTermModification = 0;
-
-        for (String ptmName : searchParameters.getPtmSettings().getFixedModifications()) {
-            PTM ptm = ptmFactory.getPTM(ptmName);
-            switch (ptm.getType()) {
-                case PTM.MODAA:
-                    for (Character aminoAcid : ptm.getPattern().getAminoAcidsAtTarget()) {
-                        Double modification = residueToModificationMap.get(aminoAcid);
-                        if (modification == null) {
-                            residueToModificationMap.put(aminoAcid, ptm.getRoundedMass());
-                        } else {
-                            residueToModificationMap.put(aminoAcid, modification + ptm.getRoundedMass());
-                        }
-                    }
-                    break;
-                case PTM.MODC:
-                    proteinCtermModification += ptm.getRoundedMass();
-                    break;
-                case PTM.MODN:
-                    proteinNtermModification += ptm.getRoundedMass();
-                    break;
-                case PTM.MODCP:
-                    peptideCtermModification += ptm.getRoundedMass();
-                    break;
-                case PTM.MODNP:
-                    peptideNTermModification += ptm.getRoundedMass();
-                    break;
-                default:
-                    break;
-            }
-        }
-
-        StringBuilder result = new StringBuilder();
-        result.append("#").append(System.getProperty("line.separator")).append("# additional modifications").append(System.getProperty("line.separator"));
-        result.append("#").append(System.getProperty("line.separator"));
-        result.append(System.getProperty("line.separator"));
-        result.append("add_Cterm_peptide = ").append(peptideCtermModification).append(System.getProperty("line.separator"));
-        result.append("add_Nterm_peptide = ").append(peptideNTermModification).append(System.getProperty("line.separator"));
-        result.append("add_Cterm_protein = ").append(proteinCtermModification).append(System.getProperty("line.separator"));
-        result.append("add_Nterm_protein = ").append(proteinNtermModification).append(System.getProperty("line.separator"));
-        result.append(System.getProperty("line.separator"));
-
-        Double modifiedMass = residueToModificationMap.get('G');
-        if (modifiedMass == null) {
-            modifiedMass = 0.0;
-        }
-        result.append("add_G_glycine = ").append(modifiedMass).append("                 # added to G - avg.  57.0513, mono.  57.02146").append(System.getProperty("line.separator"));
-
-        modifiedMass = residueToModificationMap.get('A');
-        if (modifiedMass == null) {
-            modifiedMass = 0.0;
-        }
-        result.append("add_A_alanine = ").append(modifiedMass).append("                 # added to A - avg.  71.0779, mono.  71.03711").append(System.getProperty("line.separator"));
-
-        modifiedMass = residueToModificationMap.get('S');
-        if (modifiedMass == null) {
-            modifiedMass = 0.0;
-        }
-        result.append("add_S_serine = ").append(modifiedMass).append("                 # added to S - avg.  87.0773, mono.  87.03203").append(System.getProperty("line.separator"));
-
-        modifiedMass = residueToModificationMap.get('P');
-        if (modifiedMass == null) {
-            modifiedMass = 0.0;
-        }
-        result.append("add_P_proline = ").append(modifiedMass).append("                 # added to P - avg.  97.1152, mono.  97.05276").append(System.getProperty("line.separator"));
-
-        modifiedMass = residueToModificationMap.get('V');
-        if (modifiedMass == null) {
-            modifiedMass = 0.0;
-        }
-        result.append("add_V_valine = ").append(modifiedMass).append("                 # added to V - avg.  99.1311, mono.  99.06841").append(System.getProperty("line.separator"));
-
-        modifiedMass = residueToModificationMap.get('T');
-        if (modifiedMass == null) {
-            modifiedMass = 0.0;
-        }
-        result.append("add_T_threonine = ").append(modifiedMass).append("                 # added to T - avg. 101.1038, mono. 101.04768").append(System.getProperty("line.separator"));
-
-        modifiedMass = residueToModificationMap.get('C');
-        if (modifiedMass == null) {
-            modifiedMass = 0.0;
-        }
-        result.append("add_C_cysteine = ").append(modifiedMass).append("                 # added to C - avg. 103.1429, mono. 103.00918").append(System.getProperty("line.separator"));
-
-        modifiedMass = residueToModificationMap.get('L');
-        if (modifiedMass == null) {
-            modifiedMass = 0.0;
-        }
-        result.append("add_L_leucine = ").append(modifiedMass).append("                 # added to L - avg. 113.1576, mono. 113.08406").append(System.getProperty("line.separator"));
-
-        modifiedMass = residueToModificationMap.get('I');
-        if (modifiedMass == null) {
-            modifiedMass = 0.0;
-        }
-        result.append("add_I_isoleucine = ").append(modifiedMass).append("                 # added to I - avg. 113.1576, mono. 113.08406").append(System.getProperty("line.separator"));
-
-        modifiedMass = residueToModificationMap.get('N');
-        if (modifiedMass == null) {
-            modifiedMass = 0.0;
-        }
-        result.append("add_N_asparagine = ").append(modifiedMass).append("                 # added to N - avg. 114.1026, mono. 114.04293").append(System.getProperty("line.separator"));
-
-        modifiedMass = residueToModificationMap.get('D');
-        if (modifiedMass == null) {
-            modifiedMass = 0.0;
-        }
-        result.append("add_D_aspartic_acid = ").append(modifiedMass).append("                 # added to D - avg. 115.0874, mono. 115.02694").append(System.getProperty("line.separator"));
-
-        modifiedMass = residueToModificationMap.get('Q');
-        if (modifiedMass == null) {
-            modifiedMass = 0.0;
-        }
-        result.append("add_Q_glutamine = ").append(modifiedMass).append("                 # added to Q - avg. 128.1292, mono. 128.05858").append(System.getProperty("line.separator"));
-
-        modifiedMass = residueToModificationMap.get('K');
-        if (modifiedMass == null) {
-            modifiedMass = 0.0;
-        }
-        result.append("add_K_lysine = ").append(modifiedMass).append("                 # added to K - avg. 128.1723, mono. 128.09496").append(System.getProperty("line.separator"));
-
-        modifiedMass = residueToModificationMap.get('E');
-        if (modifiedMass == null) {
-            modifiedMass = 0.0;
-        }
-
-        result.append("add_E_glutamic_acid = ").append(modifiedMass).append("                 # added to E - avg. 129.1140, mono. 129.04259").append(System.getProperty("line.separator"));
-        modifiedMass = residueToModificationMap.get('M');
-        if (modifiedMass == null) {
-            modifiedMass = 0.0;
-        }
-        result.append("add_M_methionine = ").append(modifiedMass).append("                 # added to M - avg. 131.1961, mono. 131.04048").append(System.getProperty("line.separator"));
-
-        modifiedMass = residueToModificationMap.get('O');
-        if (modifiedMass == null) {
-            modifiedMass = 0.0;
-        }
-        result.append("add_O_ornithine = ").append(modifiedMass).append("                 # added to O - avg. 132.1610, mono  132.08988").append(System.getProperty("line.separator"));
-
-        modifiedMass = residueToModificationMap.get('H');
-        if (modifiedMass == null) {
-            modifiedMass = 0.0;
-        }
-        result.append("add_H_histidine = ").append(modifiedMass).append("                 # added to H - avg. 137.1393, mono. 137.05891").append(System.getProperty("line.separator"));
-
-        modifiedMass = residueToModificationMap.get('F');
-        if (modifiedMass == null) {
-            modifiedMass = 0.0;
-        }
-        result.append("add_F_phenylalanine = ").append(modifiedMass).append("                 # added to F - avg. 147.1739, mono. 147.06841").append(System.getProperty("line.separator"));
-
-        modifiedMass = residueToModificationMap.get('R');
-        if (modifiedMass == null) {
-            modifiedMass = 0.0;
-        }
-        result.append("add_R_arginine = ").append(modifiedMass).append("                 # added to R - avg. 156.1857, mono. 156.10111").append(System.getProperty("line.separator"));
-
-        modifiedMass = residueToModificationMap.get('Y');
-        if (modifiedMass == null) {
-            modifiedMass = 0.0;
-        }
-        result.append("add_Y_tyrosine = ").append(modifiedMass).append("                 # added to Y - avg. 163.0633, mono. 163.06333").append(System.getProperty("line.separator"));
-
-        modifiedMass = residueToModificationMap.get('W');
-        if (modifiedMass == null) {
-            modifiedMass = 0.0;
-        }
-        result.append("add_W_tryptophan = ").append(modifiedMass).append("                 # added to W - avg. 186.0793, mono. 186.07931").append(System.getProperty("line.separator"));
-
-        modifiedMass = residueToModificationMap.get('B');
-        if (modifiedMass == null) {
-            modifiedMass = 0.0;
-        }
-        result.append("add_B_user_amino_acid = ").append(modifiedMass).append("                 # added to B - avg.   0.0000, mono.   0.00000").append(System.getProperty("line.separator"));
-
-        modifiedMass = residueToModificationMap.get('J');
-        if (modifiedMass == null) {
-            modifiedMass = 0.0;
-        }
-        result.append("add_J_user_amino_acid = ").append(modifiedMass).append("                 # added to J - avg. 113.1576, mono. 113.08406").append(System.getProperty("line.separator"));
-
-        modifiedMass = residueToModificationMap.get('U');
-        if (modifiedMass == null) {
-            modifiedMass = 0.0;
-        }
-        result.append("add_U_selenocysteine = ").append(modifiedMass).append("                 # added to U - avg.   0.0000, mono.   0.00000").append(System.getProperty("line.separator"));
-
-        modifiedMass = residueToModificationMap.get('X');
-        if (modifiedMass == null) {
-            modifiedMass = 0.0;
-        }
-        result.append("add_X_user_amino_acid = ").append(modifiedMass).append("                 # added to X - avg.   0.0000, mono.   0.00000").append(System.getProperty("line.separator"));
-
-        modifiedMass = residueToModificationMap.get('Z');
-        if (modifiedMass == null) {
-            modifiedMass = 0.0;
-        }
-        result.append("add_Z_user_amino_acid = ").append(modifiedMass).append("                 # added to Z - avg.   0.0000, mono.   0.00000").append(System.getProperty("line.separator"));
-        result.append(System.getProperty("line.separator"));
-
-        return result.toString();
-    }
-
-    /**
-     * Returns the list of enzymes to choose from.
-     *
-     * @return the list of enzymes
-     */
-    private String getEnzymeListing() {
-
-        String enzymesAsString = "#" + System.getProperty("line.separator")
-                + "# COMET_ENZYME_INFO _must_ be at the end of this parameters file" + System.getProperty("line.separator")
-                + "#" + System.getProperty("line.separator")
-                + "[COMET_ENZYME_INFO]" + System.getProperty("line.separator");
-
-        EnzymeFactory enzymeFactory = EnzymeFactory.getInstance();
-        HashMap<Integer, String> enzymeMap = new HashMap<Integer, String>(enzymeFactory.getEnzymes().size() + 2);
-        ArrayList<Enzyme> enzymes = enzymeFactory.getEnzymes();
-
-        for (int i = 1; i <= enzymes.size(); i++) {
-
-            Enzyme enzyme = enzymes.get(i - 1);
-            String cleavageType;
-            String cleavageSite = "";
-            String restriction = "-";
-
-            if (enzyme.getAminoAcidBefore().isEmpty()) {
-                cleavageType = "0";
-                for (Character character : enzyme.getAminoAcidAfter()) {
-                    cleavageSite += character;
-                }
-                if (!enzyme.getRestrictionBefore().isEmpty()) {
-                    restriction = "";
-                    for (Character character : enzyme.getRestrictionBefore()) {
-                        restriction += character;
-                    }
-                }
-            } else {
-                cleavageType = "1";
-                for (Character character : enzyme.getAminoAcidBefore()) {
-                    cleavageSite += character;
-                }
-                if (!enzyme.getRestrictionAfter().isEmpty()) {
-                    restriction = "";
-                    for (Character character : enzyme.getRestrictionAfter()) {
-                        restriction += character;
-                    }
-                }
-            }
-
-            String currentEnzymeAsString = i + ". "
-                    + enzyme.getName().replaceAll(" ", "_") + " "
-                    + cleavageType + " "
-                    + cleavageSite + " "
-                    + restriction
-                    + System.getProperty("line.separator");
-
-            enzymeMap.put(i, currentEnzymeAsString);
-        }
-
-        // whole protein
-        int id = enzymes.size() + 1;
-        String enzymeAsString = id + ". "
-                + "Whole_Protein "
-                + "0 "
-                + "$ "
-                + "- "
-                + System.getProperty("line.separator");
-        enzymeMap.put(id, enzymeAsString);
-        id++;
-
-        // unspecific cleavage
-        enzymeAsString = id + ". "
-                + "Unspecific "
-                + "0 "
-                + "- "
-                + "- "
-                + System.getProperty("line.separator");
-        enzymeMap.put(id, enzymeAsString);
-
-        Iterator<Integer> keys = enzymeMap.keySet().iterator();
-        while (keys.hasNext()) {
-            enzymesAsString += enzymeMap.get(keys.next());
-        }
-
-        return enzymesAsString;
-    }
-
-    @Override
-    public String getType() {
-        return "Comet";
-    }
-
-    @Override
-    public String getCurrentlyProcessedFileName() {
-        return spectrumFile.getName();
-    }
-
-    /**
-     * Returns the temp folder to use for Comet files. Null if not set.
-     *
-     * @return the temp folder to use for Comet files
-     */
-    public static String getTempFolder() {
-        return cometTempFolderPath;
-    }
-
-    /**
-     * Sets the temp folder to use for Comet files. If null the Comet folder
-     * will be used. NB: Cannot contain spaces.
-     *
-     * @param cometTempFolder the temp folder to use for Comet files.
-     */
-    public static void setTempFolder(String cometTempFolder) {
-        CometProcessBuilder.cometTempFolderPath = cometTempFolder;
-    }
-
-    /**
-     * Returns the correct integer value to indicate whether the given output
-     * format is to be used or not.
-     *
-     * @return 1 if the given output is to be generated, 0 otherwise
-     */
-    private int outputFormat(CometOutputFormat cometOutputFormat) {
-        if (cometParameters.getSelectedOutputFormat() == cometOutputFormat) {
-            return 1;
-        } else {
-            return 0;
-        }
-    }
-}
->>>>>>> bb16a44f
+}